--- conflicted
+++ resolved
@@ -3,11 +3,7 @@
     <parent>
         <groupId>io.axoniq.axonserver</groupId>
         <artifactId>axonserver-parent</artifactId>
-<<<<<<< HEAD
-        <version>4.0.1-SNAPSHOT</version>
-=======
         <version>4.1-SNAPSHOT</version>
->>>>>>> 263b208e
         <relativePath>../..</relativePath>
     </parent>
     <modelVersion>4.0.0</modelVersion>
