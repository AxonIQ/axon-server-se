--- conflicted
+++ resolved
@@ -8,17 +8,10 @@
 ])
 def label = "worker-${UUID.randomUUID().toString()}"
 def deployingBranches = [
-<<<<<<< HEAD
     "master", "feature/cluster"
 ]
 def dockerBranches = [
     "master", "feature/cluster"
-=======
-    "master", "axonserver-4.0.x"
-]
-def dockerBranches = [
-    "master", "axonserver-4.0.x"
->>>>>>> 263b208e
 ]
 def sonarBranches = [
     "master", "axonserver-4.0.x"
@@ -103,10 +96,7 @@
                     }
                 }
             }
-<<<<<<< HEAD
 
-=======
->>>>>>> 263b208e
             stage ('Run SonarQube') {
                 when(relevantBranch(gitBranch, sonarBranches)) {
                     container("maven") {
