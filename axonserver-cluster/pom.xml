<?xml version="1.0" encoding="UTF-8"?>
<project xmlns="http://maven.apache.org/POM/4.0.0" xmlns:xsi="http://www.w3.org/2001/XMLSchema-instance" xsi:schemaLocation="http://maven.apache.org/POM/4.0.0 http://maven.apache.org/xsd/maven-4.0.0.xsd">
    <parent>
        <artifactId>axonserver-ee</artifactId>
        <groupId>io.axoniq.axonserver</groupId>
<<<<<<< HEAD
        <version>4.4-SNAPSHOT</version>
=======
        <version>4.3.5-SNAPSHOT</version>
>>>>>>> 10db2422
    </parent>
    <modelVersion>4.0.0</modelVersion>

    <artifactId>axonserver-cluster</artifactId>

    <properties>
<<<<<<< HEAD
        <mapdb.version>3.0.5</mapdb.version>
=======
        <mapdb.version>3.0.8</mapdb.version>
>>>>>>> 10db2422
    </properties>

    <dependencies>
        <dependency>
            <groupId>io.axoniq.axonserver</groupId>
            <artifactId>axonserver-internal-grpc</artifactId>
            <version>${project.parent.version}</version>
        </dependency>

        <dependency>
            <groupId>org.mapdb</groupId>
            <artifactId>mapdb</artifactId>
            <version>${mapdb.version}</version>
            <exclusions>
                <exclusion>
                    <groupId>com.google.guava</groupId>
                    <artifactId>guava</artifactId>
                </exclusion>
            </exclusions>
        </dependency>

        <dependency>
            <groupId>io.projectreactor</groupId>
            <artifactId>reactor-core</artifactId>
        </dependency>

        <dependency>
            <groupId>org.springframework.boot</groupId>
            <artifactId>spring-boot-starter-data-jpa</artifactId>
        </dependency>
        <dependency>
            <groupId>org.springframework.boot</groupId>
            <artifactId>spring-boot-starter-test</artifactId>
            <scope>test</scope>
        </dependency>
        <dependency>
            <groupId>junit</groupId>
            <artifactId>junit</artifactId>
            <scope>test</scope>
        </dependency>
        <dependency>
            <groupId>org.mockito</groupId>
            <artifactId>mockito-core</artifactId>
            <scope>test</scope>
        </dependency>
        <dependency>
            <groupId>ch.qos.logback</groupId>
            <artifactId>logback-classic</artifactId>
            <scope>test</scope>
        </dependency>
        <dependency>
            <groupId>com.h2database</groupId>
            <artifactId>h2</artifactId>
            <scope>test</scope>
        </dependency>

    </dependencies>
</project><|MERGE_RESOLUTION|>--- conflicted
+++ resolved
@@ -3,22 +3,14 @@
     <parent>
         <artifactId>axonserver-ee</artifactId>
         <groupId>io.axoniq.axonserver</groupId>
-<<<<<<< HEAD
         <version>4.4-SNAPSHOT</version>
-=======
-        <version>4.3.5-SNAPSHOT</version>
->>>>>>> 10db2422
     </parent>
     <modelVersion>4.0.0</modelVersion>
 
     <artifactId>axonserver-cluster</artifactId>
 
     <properties>
-<<<<<<< HEAD
-        <mapdb.version>3.0.5</mapdb.version>
-=======
         <mapdb.version>3.0.8</mapdb.version>
->>>>>>> 10db2422
     </properties>
 
     <dependencies>
