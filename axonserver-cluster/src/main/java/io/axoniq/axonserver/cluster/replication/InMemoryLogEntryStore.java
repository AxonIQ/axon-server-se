package io.axoniq.axonserver.cluster.replication;

import io.axoniq.axonserver.grpc.cluster.Entry;

import java.util.List;
import java.util.NavigableMap;
import java.util.concurrent.ConcurrentSkipListMap;
import java.util.concurrent.atomic.AtomicBoolean;
import java.util.concurrent.atomic.AtomicLong;
import java.util.function.Consumer;

/**
 * Author: marc
 */
public class InMemoryLogEntryStore implements LogEntryStore {

    private final NavigableMap<Long, Entry> entryMap = new ConcurrentSkipListMap<>();
    private final AtomicLong lastApplied = new AtomicLong(-1);
    private final AtomicLong commitIndex = new AtomicLong(-1);
    private final AtomicBoolean applyRunning = new AtomicBoolean(false);

    @Override
    public void appendEntry(List<Entry> entries) {
        if (entries.isEmpty()) {
            return;
        }

        long firstIndex = entries.get(0).getIndex();
        entryMap.tailMap(firstIndex).clear();
        entries.forEach(entry -> entryMap.put(entry.getIndex(), entry));
    }

    @Override
    public boolean contains(long logIndex, long logTerm) {
        if (entryMap.containsKey(logIndex)) {
            return entryMap.get(logIndex).getTerm() == logTerm;
        }
        return false;
    }

    @Override
    public void applyEntries(Consumer<Entry> consumer) {
<<<<<<< HEAD
        if( applyRunning.compareAndSet(false, true)) {
            while( lastApplied.get() < commitIndex.get()) {
                Entry entry = entryMap.get(lastApplied.get());
                consumer.accept(entry);
                lastApplied.incrementAndGet();
            }
=======
        if (applyRunning.compareAndSet(false, true)) {
            NavigableMap<Long, Entry> toApply;
            do {
                toApply = entryMap.subMap(lastApplied.get(),
                                          false,
                                          Math.min(commitIndex.get(),
                                                   lastApplied.get() + BATCH_SIZE),
                                          true);
                Map.Entry<Long, Entry> entry;
                while ((entry = toApply.pollFirstEntry()) != null) {
                    consumer.accept(entry.getValue());
                    lastApplied.incrementAndGet();
                }
            } while (!toApply.isEmpty());
>>>>>>> 161bdcdb
            applyRunning.set(false);
        }
    }

    @Override
    public void markCommitted(long committedIndex) {
        commitIndex.set(committedIndex);
    }

    @Override
    public long commitIndex() {
        return commitIndex.get();
    }

    @Override
    public long lastAppliedIndex() {
        return lastApplied.get();
    }

    @Override
    public Entry getEntry(long index) {
        return entryMap.get(index);
    }

    @Override
    public long lastLogTerm() {
        return entryMap.lastEntry().getValue().getTerm();
    }

    @Override
    public long lastLogIndex() {
        return entryMap.lastKey();
    }
}<|MERGE_RESOLUTION|>--- conflicted
+++ resolved
@@ -40,29 +40,12 @@
 
     @Override
     public void applyEntries(Consumer<Entry> consumer) {
-<<<<<<< HEAD
         if( applyRunning.compareAndSet(false, true)) {
             while( lastApplied.get() < commitIndex.get()) {
                 Entry entry = entryMap.get(lastApplied.get());
                 consumer.accept(entry);
                 lastApplied.incrementAndGet();
             }
-=======
-        if (applyRunning.compareAndSet(false, true)) {
-            NavigableMap<Long, Entry> toApply;
-            do {
-                toApply = entryMap.subMap(lastApplied.get(),
-                                          false,
-                                          Math.min(commitIndex.get(),
-                                                   lastApplied.get() + BATCH_SIZE),
-                                          true);
-                Map.Entry<Long, Entry> entry;
-                while ((entry = toApply.pollFirstEntry()) != null) {
-                    consumer.accept(entry.getValue());
-                    lastApplied.incrementAndGet();
-                }
-            } while (!toApply.isEmpty());
->>>>>>> 161bdcdb
             applyRunning.set(false);
         }
     }
