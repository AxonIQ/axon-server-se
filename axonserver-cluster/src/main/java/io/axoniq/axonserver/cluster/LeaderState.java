package io.axoniq.axonserver.cluster;

import io.axoniq.axonserver.cluster.Scheduler.ScheduledRegistration;
import io.axoniq.axonserver.cluster.replication.EntryIterator;
import io.axoniq.axonserver.grpc.cluster.AppendEntriesRequest;
import io.axoniq.axonserver.grpc.cluster.AppendEntriesResponse;
import io.axoniq.axonserver.grpc.cluster.Entry;
import io.axoniq.axonserver.grpc.cluster.InstallSnapshotRequest;
import io.axoniq.axonserver.grpc.cluster.InstallSnapshotResponse;
import io.axoniq.axonserver.grpc.cluster.RequestVoteRequest;
import io.axoniq.axonserver.grpc.cluster.RequestVoteResponse;
import org.slf4j.Logger;
import org.slf4j.LoggerFactory;

import java.time.Clock;
import java.util.ArrayList;
import java.util.List;
import java.util.Map;
import java.util.concurrent.CompletableFuture;
import java.util.concurrent.ConcurrentHashMap;
import java.util.concurrent.ExecutorService;
import java.util.concurrent.Executors;
import java.util.concurrent.TimeUnit;
import java.util.concurrent.atomic.AtomicLong;
import java.util.concurrent.atomic.AtomicReference;
import java.util.concurrent.locks.LockSupport;
import java.util.function.Consumer;
import java.util.stream.Collectors;

import static java.util.concurrent.TimeUnit.MILLISECONDS;

/**
 * Author: marc
 */
public class LeaderState extends AbstractMembershipState {
    private static final long FLOW_BUFFER = 100;
    private static final long MAX_ENTRIES_PER_BATCH = 100;

    private static final Logger logger = LoggerFactory.getLogger(LeaderState.class);
    private final AtomicReference<ScheduledRegistration> stepDown = new AtomicReference<>();

    private final Map<Long, CompletableFuture<Void>> pendingEntries = new ConcurrentHashMap<>();
    private final ExecutorService executor = Executors.newCachedThreadPool(r -> {
        Thread t= new Thread(r);
        t.setName("Replication-" + LeaderState.this.raftGroup().raftConfiguration().groupId());
        return t;
    });
    private volatile Replicators replicators;
    private Clock clock = Clock.systemUTC();

    protected static class Builder extends AbstractMembershipState.Builder<Builder> {
        public LeaderState build(){
            return new LeaderState(this);
        }
    }

    public static Builder builder(){
        return new Builder();
    }

    private LeaderState(Builder builder) {
        super(builder);
    }

    @Override
    public void start() {
        scheduleStepDown();
        replicators = new Replicators();
        executor.submit(() -> replicators.start());
    }

    @Override
    public void stop() {
        cancelStepDown();
        pendingEntries.forEach((idx, future) -> future.completeExceptionally(new IllegalStateException()));
        pendingEntries.clear();
        replicators.stop();
        replicators = null;
    }

    @Override
    public synchronized AppendEntriesResponse appendEntries(AppendEntriesRequest request) {
//        if (request.getTerm() > currentTerm()) {
//            return handleAsFollower(follower -> follower.appendEntries(request));
//        }
        return appendEntriesFailure();
    }

    @Override
    public synchronized RequestVoteResponse requestVote(RequestVoteRequest request) {
<<<<<<< HEAD
        long elapsedFromLastConfirmedHeartbeat = stepDown.get().getElapsed(MILLISECONDS);
//        if (elapsedFromLastConfirmedHeartbeat > minElectionTimeout()){
//            handleAsFollower(follower -> follower.requestVote(request));
//        }
=======
>>>>>>> f47d7b28
        return requestVoteResponse(false);
    }

    @Override
    public synchronized InstallSnapshotResponse installSnapshot(InstallSnapshotRequest request) {
        if (request.getTerm() > currentTerm()) {
            return handleAsFollower(follower -> follower.installSnapshot(request));
        }
        return installSnapshotFailure();
    }

    @Override
    public boolean isLeader() {
        return true;
    }

    @Override
    public CompletableFuture<Void> appendEntry(String entryType, byte[] entryData) {
        return createEntry(currentTerm(), entryType, entryData);
    }

    private void scheduleStepDown() {
        ScheduledRegistration newTask = scheduler().schedule(this::stepDown, maxElectionTimeout(), MILLISECONDS);
        stepDown.set(newTask);
    }

    private void cancelStepDown(){
        stepDown.get().cancel();
    }

    private void stepDown() {
        long now = clock.millis();
        long lastReceived = replicators.lastMessageTimeFromMajority();
        if( now - lastReceived > maxElectionTimeout()) {
            logger.info("StepDown as no messages received for {}ms", (now-lastReceived));
            changeStateTo(stateFactory().followerState());
        } else {
            logger.debug("Reschedule stepDown after {}ms", maxElectionTimeout() - (now-lastReceived));
            ScheduledRegistration newTask = scheduler().schedule(this::stepDown, maxElectionTimeout() - (now-lastReceived), MILLISECONDS);
            stepDown.set(newTask);
        }

    }

    private CompletableFuture<Void> createEntry(long currentTerm, String entryType, byte[] entryData) {
        CompletableFuture<Void> appendEntryDone = new CompletableFuture<>();
        CompletableFuture<Entry> entryFuture = raftGroup().localLogEntryStore().createEntry(currentTerm, entryType, entryData);
        entryFuture.whenComplete((e, failure) -> {
            if( failure != null) {
                appendEntryDone.completeExceptionally(failure);
            } else {
                if( replicators != null) {
                    replicators.notifySenders(e);
                }
                pendingEntries.put(e.getIndex(), appendEntryDone);
            }
        });
        return appendEntryDone;
    }

    @Override
    public void applied(Entry e) {
        CompletableFuture<Void> pendingEntry = pendingEntries.remove(e.getIndex());
        if( pendingEntry != null) {
            pendingEntry.complete(null);
        }
    }

    private class Replicators {
        private volatile boolean running = true;
        private volatile Thread workingThread;
        private final List<Registration> registrations = new ArrayList<>();
        private final Map<String, ReplicatorPeer> replicatorPeerMap = new ConcurrentHashMap<>();

        void stop() {
            logger.info("{}: Stop replication thread", me());
            running = false;
            notifySenders(null);
            registrations.forEach(Registration::cancel);
            workingThread = null;
        }

        void start() {
            workingThread = Thread.currentThread();
            logger.info("{}: Start replication thread", me());
            try {
                TermIndex lastTermIndex = raftGroup().localLogEntryStore().lastLog();
                otherNodesStream().forEach(raftPeer -> {

                    ReplicatorPeer replicatorPeer = new ReplicatorPeer(raftPeer,
                                                                       this::updateMatchIndex);
                    replicatorPeerMap.put(raftPeer.nodeId(), replicatorPeer);
                    registrations.add(raftPeer.registerAppendEntriesResponseListener(replicatorPeer::handleResponse));
                    registrations.add(raftPeer.registerInstallSnapshotResponseListener(replicatorPeer::handleResponse));
                });

                long commitIndex = raftGroup().localLogEntryStore().commitIndex();
                replicatorPeerMap.forEach((nodeId, peer) -> peer.sendHeartbeat(lastTermIndex, commitIndex));

                while (running) {
                    int runsWithoutChanges = 0;
                    while (runsWithoutChanges < 3) {
                        int sent = 0;
                        for (ReplicatorPeer raftPeer : replicatorPeerMap.values()) {
                            sent += raftPeer.sendNextEntries();
                        }

                        if (sent == 0) {
                            runsWithoutChanges++;
                        } else {
                            runsWithoutChanges = 0;
                        }
                    }
                    LockSupport.parkNanos(TimeUnit.MILLISECONDS.toNanos(5));
                }
            } catch (RuntimeException re) {
                logger.warn("Replication thread completed exceptionally", re);
            }
        }



        private void updateMatchIndex(long matchIndex) {
            logger.debug("Updated matchIndex: {}", matchIndex);
            long nextCommitCandidate = raftGroup().localLogEntryStore().commitIndex() + 1;
            if( matchIndex < nextCommitCandidate) return;
            while( matchedByMajority( nextCommitCandidate)) {
                raftGroup().localLogEntryStore().markCommitted(nextCommitCandidate);
                nextCommitCandidate++;
            }

        }

        private boolean matchedByMajority(long nextCommitCandidate) {
            int majority = (int) Math.ceil(otherNodesCount() / 2f);
            return replicatorPeerMap.values().stream().filter(p -> p.getMatchIndex() >= nextCommitCandidate).count() >= majority;
        }

        void notifySenders(Entry entry) {
            if( workingThread != null)
                LockSupport.unpark(workingThread);

            if( entry != null && otherNodesCount() == 0) {
                raftGroup().localLogEntryStore().markCommitted(entry.getIndex());
            }
        }

        private long lastMessageTimeFromMajority() {
            logger.info("Last messages received: {}", replicatorPeerMap.values().stream().map(peer -> peer.lastMessageSent).collect(
                    Collectors.toList()));
            return replicatorPeerMap.values().stream().map(r -> r.lastMessageReceived)
                                    .sorted()
                                    .skip((int)Math.floor(otherNodesCount() / 2f)).findFirst().orElse(0L);
        }

    }

    private class ReplicatorPeer {
        private final RaftPeer raftPeer;
        private final Consumer<Long> matchIndexCallback;
        private EntryIterator entryIterator;
        private final AtomicLong nextIndex = new AtomicLong(0);
        private final AtomicLong matchIndex = new AtomicLong(0);
        private volatile long lastMessageSent = 0L;
        private volatile long lastMessageReceived = 0L;

        public ReplicatorPeer(RaftPeer raftPeer, Consumer<Long> matchIndexCallback) {
            this.raftPeer = raftPeer;
            this.matchIndexCallback = matchIndexCallback;
        }

        private boolean canSend() {
            return nextIndex.get() - matchIndex.get() < FLOW_BUFFER;
        }

        public int sendNextEntries() {
            int sent = 0;
            try {
                long now = clock.millis();
                if (entryIterator == null) {
                    nextIndex.compareAndSet(0, raftGroup().localLogEntryStore().lastLogIndex()+1);
                    logger.debug("{}: create entry iterator for {} at {}", me(), raftPeer.nodeId(), nextIndex);
                    entryIterator = raftGroup().localLogEntryStore().createIterator(nextIndex.get());
                }

                logger.trace("Has entries: {}", raftGroup().localLogEntryStore().lastLogIndex());
                if( !canSend()) {
                    logger.trace("{}: nextIndex: {}, matchIndex: {}", raftPeer.nodeId(), nextIndex, matchIndex);
                }
                while (canSend()
                        &&  sent < MAX_ENTRIES_PER_BATCH && entryIterator.hasNext()) {
                    Entry entry = entryIterator.next();
                    //
                    TermIndex previous = entryIterator.previous();
                    send(AppendEntriesRequest.newBuilder()
                                             .setGroupId(groupId())
                                             .setPrevLogIndex(previous == null ? 0 : previous.getIndex())
                                             .setPrevLogTerm(previous == null ? 0 : previous.getTerm())
                                             .setTerm(currentTerm())
                                             .setLeaderId(me())
                            .setCommitIndex(raftGroup().localLogEntryStore().commitIndex())
                            .addEntries(entry)
                            .build());
                    nextIndex.incrementAndGet();
                    sent++;
                }

                if( sent == 0 && now - lastMessageSent > raftGroup().raftConfiguration().heartbeatTimeout()) {
                    TermIndex termIndex = raftGroup().localLogEntryStore().lastLog();
                    sendHeartbeat(termIndex, raftGroup().localLogEntryStore().commitIndex());
                } else {
                    if( sent > 0) {
                        lastMessageSent = clock.millis();
                    }
                }
            } catch( Exception ex) {
                logger.warn("{}: Sending nextEntries failed", raftPeer.nodeId(), ex);
            }
            return sent;
        }
        private void sendHeartbeat(TermIndex lastTermIndex, long commitIndex) {
            AppendEntriesRequest heartbeat = AppendEntriesRequest.newBuilder()
                    .setCommitIndex(commitIndex)
                    .setLeaderId(me())
                    .setGroupId(raftGroup().raftConfiguration().groupId())
                    .setTerm(raftGroup().localElectionStore().currentTerm())
                    .setPrevLogIndex(lastTermIndex.getIndex())
                    .setPrevLogTerm(lastTermIndex.getTerm())
                    .build();
            send(heartbeat);
            logger.trace("{}: Send heartbeat to {}: {}", me(), raftPeer.nodeId(), heartbeat);
            lastMessageSent = clock.millis();
        }

        private void send(AppendEntriesRequest request) {
            raftPeer.appendEntries(request);
        }

        public long getMatchIndex() {
            return matchIndex.get();
        }

        public void handleResponse(AppendEntriesResponse appendEntriesResponse) {
            lastMessageReceived = clock.millis();
            logger.debug("Received response: {}", appendEntriesResponse);
            if (appendEntriesResponse.hasFailure()) {
                nextIndex.set(appendEntriesResponse.getFailure().getLastAppliedIndex() + 1);
                logger.warn("{}: create entry iterator for {} at {}", me(), raftPeer.nodeId(), nextIndex);
                entryIterator =  raftGroup().localLogEntryStore().createIterator(nextIndex.get());;
            } else {
                if (appendEntriesResponse.getSuccess().getLastLogIndex() > matchIndex.get()) {
                    matchIndex.set(appendEntriesResponse.getSuccess().getLastLogIndex());
                    matchIndexCallback.accept(matchIndex.get());
                }
            }
        }

        public void handleResponse(InstallSnapshotResponse installSnapshotResponse) {

        }
    }
}<|MERGE_RESOLUTION|>--- conflicted
+++ resolved
@@ -88,13 +88,6 @@
 
     @Override
     public synchronized RequestVoteResponse requestVote(RequestVoteRequest request) {
-<<<<<<< HEAD
-        long elapsedFromLastConfirmedHeartbeat = stepDown.get().getElapsed(MILLISECONDS);
-//        if (elapsedFromLastConfirmedHeartbeat > minElectionTimeout()){
-//            handleAsFollower(follower -> follower.requestVote(request));
-//        }
-=======
->>>>>>> f47d7b28
         return requestVoteResponse(false);
     }
 
