package io.axoniq.axonserver.cluster.replication;

import io.axoniq.axonserver.grpc.cluster.Entry;

import java.io.IOException;
import java.util.List;
import java.util.function.Consumer;

public interface LogEntryStore {

    void appendEntry(List<Entry> entries) throws IOException;

    void applyEntries(Consumer<Entry> consumer);

    void markCommitted(long committedIndex);

    long commitIndex();

    long lastAppliedIndex();

<<<<<<< HEAD
    Entry getEntry(long index);
=======
    long lastLogTerm();

    long lastLogIndex();
>>>>>>> d7addbf7

}<|MERGE_RESOLUTION|>--- conflicted
+++ resolved
@@ -18,12 +18,10 @@
 
     long lastAppliedIndex();
 
-<<<<<<< HEAD
     Entry getEntry(long index);
-=======
+
     long lastLogTerm();
 
     long lastLogIndex();
->>>>>>> d7addbf7
 
 }