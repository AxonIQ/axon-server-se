package io.axoniq.axonserver.cluster.grpc;

import io.axoniq.axonserver.cluster.RaftPeer;
import io.axoniq.axonserver.cluster.Registration;
import io.axoniq.axonserver.grpc.cluster.AppendEntriesRequest;
import io.axoniq.axonserver.grpc.cluster.AppendEntriesResponse;
import io.axoniq.axonserver.grpc.cluster.InstallSnapshotRequest;
import io.axoniq.axonserver.grpc.cluster.InstallSnapshotResponse;
import io.axoniq.axonserver.grpc.cluster.LeaderElectionServiceGrpc;
import io.axoniq.axonserver.grpc.cluster.LogReplicationServiceGrpc;
import io.axoniq.axonserver.grpc.cluster.Node;
import io.axoniq.axonserver.grpc.cluster.RequestVoteRequest;
import io.axoniq.axonserver.grpc.cluster.RequestVoteResponse;
import io.grpc.stub.StreamObserver;
import org.slf4j.Logger;
import org.slf4j.LoggerFactory;

import java.util.concurrent.CompletableFuture;
import java.util.concurrent.atomic.AtomicReference;
import java.util.function.Consumer;

/**
 * @author Marc Gathier
 * @since 4.1
 */
public class GrpcRaftPeer implements RaftPeer {
    private static final Logger logger = LoggerFactory.getLogger(GrpcRaftPeer.class);
    public final Node node;
    private final GrpcRaftClientFactory clientFactory;
    private final AtomicReference<AppendEntriesStream> appendEntiesStreamRef = new AtomicReference<>();
    private final AtomicReference<Consumer<AppendEntriesResponse>> appendEntriesResponseListener = new AtomicReference<>();

    private final AtomicReference<InstallSnapshotStream> installSnapshotStreamRef = new AtomicReference<>();
    private final AtomicReference<Consumer<InstallSnapshotResponse>> installSnapshotResponseListener = new AtomicReference<>();

    public GrpcRaftPeer(Node node) {
        this(node, new DefaultGrpcRaftClientFactory());
    }
    public GrpcRaftPeer(Node node, GrpcRaftClientFactory clientFactory) {
        this.node = node;
        this.clientFactory = clientFactory;
    }

    @Override
    public CompletableFuture<RequestVoteResponse> requestVote(RequestVoteRequest request) {
        logger.debug("{} Send: {}", node.getNodeId(), request);
        CompletableFuture<RequestVoteResponse> response = new CompletableFuture<>();
        LeaderElectionServiceGrpc.LeaderElectionServiceStub stub = clientFactory.createLeaderElectionStub(node);
        stub.requestVote(request, new StreamObserver<RequestVoteResponse>() {
            @Override
            public void onNext(RequestVoteResponse requestVoteResponse) {
                logger.debug("{} received: {}", node.getNodeId(), requestVoteResponse);
                response.complete(requestVoteResponse);
            }

            @Override
            public void onError(Throwable cause) {
                logger.warn( "{}: Received error on vote - {}", node, cause.getMessage());
                response.completeExceptionally(cause);

            }

            @Override
            public void onCompleted() {
                if(! response.isDone()) {
                    response.completeExceptionally(new Throwable("Request closed without result"));
                }
            }
        });
        return response;
    }

    @Override
    public void appendEntries(AppendEntriesRequest request) {
        AppendEntriesStream appendEntriesStream = getAppendEntriesStream();
        appendEntriesStream.onNext(request);
    }

    private AppendEntriesStream getAppendEntriesStream() {
        appendEntiesStreamRef.compareAndSet(null, new AppendEntriesStream());
        return appendEntiesStreamRef.get();
    }

    @Override
    public void installSnapshot(InstallSnapshotRequest request) {
        InstallSnapshotStream installSnapshotStream = getInstallSnapshotStream();
        installSnapshotStream.onNext(request);
    }

    private InstallSnapshotStream getInstallSnapshotStream() {
        installSnapshotStreamRef.compareAndSet(null, new InstallSnapshotStream());
        return installSnapshotStreamRef.get();
    }

    @Override
    public Registration registerAppendEntriesResponseListener(Consumer<AppendEntriesResponse> listener) {
        appendEntriesResponseListener.set(listener);
        return () -> appendEntriesResponseListener.set(null);
    }

    @Override
    public Registration registerInstallSnapshotResponseListener(Consumer<InstallSnapshotResponse> listener) {
        installSnapshotResponseListener.set(listener);
        return () -> installSnapshotResponseListener.set(null);
    }

    @Override
    public String nodeId() {
        return node.getNodeId();
    }

    private class InstallSnapshotStream {

        private final AtomicReference<StreamObserver<InstallSnapshotRequest>> requestStreamRef = new AtomicReference<>();

        public void onNext(InstallSnapshotRequest request) {
            logger.trace("{} Send {}", node.getNodeId(), request);
            requestStreamRef.compareAndSet(null, initStreamObserver());
            StreamObserver<InstallSnapshotRequest> stream = requestStreamRef.get();
//            synchronized (requestStreamRef.get()) {
            if( stream != null) {
                stream.onNext(request);
            }
//            }
        }

        private StreamObserver<InstallSnapshotRequest> initStreamObserver() {
            LogReplicationServiceGrpc.LogReplicationServiceStub stub = clientFactory.createLogReplicationServiceStub(node);
            return stub.installSnapshot(new StreamObserver<InstallSnapshotResponse>() {
                @Override
                public void onNext(InstallSnapshotResponse installSnapshotResponse) {
                    if( installSnapshotResponse.hasFailure()) {
                        requestStreamRef.get().onCompleted();
                        requestStreamRef.set(null);
                    }
                    logger.trace("{}: Received {}", node.getNodeId(), installSnapshotResponse);
                    if( installSnapshotResponseListener.get() != null) {
                        installSnapshotResponseListener.get().accept(installSnapshotResponse);
                    }
                }

                @Override
                public void onError(Throwable throwable) {
                    logger.debug("Error on InstallSnapshot stream", throwable);
                    requestStreamRef.set(null);
                }

                @Override
                public void onCompleted() {
                    if( requestStreamRef.get() != null) {
                        requestStreamRef.get().onCompleted();
                        requestStreamRef.set(null);
                    }
                }
            });
        }
    }


    private class AppendEntriesStream {

        private final AtomicReference<StreamObserver<AppendEntriesRequest>> requestStreamRef = new AtomicReference<>();

        public void onNext(AppendEntriesRequest request) {
            logger.trace("{} Send {}", node.getNodeId(), request);
            requestStreamRef.updateAndGet(current -> current == null ?  initStreamObserver(): current);

            StreamObserver<AppendEntriesRequest> stream = requestStreamRef.get();
//            synchronized (requestStreamRef.get()) {
            if( stream != null) {
                stream.onNext(request);
            }
//            }
        }

        private StreamObserver<AppendEntriesRequest> initStreamObserver() {
            LogReplicationServiceGrpc.LogReplicationServiceStub stub = clientFactory.createLogReplicationServiceStub(node);
            return stub.appendEntries(new StreamObserver<AppendEntriesResponse>() {
                @Override
                public void onNext(AppendEntriesResponse appendEntriesResponse) {
                    if( appendEntriesResponse.hasFailure()) {
                        requestStreamRef.get().onCompleted();
                        requestStreamRef.set(null);
                    }
                    logger.trace("{}: Received {}", node.getNodeId(), appendEntriesResponse);
                    if( appendEntriesResponseListener.get() != null) {
                        appendEntriesResponseListener.get().accept(appendEntriesResponse);
                    }
                }

                @Override
                public void onError(Throwable throwable) {
                    logger.debug("Error on AppendEntries stream", throwable);
                    requestStreamRef.set(null);
                }

                @Override
                public void onCompleted() {
                    if( requestStreamRef.get() != null) {
                        requestStreamRef.get().onCompleted();
                        requestStreamRef.set(null);
                    }
                }
            });
        }
    }

<<<<<<< HEAD
    private static final Map<String, ManagedChannel> channelMap = new ConcurrentHashMap<>();

    private static ManagedChannel getManagedChannel(Node node) {
        return channelMap.computeIfAbsent(node.getNodeId(), n -> NettyChannelBuilder.forAddress(node.getHost(), node.getPort()).usePlaintext().directExecutor().build());
    }

=======
    @Override
    public Node toNode() {
        return node;
    }
>>>>>>> fc386c3d
}<|MERGE_RESOLUTION|>--- conflicted
+++ resolved
@@ -205,17 +205,8 @@
         }
     }
 
-<<<<<<< HEAD
-    private static final Map<String, ManagedChannel> channelMap = new ConcurrentHashMap<>();
-
-    private static ManagedChannel getManagedChannel(Node node) {
-        return channelMap.computeIfAbsent(node.getNodeId(), n -> NettyChannelBuilder.forAddress(node.getHost(), node.getPort()).usePlaintext().directExecutor().build());
-    }
-
-=======
     @Override
     public Node toNode() {
         return node;
     }
->>>>>>> fc386c3d
 }