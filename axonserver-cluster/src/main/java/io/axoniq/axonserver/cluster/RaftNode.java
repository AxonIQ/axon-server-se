--- conflicted
+++ resolved
@@ -35,13 +35,8 @@
     public RaftNode(String nodeId, RaftGroup raftGroup) {
         this.nodeId = nodeId;
         this.raftGroup = raftGroup;
-<<<<<<< HEAD
-        stateFactory = new DefaultStateFactory(raftGroup, this::updateState);
+        stateFactory = new CachedStateFactory(new DefaultStateFactory(raftGroup, this::updateState));
         updateState(stateFactory.idleState(nodeId));
-=======
-        stateFactory = new CachedStateFactory(new DefaultStateFactory(raftGroup, this::updateState));
-        updateState(stateFactory.idleState());
->>>>>>> f47d7b28
     }
 
     private synchronized void updateState(MembershipState newState) {
