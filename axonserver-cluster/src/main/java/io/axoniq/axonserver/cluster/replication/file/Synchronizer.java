--- conflicted
+++ resolved
@@ -164,13 +164,8 @@
     }
 
     /**
-<<<<<<< HEAD
-     * Cancel all jobs that are active
+     * Stops the synchronized scheduled tasks. Waits until all pending work has completed.
      * @param shutdown Gracefully shutdown thread executor
-=======
-     * Stops the synchronized scheduled tasks. Waits until all pending work has completed.
-     * @param shutdown shutdown completely (including the thread group)
->>>>>>> 35372e5d
      */
     public void shutdown(boolean shutdown) {
         if (syncJob != null) {
@@ -193,7 +188,6 @@
         }
     }
 
-<<<<<<< HEAD
     /**
      * Confirms that all thread executor is gracefully shutdown and jobs are done
      */
@@ -203,7 +197,6 @@
                 && (fsync == null || (fsync.isShutdown() || fsync.isTerminated())));
     }
 
-=======
     private void waitForPendingWrites() {
         int retries = 1000;
         while (!writePositions.isEmpty() && retries > 0) {
@@ -216,5 +209,4 @@
             }
         }
     }
->>>>>>> 35372e5d
 }