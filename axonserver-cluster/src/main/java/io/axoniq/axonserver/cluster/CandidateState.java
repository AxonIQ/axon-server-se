--- conflicted
+++ resolved
@@ -42,13 +42,9 @@
                         currentTerm());
             return;
         }
-<<<<<<< HEAD
-        newElection(disruptAllowed).result().subscribe(this::onElectionResult,
-=======
 
         long timeout = now() + maxElectionTimeout();
-        newElection().result().subscribe(result -> onElectionResult(result, timeout),
->>>>>>> f630c92f
+        newElection(disruptAllowed).result().subscribe(result -> onElectionResult(result, timeout),
                                          error -> logger.warn("{} in term {}: Failed to run election. {}",
                                                               groupId(),
                                                               currentTerm(),
