package io.axoniq.axonserver.cluster;

import io.axoniq.axonserver.cluster.configuration.current.CachedCurrentConfiguration;
import io.axoniq.axonserver.cluster.election.DefaultElection;
import io.axoniq.axonserver.cluster.election.Election;
import io.axoniq.axonserver.cluster.message.factory.DefaultResponseFactory;
import io.axoniq.axonserver.cluster.scheduler.DefaultScheduler;
import io.axoniq.axonserver.cluster.scheduler.Scheduler;
import io.axoniq.axonserver.cluster.snapshot.SnapshotManager;
import io.axoniq.axonserver.grpc.cluster.InstallSnapshotRequest;
import io.axoniq.axonserver.grpc.cluster.InstallSnapshotResponse;
import io.axoniq.axonserver.grpc.cluster.Node;
import io.axoniq.axonserver.grpc.cluster.RequestVoteRequest;
import io.axoniq.axonserver.grpc.cluster.RequestVoteResponse;
import org.slf4j.Logger;
import org.slf4j.LoggerFactory;

import java.util.List;
import java.util.concurrent.ThreadLocalRandom;
import java.util.function.BiConsumer;
import java.util.function.BiFunction;
import java.util.function.Consumer;
import java.util.function.Function;
import java.util.function.Supplier;
import java.util.stream.Stream;

import static java.lang.String.format;
import static java.util.stream.StreamSupport.stream;

/**
 * Abstract state defining common behavior for all Raft states.
 *
 * @author Sara Pellegrini
 * @since 4.1
 */
public abstract class AbstractMembershipState implements MembershipState {

    private static final Logger logger = LoggerFactory.getLogger(AbstractMembershipState.class);

    private final RaftGroup raftGroup;
    private final StateTransitionHandler transitionHandler;
    private final BiConsumer<Long, String> termUpdateHandler;
    private final MembershipStateFactory stateFactory;
    private final Supplier<Scheduler> schedulerFactory;
    private final Supplier<Election> electionFactory;
    private final BiFunction<Integer, Integer, Integer> randomValueSupplier;
    private final SnapshotManager snapshotManager;
    private final CurrentConfiguration currentConfiguration;
    private final Function<Consumer<List<Node>>, Registration> registerConfigurationListener;
    private final RaftResponseFactory raftResponseFactory;

    protected AbstractMembershipState(Builder builder) {
        builder.validate();
        this.raftGroup = builder.raftGroup;
        this.transitionHandler = builder.transitionHandler;
        this.termUpdateHandler = builder.termUpdateHandler;
        this.stateFactory = builder.stateFactory;
        this.schedulerFactory = builder.schedulerFactory;
        this.electionFactory = builder.electionFactory;
        this.randomValueSupplier = builder.randomValueSupplier;
        this.snapshotManager = builder.snapshotManager;
        this.currentConfiguration = builder.currentConfiguration;
        this.registerConfigurationListener = builder.registerConfigurationListener;
        this.raftResponseFactory = new DefaultResponseFactory(raftGroup);
    }

    public static abstract class Builder<B extends Builder<B>> {

        private RaftGroup raftGroup;
        private StateTransitionHandler transitionHandler;
        private BiConsumer<Long, String> termUpdateHandler;
        private MembershipStateFactory stateFactory;
        private Supplier<Scheduler> schedulerFactory;
        private Supplier<Election> electionFactory;
        private BiFunction<Integer, Integer, Integer> randomValueSupplier =
                (min, max) -> ThreadLocalRandom.current().nextInt(min, max);
        private SnapshotManager snapshotManager;
        private CurrentConfiguration currentConfiguration;
        private Function<Consumer<List<Node>>, Registration> registerConfigurationListener;

        public B raftGroup(RaftGroup raftGroup) {
            this.raftGroup = raftGroup;
            return self();
        }

        public B transitionHandler(StateTransitionHandler transitionHandler) {
            this.transitionHandler = transitionHandler;
            return self();
        }

        public B termUpdateHandler(BiConsumer<Long, String> termUpdateHandler) {
            this.termUpdateHandler = termUpdateHandler;
            return self();
        }

        public B stateFactory(MembershipStateFactory stateFactory) {
            this.stateFactory = stateFactory;
            return self();
        }

        public B schedulerFactory(Supplier<Scheduler> schedulerFactory) {
            this.schedulerFactory = schedulerFactory;
            return self();
        }

        public B electionFactory(Supplier<Election> electionFactory) {
            this.electionFactory = electionFactory;
            return self();
        }

        public B randomValueSupplier(BiFunction<Integer, Integer, Integer> randomValueSupplier) {
            this.randomValueSupplier = randomValueSupplier;
            return self();
        }

        public B snapshotManager(SnapshotManager snapshotManager) {
            this.snapshotManager = snapshotManager;
            return self();
        }

        public B currentConfiguration(CurrentConfiguration currentConfiguration) {
            this.currentConfiguration = currentConfiguration;
            return self();
        }

        public B registerConfigurationListenerFn(
                Function<Consumer<List<Node>>, Registration> registerConfigurationListener) {
            this.registerConfigurationListener = registerConfigurationListener;
            return self();
        }

        protected void validate() {
            if (schedulerFactory == null) {
                schedulerFactory = () -> new DefaultScheduler("raftState");
            }
            if (raftGroup == null) {
                throw new IllegalStateException("The RAFT group must be provided");
            }
            if (transitionHandler == null) {
                throw new IllegalStateException("The transitionHandler must be provided");
            }
            if (termUpdateHandler == null) {
                throw new IllegalStateException("The termUpdateHandler must be provided");
            }
            if (stateFactory == null) {
                throw new IllegalStateException("The stateFactory must be provided");
            }

            if (currentConfiguration == null) {
                CachedCurrentConfiguration currentConfiguration = new CachedCurrentConfiguration(raftGroup);
                this.currentConfiguration = currentConfiguration;
                if (registerConfigurationListener == null) {
                    this.registerConfigurationListener = currentConfiguration::registerChangeListener;
                }
            }

            if (electionFactory == null) {
                electionFactory = () -> {
                    Iterable<RaftPeer> otherPeers = new OtherPeers(raftGroup, currentConfiguration);
                    return new DefaultElection(raftGroup, termUpdateHandler, otherPeers);
                };
            }

            if (registerConfigurationListener == null) {
                throw new IllegalStateException("The registerConfigurationListener function must be provided");
            }

            if (snapshotManager == null) {
                throw new IllegalStateException("The snapshotManager must be provided");
            }
        }

        @SuppressWarnings("unchecked")
        private final B self() {
            return (B) this;
        }

        abstract MembershipState build();
    }

    @Override
    public RequestVoteResponse requestVote(RequestVoteRequest request) {
        if (request.getTerm() > currentTerm()) {
            String message = format("%s received RequestVoteRequest with greater term (%s > %s) from %s",
                                    me(), request.getTerm(), currentTerm(), request.getCandidateId());
            RequestVoteResponse vote = handleAsFollower(follower -> follower.requestVote(request), message);
            logger.info(
                    "{} in term {}: Request for vote received from {} for term {}. {} voted {} (handled as follower).",
                    groupId(),
                    currentTerm(),
                    request.getCandidateId(),
                    request.getTerm(),
                    me(),
                    vote != null && vote.getVoteGranted());
            return vote;
        }
        logger.info("{} in term {}: Request for vote received from {} in term {}. {} voted rejected.",
                    groupId(),
                    currentTerm(),
                    request.getCandidateId(),
                    request.getTerm(),
                    me());
<<<<<<< HEAD

        boolean isMember = member(request.getCandidateId());
        return requestVoteResponse(request.getRequestId(),
                                   false,
                                   !isMember && shouldGoAwayIfNotMember());
=======
        return responseFactory().voteRejected(request.getRequestId(), !isMember && shouldGoAwayIfNotMember());
>>>>>>> 9e845c3b
    }

    @Override
    public InstallSnapshotResponse installSnapshot(InstallSnapshotRequest request) {
        if (request.getTerm() > currentTerm()) {
            logger.info(
                    "{} in term {}: Received install snapshot with term {} which is greater than mine. Moving to Follower...",
                    groupId(),
                    currentTerm(),
                    request.getTerm());
            String message = format("%s received InstallSnapshotRequest with greater term (%s > %s) from %s",
                                    me(), request.getTerm(), currentTerm(), request.getLeaderId());
            return handleAsFollower(follower -> follower.installSnapshot(request), message);
        }
        String cause = format("%s in term %s: Received term (%s) is smaller or equal than mine. Rejecting the request.",
                              groupId(), currentTerm(), request.getTerm());
        logger.trace(cause);
        return responseFactory().installSnapshotFailure(request.getRequestId(), cause);
    }

    protected boolean member(String candidateId) {
        return currentGroupMembers().stream().anyMatch(n -> n.getNodeId().equals(candidateId));
    }

    protected boolean shouldGoAwayIfNotMember() {
        return false;
    }

    protected String votedFor() {
        return raftGroup.localElectionStore().votedFor();
    }

    protected void markVotedFor(String candidateId) {
        raftGroup.localElectionStore().markVotedFor(candidateId);
    }

    protected TermIndex lastLog() {
        return raftGroup.localLogEntryStore().lastLog();
    }

    protected long lastLogIndex() {
        return raftGroup.localLogEntryStore().lastLogIndex();
    }

    protected long currentTerm() {
        return raftGroup.localElectionStore().currentTerm();
    }

    String me() {
        return raftGroup.localNode().nodeId();
    }

    protected RaftGroup raftGroup() {
        return raftGroup;
    }

    public Supplier<Scheduler> schedulerFactory() {
        return schedulerFactory;
    }

    public MembershipStateFactory stateFactory() {
        return stateFactory;
    }

    protected SnapshotManager snapshotManager() {
        return snapshotManager;
    }

    protected void changeStateTo(MembershipState newState, String cause) {
        transitionHandler.updateState(this, newState, cause);
    }

    protected void updateCurrentTerm(long term, String cause) {
        this.termUpdateHandler.accept(term, cause);
    }

    protected int maxElectionTimeout() {
        return raftGroup.raftConfiguration().maxElectionTimeout();
    }

    protected int initialElectionTimeout() {
        return raftGroup.raftConfiguration().initialElectionTimeout();
    }

    protected int minElectionTimeout() {
        return raftGroup.raftConfiguration().minElectionTimeout();
    }

    protected String groupId() {
        return raftGroup().raftConfiguration().groupId();
    }


    protected Stream<RaftPeer> otherPeersStream() {
        return stream(new OtherPeers(raftGroup, currentConfiguration).spliterator(), false);
    }

    protected Election newElection() {
        return electionFactory.get();
    }

    protected long otherNodesCount() {
        return currentConfiguration.groupMembers().stream()
                                   .filter(node -> !node.getNodeId().equals(me()))
                                   .count();
    }

    protected int random(int min, int max) {
        return randomValueSupplier.apply(min, max);
    }

    protected RaftResponseFactory responseFactory() {
        return raftResponseFactory;
    }

    public CurrentConfiguration currentConfiguration() {
        return this.currentConfiguration;
    }

    protected Registration registerConfigurationListener(Consumer<List<Node>> newConfigurationListener) {
        return registerConfigurationListener.apply(newConfigurationListener);
    }

    protected <R> R handleAsFollower(Function<MembershipState, R> handler, String cause) {
        MembershipState followerState = stateFactory().followerState();
        changeStateTo(followerState, cause);
        return handler.apply(followerState);
    }

    @Override
    public List<Node> currentGroupMembers() {
        return currentConfiguration.groupMembers();
    }
}<|MERGE_RESOLUTION|>--- conflicted
+++ resolved
@@ -200,15 +200,8 @@
                     request.getCandidateId(),
                     request.getTerm(),
                     me());
-<<<<<<< HEAD
-
         boolean isMember = member(request.getCandidateId());
-        return requestVoteResponse(request.getRequestId(),
-                                   false,
-                                   !isMember && shouldGoAwayIfNotMember());
-=======
         return responseFactory().voteRejected(request.getRequestId(), !isMember && shouldGoAwayIfNotMember());
->>>>>>> 9e845c3b
     }
 
     @Override
