--- conflicted
+++ resolved
@@ -144,11 +144,7 @@
         WritePosition writePosition = new WritePosition(sequence, buffer.position(), buffer, first);
         writePositionRef.set(writePosition);
 
-<<<<<<< HEAD
-        if (clear)
-=======
         if (clear) {
->>>>>>> 35372e5d
             buffer.clearFromPosition();
         }
 
