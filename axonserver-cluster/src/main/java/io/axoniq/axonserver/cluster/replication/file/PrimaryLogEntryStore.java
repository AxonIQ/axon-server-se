--- conflicted
+++ resolved
@@ -338,15 +338,13 @@
         lastToken.set(lastIndex);
     }
 
-<<<<<<< HEAD
-
-=======
+
+
     public void delete() {
         clear();
         File storageDir  = new File(storageProperties.getStorage(getType()));
         storageDir.delete();
     }
->>>>>>> 3d1e98f7
 
     public void clearOlderThan(long time, TimeUnit timeUnit, LongSupplier lastAppliedIndexSupplier) {
         File storageDir  = new File(storageProperties.getStorage(getType()));
