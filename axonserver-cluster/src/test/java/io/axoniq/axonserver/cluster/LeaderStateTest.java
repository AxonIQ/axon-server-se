--- conflicted
+++ resolved
@@ -91,58 +91,6 @@
             }
 
             @Override
-<<<<<<< HEAD
-            public RaftPeer peer(String nodeId) {
-                return new RaftPeer() {
-                    Consumer<AppendEntriesResponse> listener;
-                    @Override
-                    public CompletableFuture<RequestVoteResponse> requestVote(RequestVoteRequest request) {
-                        return null;
-                    }
-
-                    @Override
-                    public void appendEntries(AppendEntriesRequest request) {
-                        AppendEntriesResponse response = AppendEntriesResponse.newBuilder()
-                                                                              .setSuccess(AppendEntrySuccess.newBuilder()
-                                                                                                            .setLastLogIndex(request.getPrevLogIndex() + request.getEntriesCount())
-                                                                                                            .build())
-                                                                              .build();
-                        fakeScheduler.schedule(() -> listener.accept(response), responseDelay.get(), TimeUnit.MILLISECONDS);
-                    }
-
-                    @Override
-                    public void installSnapshot(InstallSnapshotRequest request) {
-
-                    }
-
-                    @Override
-                    public Registration registerAppendEntriesResponseListener(
-                            Consumer<AppendEntriesResponse> listener) {
-                        this.listener = listener;
-                        return () -> this.listener = null;
-                    }
-
-                    @Override
-                    public Registration registerInstallSnapshotResponseListener(
-                            Consumer<InstallSnapshotResponse> listener) {
-                        return null;
-                    }
-
-                    @Override
-                    public String nodeId() {
-                        return nodeId;
-                    }
-
-                    @Override
-                    public void sendTimeoutNow() {
-                        timeoutTarget.set(nodeId);
-                    }
-                };
-            }
-
-            @Override
-=======
->>>>>>> 1e69b6ef
             public RaftPeer peer(Node node) {
                 return new MyRaftPeer(node.getNodeId());
             }
@@ -184,14 +132,20 @@
             this.nodeName = nodeName;
         }
 
-        @Override
-        public CompletableFuture<RequestVoteResponse> requestVote(RequestVoteRequest request) {
-            return null;
-        }
+        Consumer<AppendEntriesResponse> listener;
+                    @Override
+                    public CompletableFuture<RequestVoteResponse> requestVote(RequestVoteRequest request) {
+                        return null;
+                    }
 
         @Override
         public void appendEntries(AppendEntriesRequest request) {
-
+                        AppendEntriesResponse response = AppendEntriesResponse.newBuilder()
+                                                                              .setSuccess(AppendEntrySuccess.newBuilder()
+                                                                                                            .setLastLogIndex(request.getPrevLogIndex() + request.getEntriesCount())
+                                                                                                            .build())
+                                                                              .build();
+                        fakeScheduler.schedule(() -> listener.accept(response), responseDelay.get(), TimeUnit.MILLISECONDS);
         }
 
         @Override
@@ -202,8 +156,9 @@
         @Override
         public Registration registerAppendEntriesResponseListener(
                 Consumer<AppendEntriesResponse> listener) {
-            return null;
-        }
+            this.listener = listener;
+                        return () -> this.listener = null;
+                    }
 
         @Override
         public Registration registerInstallSnapshotResponseListener(
@@ -211,15 +166,26 @@
             return null;
         }
 
-        @Override
-        public String nodeId() {
-            return nodeId;
-        }
+                    @Override
+                    public String nodeId() {
+                        return nodeId;
+                    }
 
         @Override
         public String nodeName() {
             return nodeName;
         }
+                    @Override
+                    public void sendTimeoutNow() {
+                        timeoutTarget.set(nodeId);
+                    }
+                };
+            }
+
+            @Override
+            public RaftPeer peer(Node node) {
+                return peer(node.getNodeId());
+            }
     }
 
     @Test
