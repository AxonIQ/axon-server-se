package io.axoniq.axonserver.cluster;

import io.axoniq.axonserver.cluster.election.ElectionStore;
import io.axoniq.axonserver.cluster.election.InMemoryElectionStore;
import io.axoniq.axonserver.cluster.replication.InMemoryLogEntryStore;
import io.axoniq.axonserver.cluster.replication.LogEntryStore;
import io.axoniq.axonserver.grpc.cluster.*;

import java.io.IOException;
import java.util.*;
import java.util.concurrent.*;
import java.util.concurrent.atomic.AtomicReference;
import java.util.function.Consumer;
import java.util.function.Function;
import java.util.stream.Collectors;

public class RaftClusterTestFixture {

    private final ScheduledExecutorService remoteCommunication = new ScheduledThreadPoolExecutor(2);
    private Map<String, StubRaftGroup> clusterGroups = new ConcurrentHashMap<>();
    private Map<String, RaftNode> clusterNodes = new ConcurrentHashMap<>();
    private Map<String, Set<String>> communicationProblems = new ConcurrentHashMap<>();

    public RaftClusterTestFixture(String... hostNames) {
        for (int i = 0; i < hostNames.length; i++) {
            String hostName = hostNames[i];
            StubRaftGroup raftGroup = new StubRaftGroup(hostName);
            clusterGroups.put(hostName, new StubRaftGroup(hostName));
            clusterNodes.put(hostName, new RaftNode(hostName, raftGroup));
        }
    }

    public RaftNode getNode(String name) {
        return clusterNodes.get(name);
    }

    public void startNodes() {
        clusterNodes.values().forEach(RaftNode::start);
    }

    /**
     * Simulate communication problems for the given {@code host} by blocking all communication from and to
     * it.
     *
     * @param host The host to simulate connection issues for
     */
    public void disconnect(String host) {
        clusterNodes.keySet().forEach(dest -> {
            if (!host.equals(dest))
                communicationProblems(host).add(dest);
            communicationProblems(dest).add(host);
        });
    }

    /**
     * Removes any simulated connection issues from and to given {@code host}, allowing normal communication.
     *
     * @param host the host to remove simulated connection issues for
     */
    public void reconnect(String host) {
        communicationProblems(host).clear();
        communicationProblems.values().forEach(v -> v.remove(host));
    }

    /**
     * Removes all simulated network issues between nodes
     */
    public void clearNetworkProblems() {
        communicationProblems.clear();
    }

    /**
     * Creates a network partition containing the given {@code partition} of nodes. This restricts communication
     * between any nodes in this partition with other nodes in the cluster, and vice versa.
     * <p>
     * Note that any previous communication issues are remained intact.
     *
     * @param partition The nodes in the one half of the partitioned network
     */
    public void createNetworkPartition(Set<String> partition) {
        Set<String> otherPartition = new HashSet<>(clusterNodes.keySet());
        otherPartition.removeAll(partition);
        clusterNodes.keySet().forEach(node -> {
            if (partition.contains(node)) {
                communicationProblems(node).addAll(otherPartition);
            } else {
                communicationProblems(node).addAll(partition);
            }
        });
    }

    private Set<String> communicationProblems(String host) {
        return communicationProblems.computeIfAbsent(host, k -> new CopyOnWriteArraySet<>());
    }

    public Collection<RaftNode> nodes() {
        return clusterNodes.values();
    }

    public void shutdown() {
        remoteCommunication.shutdownNow();
    }

    private <S, R> CompletableFuture<R> communicateRemote(S request, Function<S, R> replyBuilder, String origin, String destination) {
        CompletableFuture<R> result = new CompletableFuture<>();
        remoteCommunication.schedule(() -> {
            if (communicationProblems.get(origin).contains(destination)) {
                result.completeExceptionally(new IOException("Mocking disconnected node"));
            } else {
                result.complete(replyBuilder.apply(request));
            }
        }, (long) ThreadLocalRandom.current().nextInt(10, 20), TimeUnit.MILLISECONDS);
        return result;
    }

    private long communicationDelay(String from, String to) {
        return ThreadLocalRandom.current().nextInt(10, 20);
    }

    private class StubRaftGroup implements RaftGroup, RaftConfiguration {

        private final String localName;
        private final LogEntryStore logEntryStore;
        private final ElectionStore electionStore;
        private AtomicReference<Function<AppendEntriesRequest, AppendEntriesResponse>> appendEntriesHandler = new AtomicReference<>();
        private AtomicReference<Function<InstallSnapshotRequest, InstallSnapshotResponse>> installSnapshotHandler = new AtomicReference<>();
        private AtomicReference<Function<RequestVoteRequest, RequestVoteResponse>> requestVoteHandler = new AtomicReference<>();

        public StubRaftGroup(String localName) {
            this.localName = localName;
            this.logEntryStore = new InMemoryLogEntryStore();
            this.electionStore = new InMemoryElectionStore();
        }

        @Override
        public Registration onAppendEntries(Function<AppendEntriesRequest, AppendEntriesResponse> handler) {
            appendEntriesHandler.set(handler);
            return () -> appendEntriesHandler.compareAndSet(handler, null);
        }

        @Override
        public Registration onInstallSnapshot(Function<InstallSnapshotRequest, InstallSnapshotResponse> handler) {
            installSnapshotHandler.set(handler);
            return () -> installSnapshotHandler.compareAndSet(handler, null);

        }

        @Override
        public Registration onRequestVote(Function<RequestVoteRequest, RequestVoteResponse> handler) {
            requestVoteHandler.set(handler);
            return () -> requestVoteHandler.compareAndSet(handler, null);
        }

        @Override
        public LogEntryStore localLogEntryStore() {
            return logEntryStore;
        }

        @Override
        public ElectionStore localElectionStore() {
            return electionStore;
        }

        @Override
        public RaftConfiguration raftConfiguration() {
            return this;
        }

        @Override
        public RaftPeer peer(String nodeId) {
            return new StubNode(nodeId);
        }

        @Override
        public RaftNode localNode() {
            return clusterNodes.get(this.localName);
        }

        @Override
        public List<Node> groupMembers() {
            return RaftClusterTestFixture.this.clusterNodes.keySet().stream()
                                                           .map(sn -> Node.newBuilder()
                                                                          .setHost(sn)
                                                                          .setNodeId(sn).build())
                                                           .collect(Collectors.toList());
        }

        @Override
<<<<<<< HEAD
        public ReplicationConnection createReplicationConnection(String nodeId, Consumer<Long> matchIndexUpdater) {
            // TODO
            return null;
=======
        public String groupId() {
            return "default";
>>>>>>> efca4a85
        }

        private class StubNode implements RaftPeer {

            private final String nodeId;

            public StubNode(String nodeId) {
                this.nodeId = nodeId;
            }

            @Override
            public CompletableFuture<AppendEntriesResponse> appendEntries(AppendEntriesRequest request) {
                return communicateRemote(request, appendEntriesHandler.get(), localName, nodeId);
            }

            @Override
            public CompletableFuture<InstallSnapshotResponse> installSnapshot(InstallSnapshotRequest request) {
                return communicateRemote(request, installSnapshotHandler.get(), localName, nodeId);
            }

            @Override
            public CompletableFuture<RequestVoteResponse> requestVote(RequestVoteRequest request) {
                return communicateRemote(request, requestVoteHandler.get(), localName, nodeId);
            }

            @Override
            public String nodeId() {
                return nodeId;
            }

        }

    }
}<|MERGE_RESOLUTION|>--- conflicted
+++ resolved
@@ -186,14 +186,14 @@
         }
 
         @Override
-<<<<<<< HEAD
         public ReplicationConnection createReplicationConnection(String nodeId, Consumer<Long> matchIndexUpdater) {
             // TODO
             return null;
-=======
+        }
+
+        @Override
         public String groupId() {
             return "default";
->>>>>>> efca4a85
         }
 
         private class StubNode implements RaftPeer {
