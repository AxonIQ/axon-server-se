package io.axoniq.axonserver.cluster;

import io.axoniq.axonserver.cluster.scheduler.Scheduler;
import io.axoniq.axonserver.grpc.cluster.AppendEntriesRequest;
import io.axoniq.axonserver.grpc.cluster.AppendEntriesResponse;
import io.axoniq.axonserver.grpc.cluster.AppendEntryFailure;
import io.axoniq.axonserver.grpc.cluster.AppendEntrySuccess;
import io.axoniq.axonserver.grpc.cluster.InstallSnapshotFailure;
import io.axoniq.axonserver.grpc.cluster.InstallSnapshotRequest;
import io.axoniq.axonserver.grpc.cluster.InstallSnapshotResponse;
import io.axoniq.axonserver.grpc.cluster.RequestVoteRequest;
import io.axoniq.axonserver.grpc.cluster.RequestVoteResponse;
import io.axoniq.axonserver.grpc.cluster.ResponseHeader;

import java.util.UUID;
import java.util.concurrent.CompletableFuture;
import java.util.concurrent.TimeUnit;
import java.util.function.Consumer;

/**
 * @author Sara Pellegrini
 */
public class FakeRaftPeer implements RaftPeer {

    private final Scheduler scheduler;
    private final String nodeId;
    private final String nodeName;
    private long term;
    private boolean voteGranted;
    private Consumer<AppendEntriesResponse> appendEntriesResponseConsumer = response -> {
    };
    private Consumer<InstallSnapshotResponse> installSnapshotResponseConsumer = response -> {
    };

    public FakeRaftPeer(Scheduler scheduler, String nodeId) {
        this(scheduler, nodeId, nodeId);
    }

    public FakeRaftPeer(Scheduler scheduler, String nodeId, String nodeName) {
        this.scheduler = scheduler;
        this.nodeId = nodeId;
        this.nodeName = nodeName;
    }

    @Override
    public void appendEntries(AppendEntriesRequest request) {
        AppendEntriesResponse response;
        if (request.getEntriesCount() > 0) {
            response = AppendEntriesResponse.newBuilder()
                                            .setResponseHeader(responseHeader(request.getRequestId()))
                                            .setTerm(term)
                                            .setSuccess(
                                                    AppendEntrySuccess
                                                            .newBuilder()
                                                            .setLastLogIndex(
                                                                    request.getEntries(request.getEntriesCount() - 1).getIndex())
                                                            .build())
                                            .build();
        } else {
            response = AppendEntriesResponse.newBuilder()
                                            .setResponseHeader(responseHeader(request.getRequestId()))
                                            .setTerm(term)
                                            .setFailure(AppendEntryFailure.newBuilder().build())
                                            .build();
        }
        scheduler.schedule(() -> appendEntriesResponseConsumer.accept(response), 10, TimeUnit.MILLISECONDS);
    }

    @Override
    public void installSnapshot(InstallSnapshotRequest request) {
        InstallSnapshotResponse response = InstallSnapshotResponse.newBuilder()
                                                                  .setResponseHeader(responseHeader(request.getRequestId()))
                                                                  .setTerm(term)
                                                                  .setFailure(InstallSnapshotFailure.newBuilder()
                                                                                                    .build())
                                                                  .build();
        scheduler.schedule(() -> installSnapshotResponseConsumer.accept(response), 10, TimeUnit.MILLISECONDS);
    }

    private ResponseHeader responseHeader(String requestId) {
        return ResponseHeader.newBuilder()
                             .setRequestId(requestId)
                             .setResponseId(UUID.randomUUID().toString())
                             .setNodeId(nodeId)
                             .build();
    }

    @Override
    public Registration registerAppendEntriesResponseListener(Consumer<AppendEntriesResponse> listener) {
        appendEntriesResponseConsumer = listener;
        return () -> appendEntriesResponseConsumer = response -> {
        };
    }

    @Override
    public Registration registerInstallSnapshotResponseListener(Consumer<InstallSnapshotResponse> listener) {
        installSnapshotResponseConsumer = listener;
        return () -> installSnapshotResponseConsumer = response -> {
        };
    }

    @Override
    public CompletableFuture<RequestVoteResponse> requestVote(RequestVoteRequest request) {
        CompletableFuture<RequestVoteResponse> result = new CompletableFuture<>();
        RequestVoteResponse response = RequestVoteResponse.newBuilder()
                                                          .setResponseHeader(responseHeader(request.getRequestId()))
                                                          .setTerm(term)
                                                          .setVoteGranted(voteGranted)
                                                          .build();
        scheduler.schedule(() -> result.complete(response), 10, TimeUnit.MILLISECONDS);
        return result;
    }

    @Override
    public String nodeId() {
        return nodeId;
    }

    @Override
<<<<<<< HEAD
    public void sendTimeoutNow() {

=======
    public String nodeName() {
        return nodeName;
>>>>>>> 1e69b6ef
    }

    public long term() {
        return term;
    }

    public void setTerm(long term) {
        this.term = term;
    }

    public boolean isVoteGranted() {
        return voteGranted;
    }

    public void setVoteGranted(boolean voteGranted) {
        this.voteGranted = voteGranted;
    }
}<|MERGE_RESOLUTION|>--- conflicted
+++ resolved
@@ -117,13 +117,13 @@
     }
 
     @Override
-<<<<<<< HEAD
     public void sendTimeoutNow() {
 
-=======
+    }
+
+    @Override
     public String nodeName() {
         return nodeName;
->>>>>>> 1e69b6ef
     }
 
     public long term() {
