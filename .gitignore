<<<<<<< HEAD
target/
log/
bin/
=======
# IntelliJ / Eclipse
.idea
*.iml
.settings
.classpath
.project
.factorypath

# Maven
target

tmp
tmp-?
>>>>>>> 66e57a28

hs_err_pid*
token.properties

#webpack building
package-lock.json
*/node/
*/node5/
*/node_modules/
*/src/main/resources/static/dist/


### STS ###
.apt_generated
.classpath
.factorypath
.project
.settings
.springBeans
.sts4-cache

### IntelliJ IDEA ###
.idea
*.iws
*.iml
*.ipr

### NetBeans ###
/nbproject/private/
/build/
/nbbuild/
/dist/
/nbdist/
/.nb-gradle/<|MERGE_RESOLUTION|>--- conflicted
+++ resolved
@@ -1,8 +1,3 @@
-<<<<<<< HEAD
-target/
-log/
-bin/
-=======
 # IntelliJ / Eclipse
 .idea
 *.iml
@@ -16,38 +11,14 @@
 
 tmp
 tmp-?
->>>>>>> 66e57a28
 
+# axoniq.license
+# virtual machine crash logs, see http://www.java.com/en/download/help/error_hotspot.xml
 hs_err_pid*
 token.properties
 
 #webpack building
 package-lock.json
 */node/
-*/node5/
 */node_modules/
-*/src/main/resources/static/dist/
-
-
-### STS ###
-.apt_generated
-.classpath
-.factorypath
-.project
-.settings
-.springBeans
-.sts4-cache
-
-### IntelliJ IDEA ###
-.idea
-*.iws
-*.iml
-*.ipr
-
-### NetBeans ###
-/nbproject/private/
-/build/
-/nbbuild/
-/dist/
-/nbdist/
-/.nb-gradle/+*/src/main/resources/static/dist/