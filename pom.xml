--- conflicted
+++ resolved
@@ -5,11 +5,7 @@
     <groupId>io.axoniq.axonserver</groupId>
     <artifactId>axonserver-se</artifactId>
     <packaging>pom</packaging>
-<<<<<<< HEAD
     <version>4.6.0-SNAPSHOT</version>
-=======
-    <version>4.5.12-SNAPSHOT</version>
->>>>>>> 340c3595
 
     <name>AxonIQ Axon Server SE</name>
     <inceptionYear>2019</inceptionYear>
@@ -61,11 +57,7 @@
         <axonserver-plugin-api.version>4.6.0-SNAPSHOT</axonserver-plugin-api.version>
         <axonserver.api.version>4.6.0-SNAPSHOT</axonserver.api.version>
         <flow.control.version>1.0</flow.control.version>
-<<<<<<< HEAD
-        <spring-boot.version>2.5.3</spring-boot.version>
-=======
         <spring-boot.version>2.5.12</spring-boot.version>
->>>>>>> 340c3595
     </properties>
 
     <dependencyManagement>
