<?xml version="1.0" encoding="UTF-8"?>
<project xmlns="http://maven.apache.org/POM/4.0.0" xmlns:xsi="http://www.w3.org/2001/XMLSchema-instance" xsi:schemaLocation="http://maven.apache.org/POM/4.0.0 http://maven.apache.org/xsd/maven-4.0.0.xsd">
    <modelVersion>4.0.0</modelVersion>

    <groupId>io.axoniq.axonserver</groupId>
    <artifactId>axonserver-se</artifactId>
    <packaging>pom</packaging>
<<<<<<< HEAD
    <version>4.5-SNAPSHOT</version>
=======
    <version>4.4.7-SNAPSHOT</version>
>>>>>>> d4c71a9a

    <name>AxonIQ Axon Server SE</name>
    <inceptionYear>2019</inceptionYear>
    <url>https://www.axoniq.io</url>
	
	<issueManagement>
        <system>GitHub</system>
        <url>https://github.com/AxonIQ/axon-server-se/issues</url>
    </issueManagement>

    <licenses>
        <license>
            <name>AxonIQ Open Source License v1.0</name>
            <url>https://github.com/AxonIQ/axon-server-se/blob/master/LICENSE</url>
        </license>
    </licenses>


    <modules>
        <module>axonserver</module>
        <module>axonserver-grpc</module>
        <module>axonserver-cli</module>
        <module>axonserver-query-parser</module>
        <module>axonserver-test-utils</module>
    </modules>

    <properties>
        <project.build.sourceEncoding>UTF-8</project.build.sourceEncoding>
        <project.reporting.outputEncoding>UTF-8</project.reporting.outputEncoding>
        <java.version>1.8</java.version>
        <maven.compiler.source>${java.version}</maven.compiler.source>
        <maven.compiler.target>${java.version}</maven.compiler.target>
        <pushChanges>false</pushChanges>
        <product.name>AxonServer</product.name>

        <jacoco-maven-plugin.version>0.8.5</jacoco-maven-plugin.version>

        <!--
            Please note that there are dependencies between the gRPC and Netty TcNative versions.
            gRPC is quite specific about the version of Netty TcNative, so check the dependencies on
            https://github.com/grpc/grpc-java/blob/master/SECURITY.md
        -->
<<<<<<< HEAD
        <grpc.version>1.32.2</grpc.version>
=======
        <grpc.version>1.34.0</grpc.version>
>>>>>>> d4c71a9a
        <netty.tcnative.version>2.0.31.Final</netty.tcnative.version>
        <netty.version>4.1.51.Final</netty.version>
        <projectreactor.version>3.1.7.RELEASE</projectreactor.version>
        <axonserver.api.version>4.4</axonserver.api.version>
        <axon.version>4.4</axon.version>
        <h2.version>1.4.197</h2.version>
        <eclipse-collections.version>10.4.0</eclipse-collections.version>
        <jackson.version>2.9.10.5</jackson.version>
        <gson.version>2.8.6</gson.version>
    </properties>

    <dependencyManagement>
        <dependencies>
            <dependency>
                <groupId>io.netty</groupId>
                <artifactId>netty-bom</artifactId>
                <version>${netty.version}</version>
                <type>pom</type>
                <scope>import</scope>
            </dependency>
            <dependency>
                <groupId>io.netty</groupId>
                <artifactId>netty-tcnative-boringssl-static</artifactId>
                <version>${netty.tcnative.version}</version>
            </dependency>
            <dependency>
                <groupId>io.grpc</groupId>
                <artifactId>grpc-protobuf</artifactId>
                <version>${grpc.version}</version>
                <exclusions>
                    <exclusion>
                        <groupId>com.google.code.findbugs</groupId>
                        <artifactId>jsr305</artifactId>
                    </exclusion>
                </exclusions>
            </dependency>
            <dependency>
                <groupId>io.grpc</groupId>
                <artifactId>grpc-stub</artifactId>
                <version>${grpc.version}</version>
            </dependency>
            <dependency>
                <groupId>io.grpc</groupId>
                <artifactId>grpc-netty</artifactId>
                <version>${grpc.version}</version>
            </dependency>
            <dependency>
                <groupId>com.google.code.findbugs</groupId>
                <artifactId>jsr305</artifactId>
                <version>1.3.9</version>
            </dependency>
            <dependency>
                <groupId>com.google.code.gson</groupId>
                <artifactId>gson</artifactId>
                <version>2.8.6</version>
            </dependency>
            <dependency>
                <groupId>io.axoniq</groupId>
                <artifactId>axon-server-api</artifactId>
                <version>${axonserver.api.version}</version>
            </dependency>
            <dependency>
                <groupId>org.springframework.boot</groupId>
                <artifactId>spring-boot-dependencies</artifactId>
                <version>2.1.6.RELEASE</version>
                <type>pom</type>
                <scope>import</scope>
            </dependency>
            <dependency>
                <groupId>junit</groupId>
                <artifactId>junit</artifactId>
                <version>4.13.1</version>
            </dependency>
            <!-- https://mvnrepository.com/artifact/javax.inject/javax.inject -->
            <dependency>
                <groupId>javax.inject</groupId>
                <artifactId>javax.inject</artifactId>
                <version>1</version>
            </dependency>

            <dependency>
                <groupId>io.projectreactor</groupId>
                <artifactId>reactor-core</artifactId>
                <version>${projectreactor.version}</version>
            </dependency>

            <dependency>
                <groupId>ch.qos.logback</groupId>
                <artifactId>logback-classic</artifactId>
                <version>1.1.11</version>
            </dependency>
            <dependency>
                <groupId>ch.qos.logback</groupId>
                <artifactId>logback-core</artifactId>
                <version>1.1.11</version>
            </dependency>

            <!-- specific eclipse collections version used for mapdb -->
            <dependency>
                <groupId>org.eclipse.collections</groupId>
                <artifactId>eclipse-collections-api</artifactId>
                <version>${eclipse-collections.version}</version>
            </dependency>
            <dependency>
                <groupId>org.eclipse.collections</groupId>
                <artifactId>eclipse-collections</artifactId>
                <version>${eclipse-collections.version}</version>
            </dependency>
            <dependency>
                <groupId>org.eclipse.collections</groupId>
                <artifactId>eclipse-collections-forkjoin</artifactId>
                <version>${eclipse-collections.version}</version>
            </dependency>

            <dependency>
                <groupId>com.h2database</groupId>
                <artifactId>h2</artifactId>
                <version>${h2.version}</version>
            </dependency>

            <dependency>
                <groupId>com.fasterxml.jackson.core</groupId>
                <artifactId>jackson-databind</artifactId>
                <version>${jackson.version}</version>
            </dependency>
<<<<<<< HEAD
=======
            <dependency>
                <groupId>com.google.code.gson</groupId>
                <artifactId>gson</artifactId>
                <version>${gson.version}</version>
            </dependency>
>>>>>>> d4c71a9a
        </dependencies>
    </dependencyManagement>

    <build>
        <plugins>
            <plugin>
                <artifactId>maven-release-plugin</artifactId>
                <version>2.5.3</version>
                <configuration>
                    <mavenExecutorId>forked-path</mavenExecutorId>
                    <localCheckout>true</localCheckout>
                    <goals>deploy</goals>
                    <autoVersionSubmodules>true</autoVersionSubmodules>
                    <arguments>-Dmaven.javadoc.skip=true -Dsource.skip=true</arguments>
                </configuration>
            </plugin>
            <plugin>
                <groupId>org.codehaus.mojo</groupId>
                <artifactId>license-maven-plugin</artifactId>
                <configuration>
                    <useMissingFile>true</useMissingFile>
                    <thirdPartyFilename>third-party-licenses.txt</thirdPartyFilename>
                    <fileTemplate>./third-party-template.ftl</fileTemplate>
                    <excludedGroups>
                        io.axoniq.axonserver|io.axoniq
                    </excludedGroups>
                    <acceptPomPackaging>true</acceptPomPackaging>
                    <excludedScopes>test,provided</excludedScopes>
                    <licenseMerges>
                        <licenseMerge>Apache Software License, Version 2.0|The Apache Software License, Version 2.0|Apache
                            License|Apache 2.0 License|Apache 2.0|Apache License 2.0|Apache 2|Apache License v2.0|Apache License, version 2.0|Apache-2.0|The Apache License, Version 2.0</licenseMerge>
                        <licenseMerge>BSD License|3-Clause BSD License|BSD|BSD 3-Clause License|The BSD License|BSD 3-clause New License|BSD style|New BSD License|Apache License, Version 2.0</licenseMerge>
                        <licenseMerge>CC0 License|CC0|CC0 1.0 Universal License</licenseMerge>
                        <licenseMerge>CDDL+GPL License|CDDL + GPLv2 with classpath exception|CDDL 1.1|CDDL/GPLv2+CE|Dual license consisting of the CDDL v1.1 and GPL v2</licenseMerge>
                        <licenseMerge>Eclipse Distribution License, Version 1.0|Eclipse Distribution License - v 1.0|Eclipse Distribution License v. 1.0</licenseMerge>
                        <licenseMerge>Eclipse Public License, Version 1.0|Eclipse Public License - v 1.0|Eclipse Public License 1.0|Eclipse Public License v1.0</licenseMerge>
                        <licenseMerge>Public Domain|Public Domain, per Creative Commons CC0</licenseMerge>
                        <licenseMerge>MIT License|MIT license|MIT|The MIT License</licenseMerge>
                        <licenseMerge>LGPL, Version 2.1|LGPL 2.1</licenseMerge>
                        <licenseMerge>GNU Lesser General Public License|GNU General Public License, version 2 (GPL2), with the classpath exception|GNU Lesser General Public License v2.1 or later|GNU Lesser Public License|GNU Library General Public License v2.1 or later</licenseMerge>
                        <licenseMerge>LGPL, Version 2.1|LGPL, version 2.1</licenseMerge>
                        <licenseMerge>Unknown license|http://jaxen.codehaus.org/license.html</licenseMerge>
                    </licenseMerges>
                </configuration>
                <executions>
                    <execution>
                        <id>add-third-party</id>
                        <goals>
                            <goal>add-third-party</goal>
                        </goals>
                    </execution>
                </executions>
            </plugin>
        </plugins>
    </build>

    <profiles>
        <profile>
            <id>coverage</id>
            <build>
                <plugins>
                    <plugin>
                        <groupId>org.jacoco</groupId>
                        <artifactId>jacoco-maven-plugin</artifactId>
                        <version>${jacoco-maven-plugin.version}</version>

                        <executions>
                            <execution>
                                <goals>
                                    <goal>prepare-agent</goal>
                                </goals>
                            </execution>
                            <execution>
                                <id>report</id>
                                <phase>prepare-package</phase>
                                <goals>
                                    <goal>report</goal>
                                </goals>
                            </execution>
                        </executions>
                    </plugin>
                </plugins>
            </build>
        </profile>

    </profiles>

    <scm>
        <connection>scm:git:https://github.com/AxonIQ/axon-server-se.git</connection>
        <developerConnection>scm:git:https://github.com/AxonIQ/axon-server-se.git</developerConnection>
        <url>https://github.com/AxonIQ/axon-server-se</url>
        <tag>master</tag>
    </scm>

    <distributionManagement>
        <snapshotRepository>
            <id>axoniq-nexus</id>
            <url>https://nexus.dev.axoniq.net/repository/products-snapshots</url>
            <uniqueVersion>false</uniqueVersion>
        </snapshotRepository>
        <repository>
            <id>axoniq-nexus</id>
            <url>https://nexus.dev.axoniq.net/repository/products-releases</url>
            <uniqueVersion>true</uniqueVersion>
        </repository>
    </distributionManagement>

    <organization>
        <name>AxonIQ BV</name>
        <url>http://axoniq.io</url>
    </organization>

    <repositories>
        <repository>
            <id>sonatype</id>
            <url>https://oss.sonatype.org/content/repositories/snapshots</url>
            <snapshots>
                <enabled>true</enabled>
                <checksumPolicy>fail</checksumPolicy>
                <updatePolicy>always</updatePolicy>
            </snapshots>
            <releases>
                <enabled>false</enabled>
            </releases>
        </repository>
    </repositories>

    <developers>
        <developer>
            <name>Allard Buijze</name>
            <email>allard.buijze@axoniq.io</email>
            <organization>AxonIQ</organization>
            <organizationUrl>https://axoniq.io</organizationUrl>
            <roles>
                <role>Project Lead</role>
            </roles>
        </developer>
        <developer>
            <name>Marc Gathier</name>
            <email>marc.gathier@axoniq.io</email>
            <organization>AxonIQ</organization>
            <organizationUrl>https://axoniq.io</organizationUrl>
            <roles>
                <role>Technical Lead</role>
            </roles>
        </developer>
        <developer>
            <name>Bert Laverman</name>
            <email>bert.laverman@axoniq.io</email>
            <organization>AxonIQ</organization>
            <organizationUrl>https://axoniq.io</organizationUrl>
            <roles>
                <role>Developer</role>
            </roles>
        </developer>
        <developer>
            <name>Milan Savic</name>
            <email>milan.savic@axoniq.io</email>
            <organization>AxonIQ</organization>
            <organizationUrl>https://axoniq.io</organizationUrl>
            <roles>
                <role>Developer</role>
            </roles>
        </developer>
        <developer>
            <name>Sara Pellegrini</name>
            <email>sara.pellegrini@axoniq.io</email>
            <organization>AxonIQ</organization>
            <organizationUrl>https://axoniq.io</organizationUrl>
            <roles>
                <role>Developer</role>
            </roles>
        </developer>
        <developer>
            <name>Gregory Woods</name>
            <email>gregory.woods@axoniq.io</email>
            <organization>AxonIQ</organization>
            <organizationUrl>https://axoniq.io</organizationUrl>
            <roles>
                <role>Developer</role>
            </roles>
        </developer>
    </developers>

</project><|MERGE_RESOLUTION|>--- conflicted
+++ resolved
@@ -5,11 +5,7 @@
     <groupId>io.axoniq.axonserver</groupId>
     <artifactId>axonserver-se</artifactId>
     <packaging>pom</packaging>
-<<<<<<< HEAD
     <version>4.5-SNAPSHOT</version>
-=======
-    <version>4.4.7-SNAPSHOT</version>
->>>>>>> d4c71a9a
 
     <name>AxonIQ Axon Server SE</name>
     <inceptionYear>2019</inceptionYear>
@@ -52,11 +48,7 @@
             gRPC is quite specific about the version of Netty TcNative, so check the dependencies on
             https://github.com/grpc/grpc-java/blob/master/SECURITY.md
         -->
-<<<<<<< HEAD
-        <grpc.version>1.32.2</grpc.version>
-=======
         <grpc.version>1.34.0</grpc.version>
->>>>>>> d4c71a9a
         <netty.tcnative.version>2.0.31.Final</netty.tcnative.version>
         <netty.version>4.1.51.Final</netty.version>
         <projectreactor.version>3.1.7.RELEASE</projectreactor.version>
@@ -182,14 +174,11 @@
                 <artifactId>jackson-databind</artifactId>
                 <version>${jackson.version}</version>
             </dependency>
-<<<<<<< HEAD
-=======
             <dependency>
                 <groupId>com.google.code.gson</groupId>
                 <artifactId>gson</artifactId>
                 <version>${gson.version}</version>
             </dependency>
->>>>>>> d4c71a9a
         </dependencies>
     </dependencyManagement>
 
