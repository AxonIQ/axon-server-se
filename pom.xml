--- conflicted
+++ resolved
@@ -5,11 +5,7 @@
     <groupId>io.axoniq.axonserver</groupId>
     <artifactId>axonserver-se</artifactId>
     <packaging>pom</packaging>
-<<<<<<< HEAD
     <version>2023.0.0-SNAPSHOT</version>
-=======
-    <version>4.6.7-SNAPSHOT</version>
->>>>>>> d0f589c0
 
     <name>AxonIQ Axon Server SE</name>
     <inceptionYear>2019</inceptionYear>
