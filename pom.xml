--- conflicted
+++ resolved
@@ -5,11 +5,7 @@
     <groupId>io.axoniq.axonserver</groupId>
     <artifactId>axonserver-se</artifactId>
     <packaging>pom</packaging>
-<<<<<<< HEAD
     <version>4.6.0-SNAPSHOT</version>
-=======
-    <version>4.5.10-SNAPSHOT</version>
->>>>>>> 2698245d
 
     <name>AxonIQ Axon Server SE</name>
     <inceptionYear>2019</inceptionYear>
@@ -51,17 +47,10 @@
             gRPC is quite specific about the version of Netty TcNative, so check the dependencies on
             https://github.com/grpc/grpc-java/blob/master/SECURITY.md
         -->
-<<<<<<< HEAD
-        <grpc.version>1.36.0</grpc.version>
-        <netty.tcnative.version>2.0.34.Final</netty.tcnative.version>
-        <netty.version>4.1.52.Final</netty.version>
-        <axon.version>4.5.3</axon.version>
-=======
         <grpc.version>1.42.0</grpc.version>
         <netty.tcnative.version>2.0.38.Final</netty.tcnative.version>
         <netty.version>4.1.63.Final</netty.version>
-        <axon.version>4.4</axon.version>
->>>>>>> 2698245d
+        <axon.version>4.5.3</axon.version>
         <h2.version>1.4.197</h2.version>
         <eclipse-collections.version>10.4.0</eclipse-collections.version>
         <gson.version>2.8.7</gson.version>
