<?xml version="1.0" encoding="UTF-8"?>
<project xmlns="http://maven.apache.org/POM/4.0.0" xmlns:xsi="http://www.w3.org/2001/XMLSchema-instance" xsi:schemaLocation="http://maven.apache.org/POM/4.0.0 http://maven.apache.org/xsd/maven-4.0.0.xsd">
    <modelVersion>4.0.0</modelVersion>

    <groupId>io.axoniq.axonserver</groupId>
    <artifactId>axonserver-se</artifactId>
    <packaging>pom</packaging>
    <version>2023.0.0-SNAPSHOT</version>

    <name>AxonIQ Axon Server SE</name>
    <inceptionYear>2019</inceptionYear>
    <url>https://www.axoniq.io</url>
	
	<issueManagement>
        <system>GitHub</system>
        <url>https://github.com/AxonIQ/axon-server-se/issues</url>
    </issueManagement>

    <licenses>
        <license>
            <name>AxonIQ Open Source License v1.0</name>
            <url>https://github.com/AxonIQ/axon-server-se/blob/master/LICENSE</url>
        </license>
    </licenses>

    <modules>
        <module>axonserver</module>
        <module>axonserver-cli</module>
        <module>axonserver-query-parser</module>
        <module>axonserver-test-utils</module>
        <module>axonserver-filestore</module>
        <module>axonserver-eventstore-transformation</module>
        <module>axonserver-commons</module>
    </modules>

    <properties>
        <project.build.sourceEncoding>UTF-8</project.build.sourceEncoding>
        <project.reporting.outputEncoding>UTF-8</project.reporting.outputEncoding>
        <java.version>1.8</java.version>
        <maven.compiler.source>${java.version}</maven.compiler.source>
        <maven.compiler.target>${java.version}</maven.compiler.target>
        <pushChanges>false</pushChanges>
        <product.name>AxonServer</product.name>
<<<<<<< HEAD
        <kotlin.version>1.5.31</kotlin.version>
        <jacoco-maven-plugin.version>0.8.7</jacoco-maven-plugin.version>

        <!--
            Please note that there are dependencies between the gRPC and Netty TcNative versions.
            gRPC is quite specific about the version of Netty TcNative, so check the dependencies on
            https://github.com/grpc/grpc-java/blob/master/SECURITY.md
        -->
        <grpc.version>1.42.0</grpc.version>
        <netty.tcnative.version>2.0.38.Final</netty.tcnative.version>
        <netty.version>4.1.63.Final</netty.version>
        <axon.version>4.5.3</axon.version>
        <h2.version>1.4.197</h2.version>
        <eclipse-collections.version>10.4.0</eclipse-collections.version>
        <gson.version>2.8.7</gson.version>
        <axonserver-plugin-api.version>4.6-TRANSFORMATION-SNAPSHOT</axonserver-plugin-api.version>
        <axonserver.api.version>4.6.0-SNAPSHOT</axonserver.api.version>
        <axonserver.api.version>4.6.0-SNAPSHOT</axonserver.api.version>
=======

        <jacoco-maven-plugin.version>0.8.8</jacoco-maven-plugin.version>
        <grpc.version>1.47.0</grpc.version>
        <axon.version>4.5.9</axon.version>
        <h2.version>1.4.197</h2.version>
        <eclipse-collections.version>11.0.0</eclipse-collections.version>
        <gson.version>2.9.0</gson.version>
        <axonserver-plugin-api.version>4.6.0</axonserver-plugin-api.version>
        <axonserver.api.version>4.6.0</axonserver.api.version>
>>>>>>> 20b32531
        <flow.control.version>1.0</flow.control.version>
        <spring-boot.version>2.7.1</spring-boot.version>
    </properties>

    <dependencyManagement>
        <dependencies>
            <dependency>
                <groupId>io.axoniq</groupId>
                <artifactId>grpc-manual-flow-control</artifactId>
                <version>${flow.control.version}</version>
            </dependency>
            <dependency>
                <groupId>io.axoniq</groupId>
                <artifactId>axonserver-plugin-api</artifactId>
                <version>${axonserver-plugin-api.version}</version>
            </dependency>
            <dependency>
<<<<<<< HEAD
                <groupId>io.axoniq.axonserver</groupId>
                <artifactId>axonserver-eventstore-transformation</artifactId>
                <version>${project.version}</version>
            </dependency>
            <dependency>
                <groupId>io.axoniq.axonserver</groupId>
                <artifactId>axonserver-filestore</artifactId>
                <version>${project.version}</version>
            </dependency>
            <dependency>
                <groupId>io.axoniq.axonserver</groupId>
                <artifactId>axonserver-commons</artifactId>
                <version>${project.version}</version>
            </dependency>
            <dependency>
                <groupId>io.netty</groupId>
                <artifactId>netty-bom</artifactId>
                <version>${netty.version}</version>
                <type>pom</type>
                <scope>import</scope>
            </dependency>
            <dependency>
                <groupId>io.netty</groupId>
                <artifactId>netty-tcnative-boringssl-static</artifactId>
                <version>${netty.tcnative.version}</version>
            </dependency>
            <dependency>
                <groupId>io.grpc</groupId>
                <artifactId>grpc-protobuf</artifactId>
                <version>${grpc.version}</version>
                <exclusions>
                    <exclusion>
                        <groupId>com.google.code.findbugs</groupId>
                        <artifactId>jsr305</artifactId>
                    </exclusion>
                </exclusions>
            </dependency>
            <dependency>
                <groupId>io.grpc</groupId>
                <artifactId>grpc-stub</artifactId>
                <version>${grpc.version}</version>
            </dependency>
            <dependency>
=======
>>>>>>> 20b32531
                <groupId>io.grpc</groupId>
                <artifactId>grpc-bom</artifactId>
                <version>${grpc.version}</version>
                <type>pom</type>
                <scope>import</scope>
            </dependency>
            <dependency>
                <groupId>com.google.code.findbugs</groupId>
                <artifactId>jsr305</artifactId>
                <version>3.0.2</version>
            </dependency>
            <dependency>
                <groupId>org.springframework.boot</groupId>
                <artifactId>spring-boot-dependencies</artifactId>
                <version>${spring-boot.version}</version>
                <type>pom</type>
                <scope>import</scope>
            </dependency>
            <dependency>
                <groupId>junit</groupId>
                <artifactId>junit</artifactId>
                <version>4.13.2</version>
            </dependency>
            <!-- https://mvnrepository.com/artifact/javax.inject/javax.inject -->
            <dependency>
                <groupId>javax.inject</groupId>
                <artifactId>javax.inject</artifactId>
                <version>1</version>
            </dependency>


            <!-- specific eclipse collections version used for mapdb -->
            <dependency>
                <groupId>org.eclipse.collections</groupId>
                <artifactId>eclipse-collections-api</artifactId>
                <version>${eclipse-collections.version}</version>
            </dependency>
            <dependency>
                <groupId>org.eclipse.collections</groupId>
                <artifactId>eclipse-collections</artifactId>
                <version>${eclipse-collections.version}</version>
            </dependency>
            <dependency>
                <groupId>org.eclipse.collections</groupId>
                <artifactId>eclipse-collections-forkjoin</artifactId>
                <version>${eclipse-collections.version}</version>
            </dependency>

            <dependency>
                <groupId>com.h2database</groupId>
                <artifactId>h2</artifactId>
                <version>${h2.version}</version>
            </dependency>

            <dependency>
                <groupId>org.apache.felix</groupId>
                <artifactId>org.apache.felix.framework</artifactId>
                <version>7.0.3</version>
            </dependency>

            <dependency>
                <groupId>com.google.code.gson</groupId>
                <artifactId>gson</artifactId>
                <version>${gson.version}</version>
            </dependency>
        </dependencies>
    </dependencyManagement>

    <build>
        <plugins>
            <plugin>
                <artifactId>maven-release-plugin</artifactId>
                <configuration>
                    <mavenExecutorId>forked-path</mavenExecutorId>
                    <localCheckout>true</localCheckout>
                    <goals>deploy</goals>
                    <autoVersionSubmodules>true</autoVersionSubmodules>
                    <arguments>-Dmaven.javadoc.skip=true -Dsource.skip=true</arguments>
                </configuration>
            </plugin>
            <plugin>
                <groupId>org.codehaus.mojo</groupId>
                <artifactId>license-maven-plugin</artifactId>
                <configuration>
                    <useMissingFile>true</useMissingFile>
                    <thirdPartyFilename>third-party-licenses.txt</thirdPartyFilename>
                    <fileTemplate>./third-party-template.ftl</fileTemplate>
                    <excludedGroups>
                        io.axoniq.axonserver|io.axoniq
                    </excludedGroups>
                    <acceptPomPackaging>true</acceptPomPackaging>
                    <excludedScopes>test,provided</excludedScopes>
                    <licenseMerges>
                        <licenseMerge>Apache Software License, Version 2.0|The Apache Software License, Version 2.0|Apache
                            License|Apache 2.0 License|Apache 2.0|Apache License 2.0|Apache 2|Apache License v2.0|Apache License, version 2.0|Apache-2.0|The Apache License, Version 2.0</licenseMerge>
                        <licenseMerge>BSD License|3-Clause BSD License|BSD|BSD 3-Clause License|The BSD License|BSD 3-clause New License|BSD style|New BSD License|Apache License, Version 2.0</licenseMerge>
                        <licenseMerge>CC0 License|CC0|CC0 1.0 Universal License</licenseMerge>
                        <licenseMerge>CDDL+GPL License|CDDL + GPLv2 with classpath exception|CDDL 1.1|CDDL/GPLv2+CE|Dual license consisting of the CDDL v1.1 and GPL v2</licenseMerge>
                        <licenseMerge>Eclipse Distribution License, Version 1.0|Eclipse Distribution License - v 1.0|Eclipse Distribution License v. 1.0</licenseMerge>
                        <licenseMerge>Eclipse Public License, Version 1.0|Eclipse Public License - v 1.0|Eclipse Public License 1.0|Eclipse Public License v1.0</licenseMerge>
                        <licenseMerge>Public Domain|Public Domain, per Creative Commons CC0</licenseMerge>
                        <licenseMerge>MIT License|MIT license|MIT|The MIT License</licenseMerge>
                        <licenseMerge>LGPL, Version 2.1|LGPL 2.1</licenseMerge>
                        <licenseMerge>GNU Lesser General Public License|GNU General Public License, version 2 (GPL2), with the classpath exception|GNU Lesser General Public License v2.1 or later|GNU Lesser Public License|GNU Library General Public License v2.1 or later</licenseMerge>
                        <licenseMerge>LGPL, Version 2.1|LGPL, version 2.1</licenseMerge>
                        <licenseMerge>Unknown license|http://jaxen.codehaus.org/license.html</licenseMerge>
                    </licenseMerges>
                </configuration>
                <executions>
                    <execution>
                        <id>add-third-party</id>
                        <goals>
                            <goal>add-third-party</goal>
                        </goals>
                    </execution>
                </executions>
            </plugin>
        </plugins>
        <pluginManagement>
            <plugins>
                <plugin>
                    <groupId>org.codehaus.mojo</groupId>
                    <artifactId>license-maven-plugin</artifactId>
                    <version>2.0.0</version>
                </plugin>
            </plugins>
        </pluginManagement>
    </build>

    <profiles>
        <profile>
            <id>coverage</id>
            <build>
                <plugins>
                    <plugin>
                        <groupId>org.jacoco</groupId>
                        <artifactId>jacoco-maven-plugin</artifactId>
                        <version>${jacoco-maven-plugin.version}</version>

                        <executions>
                            <execution>
                                <goals>
                                    <goal>prepare-agent</goal>
                                </goals>
                            </execution>
                            <execution>
                                <id>report</id>
                                <phase>prepare-package</phase>
                                <goals>
                                    <goal>report</goal>
                                </goals>
                            </execution>
                        </executions>
                    </plugin>
                </plugins>
            </build>
        </profile>

    </profiles>

    <scm>
        <connection>scm:git:https://github.com/AxonIQ/axon-server-se.git</connection>
        <developerConnection>scm:git:https://github.com/AxonIQ/axon-server-se.git</developerConnection>
        <url>https://github.com/AxonIQ/axon-server-se</url>
        <tag>axonserver-se-4.5</tag>
    </scm>

    <distributionManagement>
        <snapshotRepository>
            <id>axoniq-nexus</id>
            <url>https://nexus.dev.axoniq.net/repository/products-snapshots</url>
            <uniqueVersion>false</uniqueVersion>
        </snapshotRepository>
        <repository>
            <id>axoniq-nexus</id>
            <url>https://nexus.dev.axoniq.net/repository/products-releases</url>
            <uniqueVersion>true</uniqueVersion>
        </repository>
    </distributionManagement>

    <organization>
        <name>AxonIQ BV</name>
        <url>http://axoniq.io</url>
    </organization>

    <repositories>
        <repository>
            <id>sonatype</id>
            <url>https://oss.sonatype.org/content/repositories/snapshots</url>
            <snapshots>
                <enabled>true</enabled>
                <checksumPolicy>fail</checksumPolicy>
                <updatePolicy>always</updatePolicy>
            </snapshots>
            <releases>
                <enabled>false</enabled>
            </releases>
        </repository>
    </repositories>

    <developers>
        <developer>
            <name>Allard Buijze</name>
            <email>allard.buijze@axoniq.io</email>
            <organization>AxonIQ</organization>
            <organizationUrl>https://axoniq.io</organizationUrl>
            <roles>
                <role>Project Lead</role>
            </roles>
        </developer>
        <developer>
            <name>Marc Gathier</name>
            <email>marc.gathier@axoniq.io</email>
            <organization>AxonIQ</organization>
            <organizationUrl>https://axoniq.io</organizationUrl>
            <roles>
                <role>Technical Lead</role>
            </roles>
        </developer>
        <developer>
            <name>Bert Laverman</name>
            <email>bert.laverman@axoniq.io</email>
            <organization>AxonIQ</organization>
            <organizationUrl>https://axoniq.io</organizationUrl>
            <roles>
                <role>Developer</role>
            </roles>
        </developer>
        <developer>
            <name>Milan Savic</name>
            <email>milan.savic@axoniq.io</email>
            <organization>AxonIQ</organization>
            <organizationUrl>https://axoniq.io</organizationUrl>
            <roles>
                <role>Developer</role>
            </roles>
        </developer>
        <developer>
            <name>Sara Pellegrini</name>
            <email>sara.pellegrini@axoniq.io</email>
            <organization>AxonIQ</organization>
            <organizationUrl>https://axoniq.io</organizationUrl>
            <roles>
                <role>Developer</role>
            </roles>
        </developer>
        <developer>
            <name>Gregory Woods</name>
            <email>gregory.woods@axoniq.io</email>
            <organization>AxonIQ</organization>
            <organizationUrl>https://axoniq.io</organizationUrl>
            <roles>
                <role>Developer</role>
            </roles>
        </developer>
    </developers>

</project><|MERGE_RESOLUTION|>--- conflicted
+++ resolved
@@ -41,26 +41,6 @@
         <maven.compiler.target>${java.version}</maven.compiler.target>
         <pushChanges>false</pushChanges>
         <product.name>AxonServer</product.name>
-<<<<<<< HEAD
-        <kotlin.version>1.5.31</kotlin.version>
-        <jacoco-maven-plugin.version>0.8.7</jacoco-maven-plugin.version>
-
-        <!--
-            Please note that there are dependencies between the gRPC and Netty TcNative versions.
-            gRPC is quite specific about the version of Netty TcNative, so check the dependencies on
-            https://github.com/grpc/grpc-java/blob/master/SECURITY.md
-        -->
-        <grpc.version>1.42.0</grpc.version>
-        <netty.tcnative.version>2.0.38.Final</netty.tcnative.version>
-        <netty.version>4.1.63.Final</netty.version>
-        <axon.version>4.5.3</axon.version>
-        <h2.version>1.4.197</h2.version>
-        <eclipse-collections.version>10.4.0</eclipse-collections.version>
-        <gson.version>2.8.7</gson.version>
-        <axonserver-plugin-api.version>4.6-TRANSFORMATION-SNAPSHOT</axonserver-plugin-api.version>
-        <axonserver.api.version>4.6.0-SNAPSHOT</axonserver.api.version>
-        <axonserver.api.version>4.6.0-SNAPSHOT</axonserver.api.version>
-=======
 
         <jacoco-maven-plugin.version>0.8.8</jacoco-maven-plugin.version>
         <grpc.version>1.47.0</grpc.version>
@@ -70,7 +50,6 @@
         <gson.version>2.9.0</gson.version>
         <axonserver-plugin-api.version>4.6.0</axonserver-plugin-api.version>
         <axonserver.api.version>4.6.0</axonserver.api.version>
->>>>>>> 20b32531
         <flow.control.version>1.0</flow.control.version>
         <spring-boot.version>2.7.1</spring-boot.version>
     </properties>
@@ -88,7 +67,6 @@
                 <version>${axonserver-plugin-api.version}</version>
             </dependency>
             <dependency>
-<<<<<<< HEAD
                 <groupId>io.axoniq.axonserver</groupId>
                 <artifactId>axonserver-eventstore-transformation</artifactId>
                 <version>${project.version}</version>
@@ -104,36 +82,6 @@
                 <version>${project.version}</version>
             </dependency>
             <dependency>
-                <groupId>io.netty</groupId>
-                <artifactId>netty-bom</artifactId>
-                <version>${netty.version}</version>
-                <type>pom</type>
-                <scope>import</scope>
-            </dependency>
-            <dependency>
-                <groupId>io.netty</groupId>
-                <artifactId>netty-tcnative-boringssl-static</artifactId>
-                <version>${netty.tcnative.version}</version>
-            </dependency>
-            <dependency>
-                <groupId>io.grpc</groupId>
-                <artifactId>grpc-protobuf</artifactId>
-                <version>${grpc.version}</version>
-                <exclusions>
-                    <exclusion>
-                        <groupId>com.google.code.findbugs</groupId>
-                        <artifactId>jsr305</artifactId>
-                    </exclusion>
-                </exclusions>
-            </dependency>
-            <dependency>
-                <groupId>io.grpc</groupId>
-                <artifactId>grpc-stub</artifactId>
-                <version>${grpc.version}</version>
-            </dependency>
-            <dependency>
-=======
->>>>>>> 20b32531
                 <groupId>io.grpc</groupId>
                 <artifactId>grpc-bom</artifactId>
                 <version>${grpc.version}</version>
