<?xml version="1.0" encoding="UTF-8"?>
<project xmlns="http://maven.apache.org/POM/4.0.0" xmlns:xsi="http://www.w3.org/2001/XMLSchema-instance" xsi:schemaLocation="http://maven.apache.org/POM/4.0.0 http://maven.apache.org/xsd/maven-4.0.0.xsd">
    <modelVersion>4.0.0</modelVersion>

    <groupId>io.axoniq.axonserver</groupId>
    <artifactId>axonserver-parent</artifactId>
    <packaging>pom</packaging>
    <version>4.0-M4-SNAPSHOT</version>

    <name>AxonIQ AxonServer</name>

    <modules>
        <module>axonserver-connector-api</module>
        <module>axonserver</module>
        <module>sample-applications/sample-command-processor-axonhub-client</module>
        <module>sample-applications/sample-command-processor-axonserver-client</module>
        <module>axonserver-accessdb</module>
        <module>axonserver-grpc</module>
        <module>axonserver-enterprise</module>
        <module>axonserver-migration</module>
        <module>axonserver-cli</module>
    </modules>

    <properties>
        <project.build.sourceEncoding>UTF-8</project.build.sourceEncoding>
        <project.reporting.outputEncoding>UTF-8</project.reporting.outputEncoding>
        <java.version>1.8</java.version>
        <maven.compiler.source>${java.version}</maven.compiler.source>
        <maven.compiler.target>${java.version}</maven.compiler.target>

        <product.name>AxonServer</product.name>

        <kotlin.version>1.1.61</kotlin.version>
        <kotlin.compiler.incremental>true</kotlin.compiler.incremental>
        <grpc.version>1.13.1</grpc.version>
        <netty.tcnative.version>2.0.8.Final</netty.tcnative.version>
        <axon.version>3.3.1</axon.version>
        <axonserver.api.version>4.0-M2</axonserver.api.version>
<<<<<<< HEAD
        <axon.version>4.0-SNAPSHOT</axon.version>
=======
        <axon.version>4.0-M2</axon.version>
>>>>>>> 2f618b01
        <projectreactor.version>3.1.7.RELEASE</projectreactor.version>
    </properties>

    <dependencyManagement>
        <dependencies>
			<dependency>
				<groupId>org.springframework.boot</groupId>
				<artifactId>spring-boot-dependencies</artifactId>
				<version>2.0.2.RELEASE</version>
				<type>pom</type>
				<scope>import</scope>
			</dependency>
            <dependency>
                <groupId>io.axoniq</groupId>
                <artifactId>axon-server-api</artifactId>
                <version>${axonserver.api.version}</version>
            </dependency>
            <dependency>
                <groupId>org.axonframework</groupId>
                <artifactId>axon-test</artifactId>
                <version>${axon.version}</version>
                <scope>test</scope>
            </dependency>

            <dependency>
                <groupId>junit</groupId>
                <artifactId>junit</artifactId>
                <version>4.12</version>
            </dependency>
            <!-- https://mvnrepository.com/artifact/javax.inject/javax.inject -->
            <dependency>
                <groupId>javax.inject</groupId>
                <artifactId>javax.inject</artifactId>
                <version>1</version>
            </dependency>

            <dependency>
                <groupId>io.projectreactor</groupId>
                <artifactId>reactor-core</artifactId>
                <version>${projectreactor.version}</version>
            </dependency>

            <dependency>
                <groupId>org.jetbrains.kotlin</groupId>
                <artifactId>kotlin-stdlib</artifactId>
                <version>${kotlin.version}</version>
            </dependency>
            <dependency>
                <groupId>ch.qos.logback</groupId>
                <artifactId>logback-classic</artifactId>
                <version>1.1.11</version>
            </dependency>
            <dependency>
                <groupId>ch.qos.logback</groupId>
                <artifactId>logback-core</artifactId>
                <version>1.1.11</version>
            </dependency>
        </dependencies>
    </dependencyManagement>

    <build>
        <plugins>
            <plugin>
                <artifactId>maven-release-plugin</artifactId>
                <version>2.5.3</version>
                <configuration>
                    <mavenExecutorId>forked-path</mavenExecutorId>
                    <localCheckout>true</localCheckout>
                    <goals>deploy</goals>
                    <pushChanges>false</pushChanges>
                    <autoVersionSubmodules>true</autoVersionSubmodules>
                    <arguments>-Dmaven.javadoc.skip=true -Dsource.skip=true</arguments>
                </configuration>
            </plugin>
        </plugins>
    </build>

    <scm>
        <connection>scm:git:https://github.com/AxonIQ/axoniq-axonhub-server.git</connection>
        <developerConnection>scm:git:https://github.com/AxonIQ/axoniq-axonhub-server.git</developerConnection>
        <url>https://github.com/AxonIQ/axoniq-axonhub-server</url>
        <tag>master</tag>
    </scm>

    <distributionManagement>
        <snapshotRepository>
            <id>axoniq-nexus</id>
            <url>https://dev-nexus.axoniq.io/repository/products-snapshots</url>
            <uniqueVersion>false</uniqueVersion>
        </snapshotRepository>
        <repository>
            <id>axoniq-nexus</id>
            <url>https://dev-nexus.axoniq.io/repository/products-releases</url>
            <uniqueVersion>true</uniqueVersion>
        </repository>
    </distributionManagement>

    <repositories>
        <repository>
            <id>axoniq-nexus</id>
            <url>https://dev-nexus.axoniq.io/repository/products/</url>
        </repository>
        <repository>
            <id>sonatype-snapshots</id>
            <url>https://dev-nexus.axoniq.io/repository/sonatype-snapshots/</url>
            <releases><enabled>false</enabled></releases>
            <snapshots><enabled>true</enabled></snapshots>
        </repository>
    </repositories>

    <organization>
        <name>AxonIQ BV</name>
        <url>http://axoniq.io</url>
    </organization>


    <developers>
        <developer>
            <name>Marc Gathier</name>
            <roles>
                <role>Developer</role>
            </roles>
        </developer>
    </developers>

    <profiles>
        <profile>
            <id>build-release-packages</id>
            <activation>
                <property>
                    <name>performRelease</name>
                    <value>true</value>
                </property>
            </activation>
            <modules>
                <module>documentation</module>
                <module>package-axonserver</module>
                <module>package-axonserver-enterprise</module>
            </modules>
        </profile>
    </profiles>

</project><|MERGE_RESOLUTION|>--- conflicted
+++ resolved
@@ -36,11 +36,7 @@
         <netty.tcnative.version>2.0.8.Final</netty.tcnative.version>
         <axon.version>3.3.1</axon.version>
         <axonserver.api.version>4.0-M2</axonserver.api.version>
-<<<<<<< HEAD
-        <axon.version>4.0-SNAPSHOT</axon.version>
-=======
         <axon.version>4.0-M2</axon.version>
->>>>>>> 2f618b01
         <projectreactor.version>3.1.7.RELEASE</projectreactor.version>
     </properties>
 
