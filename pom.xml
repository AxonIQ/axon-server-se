--- conflicted
+++ resolved
@@ -5,11 +5,7 @@
     <groupId>io.axoniq.axonserver</groupId>
     <artifactId>axonserver-parent</artifactId>
     <packaging>pom</packaging>
-<<<<<<< HEAD
     <version>4.1-SNAPSHOT</version>
-=======
-    <version>4.0.1-SNAPSHOT</version>
->>>>>>> 95150343
 
     <name>AxonIQ AxonServer</name>
 
