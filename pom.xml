<?xml version="1.0" encoding="UTF-8"?>
<project xmlns="http://maven.apache.org/POM/4.0.0" xmlns:xsi="http://www.w3.org/2001/XMLSchema-instance" xsi:schemaLocation="http://maven.apache.org/POM/4.0.0 http://maven.apache.org/xsd/maven-4.0.0.xsd">
    <modelVersion>4.0.0</modelVersion>

    <groupId>io.axoniq.axonserver</groupId>
    <artifactId>axonserver-parent</artifactId>
    <packaging>pom</packaging>
    <version>4.0-M4-SNAPSHOT</version>

    <name>AxonIQ AxonServer</name>

    <modules>
        <module>axonserver-connector-api</module>
        <module>axonserver</module>
        <module>sample-applications/sample-command-processor-axonhub-client</module>
        <module>sample-applications/sample-command-processor-axonserver-client</module>
        <module>axonserver-accessdb</module>
        <module>axonserver-grpc</module>
        <module>axonserver-enterprise</module>
        <module>axonserver-migration</module>
        <module>axonserver-cli</module>
    </modules>

    <properties>
        <project.build.sourceEncoding>UTF-8</project.build.sourceEncoding>
        <project.reporting.outputEncoding>UTF-8</project.reporting.outputEncoding>
        <java.version>1.8</java.version>
        <maven.compiler.source>${java.version}</maven.compiler.source>
        <maven.compiler.target>${java.version}</maven.compiler.target>

        <product.name>AxonServer</product.name>

        <kotlin.version>1.1.61</kotlin.version>
        <kotlin.compiler.incremental>true</kotlin.compiler.incremental>
        <grpc.version>1.13.1</grpc.version>
        <netty.tcnative.version>2.0.8.Final</netty.tcnative.version>
        <axon.version>3.3.1</axon.version>
<<<<<<< HEAD
        <axonserver.api.version>4.0-M3</axonserver.api.version>
=======
        <axonserver.api.version>4.0-M2</axonserver.api.version>
>>>>>>> 1d5266ed
        <axon.version>4.0-M2</axon.version>
        <projectreactor.version>3.1.7.RELEASE</projectreactor.version>
    </properties>

    <dependencyManagement>
        <dependencies>
			<dependency>
				<groupId>org.springframework.boot</groupId>
				<artifactId>spring-boot-dependencies</artifactId>
				<version>2.0.2.RELEASE</version>
				<type>pom</type>
				<scope>import</scope>
			</dependency>
            <dependency>
                <groupId>io.axoniq</groupId>
                <artifactId>axon-server-api</artifactId>
                <version>${axonserver.api.version}</version>
            </dependency>
            <dependency>
                <groupId>org.axonframework</groupId>
                <artifactId>axon-test</artifactId>
                <version>${axon.version}</version>
                <scope>test</scope>
            </dependency>

            <dependency>
                <groupId>junit</groupId>
                <artifactId>junit</artifactId>
                <version>4.12</version>
            </dependency>
            <!-- https://mvnrepository.com/artifact/javax.inject/javax.inject -->
            <dependency>
                <groupId>javax.inject</groupId>
                <artifactId>javax.inject</artifactId>
                <version>1</version>
            </dependency>

            <dependency>
                <groupId>io.projectreactor</groupId>
                <artifactId>reactor-core</artifactId>
                <version>${projectreactor.version}</version>
            </dependency>

            <dependency>
                <groupId>org.jetbrains.kotlin</groupId>
                <artifactId>kotlin-stdlib</artifactId>
                <version>${kotlin.version}</version>
            </dependency>
            <dependency>
                <groupId>ch.qos.logback</groupId>
                <artifactId>logback-classic</artifactId>
                <version>1.1.11</version>
            </dependency>
            <dependency>
                <groupId>ch.qos.logback</groupId>
                <artifactId>logback-core</artifactId>
                <version>1.1.11</version>
            </dependency>
        </dependencies>
    </dependencyManagement>

    <build>
        <plugins>
            <plugin>
                <artifactId>maven-release-plugin</artifactId>
                <version>2.5.3</version>
                <configuration>
                    <mavenExecutorId>forked-path</mavenExecutorId>
                    <localCheckout>true</localCheckout>
                    <goals>deploy</goals>
                    <pushChanges>false</pushChanges>
                    <autoVersionSubmodules>true</autoVersionSubmodules>
                    <arguments>-Dmaven.javadoc.skip=true -Dsource.skip=true</arguments>
                </configuration>
            </plugin>
        </plugins>
    </build>

    <scm>
        <connection>scm:git:https://github.com/AxonIQ/axoniq-axonhub-server.git</connection>
        <developerConnection>scm:git:https://github.com/AxonIQ/axoniq-axonhub-server.git</developerConnection>
        <url>https://github.com/AxonIQ/axoniq-axonhub-server</url>
        <tag>master</tag>
    </scm>

    <distributionManagement>
        <snapshotRepository>
            <id>axoniq-nexus</id>
            <url>https://dev-nexus.axoniq.io/repository/products-snapshots</url>
            <uniqueVersion>false</uniqueVersion>
        </snapshotRepository>
        <repository>
            <id>axoniq-nexus</id>
            <url>https://dev-nexus.axoniq.io/repository/products-releases</url>
            <uniqueVersion>true</uniqueVersion>
        </repository>
    </distributionManagement>

    <repositories>
        <repository>
            <id>axoniq-nexus</id>
            <url>https://dev-nexus.axoniq.io/repository/products/</url>
        </repository>
        <repository>
            <id>sonatype-snapshots</id>
            <url>https://dev-nexus.axoniq.io/repository/sonatype-snapshots/</url>
            <releases><enabled>false</enabled></releases>
            <snapshots><enabled>true</enabled></snapshots>
        </repository>
    </repositories>

    <organization>
        <name>AxonIQ BV</name>
        <url>http://axoniq.io</url>
    </organization>


    <developers>
        <developer>
            <name>Marc Gathier</name>
            <roles>
                <role>Developer</role>
            </roles>
        </developer>
    </developers>

    <profiles>
        <profile>
            <id>build-release-packages</id>
            <activation>
                <property>
                    <name>performRelease</name>
                    <value>true</value>
                </property>
            </activation>
            <modules>
                <module>documentation</module>
                <module>package-axonserver</module>
                <module>package-axonserver-enterprise</module>
            </modules>
        </profile>
    </profiles>

</project><|MERGE_RESOLUTION|>--- conflicted
+++ resolved
@@ -34,12 +34,7 @@
         <kotlin.compiler.incremental>true</kotlin.compiler.incremental>
         <grpc.version>1.13.1</grpc.version>
         <netty.tcnative.version>2.0.8.Final</netty.tcnative.version>
-        <axon.version>3.3.1</axon.version>
-<<<<<<< HEAD
         <axonserver.api.version>4.0-M3</axonserver.api.version>
-=======
-        <axonserver.api.version>4.0-M2</axonserver.api.version>
->>>>>>> 1d5266ed
         <axon.version>4.0-M2</axon.version>
         <projectreactor.version>3.1.7.RELEASE</projectreactor.version>
     </properties>
