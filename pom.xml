<?xml version="1.0" encoding="UTF-8"?>
<project xmlns="http://maven.apache.org/POM/4.0.0" xmlns:xsi="http://www.w3.org/2001/XMLSchema-instance" xsi:schemaLocation="http://maven.apache.org/POM/4.0.0 http://maven.apache.org/xsd/maven-4.0.0.xsd">
    <modelVersion>4.0.0</modelVersion>

    <groupId>io.axoniq.axonserver</groupId>
    <artifactId>axonserver-se</artifactId>
    <packaging>pom</packaging>
<<<<<<< HEAD
    <version>4.3-SNAPSHOT</version>
=======
    <version>4.2.4-SNAPSHOT</version>
>>>>>>> 1d5dff8d

    <name>AxonIQ Axon Server SE</name>
    <inceptionYear>2019</inceptionYear>
    <url>https://www.axoniq.io</url>
	
	<issueManagement>
        <system>GitHub</system>
        <url>https://github.com/AxonIQ/axon-server-se/issues</url>
    </issueManagement>

    <licenses>
        <license>
            <name>AxonIQ Open Source License v1.0</name>
            <url>https://github.com/AxonIQ/axon-server-se/blob/master/LICENSE</url>
        </license>
    </licenses>


    <modules>
        <module>axonserver</module>
        <module>axonserver-grpc</module>
        <module>axonserver-cli</module>
        <module>axonserver-query-parser</module>
        <module>docker/axonserver-docker-hub</module>
    </modules>

    <properties>
        <project.build.sourceEncoding>UTF-8</project.build.sourceEncoding>
        <project.reporting.outputEncoding>UTF-8</project.reporting.outputEncoding>
        <java.version>1.8</java.version>
        <maven.compiler.source>${java.version}</maven.compiler.source>
        <maven.compiler.target>${java.version}</maven.compiler.target>
        <pushChanges>false</pushChanges>
        <product.name>AxonServer</product.name>

        <!--
            Please note that there are dependencies between the gRPC and Netty TcNative versions.
            gRPC is quite specific about the version of Netty TcNative, so check the dependencies on
            https://github.com/grpc/grpc-java/blob/master/SECURITY.md
        -->
        <grpc.version>1.22.1</grpc.version>
        <netty.tcnative.version>2.0.25.Final</netty.tcnative.version>
        <netty.version>4.1.35.Final</netty.version>
        <projectreactor.version>3.1.7.RELEASE</projectreactor.version>
        <axonserver.api.version>4.2.2</axonserver.api.version>
    </properties>

    <dependencyManagement>
        <dependencies>
            <dependency>
                <groupId>io.netty</groupId>
                <artifactId>netty-bom</artifactId>
                <version>${netty.version}</version>
                <type>pom</type>
                <scope>import</scope>
            </dependency>
            <dependency>
                <groupId>io.netty</groupId>
                <artifactId>netty-tcnative-boringssl-static</artifactId>
                <version>${netty.tcnative.version}</version>
            </dependency>
            <dependency>
                <groupId>io.grpc</groupId>
                <artifactId>grpc-protobuf</artifactId>
                <version>${grpc.version}</version>
                <exclusions>
                    <exclusion>
                        <groupId>com.google.code.findbugs</groupId>
                        <artifactId>jsr305</artifactId>
                    </exclusion>
                </exclusions>
            </dependency>
            <dependency>
                <groupId>io.grpc</groupId>
                <artifactId>grpc-stub</artifactId>
                <version>${grpc.version}</version>
            </dependency>
            <dependency>
                <groupId>io.grpc</groupId>
                <artifactId>grpc-netty</artifactId>
                <version>${grpc.version}</version>
            </dependency>
            <dependency>
                <groupId>com.google.code.findbugs</groupId>
                <artifactId>jsr305</artifactId>
                <version>1.3.9</version>
            </dependency>

            <dependency>
                <groupId>io.axoniq</groupId>
                <artifactId>axon-server-api</artifactId>
                <version>${axonserver.api.version}</version>
            </dependency>
            <dependency>
                <groupId>org.springframework.boot</groupId>
                <artifactId>spring-boot-dependencies</artifactId>
                <version>2.1.6.RELEASE</version>
                <type>pom</type>
                <scope>import</scope>
            </dependency>
            <dependency>
                <groupId>junit</groupId>
                <artifactId>junit</artifactId>
                <version>4.12</version>
            </dependency>
            <!-- https://mvnrepository.com/artifact/javax.inject/javax.inject -->
            <dependency>
                <groupId>javax.inject</groupId>
                <artifactId>javax.inject</artifactId>
                <version>1</version>
            </dependency>

            <dependency>
                <groupId>io.projectreactor</groupId>
                <artifactId>reactor-core</artifactId>
                <version>${projectreactor.version}</version>
            </dependency>

            <dependency>
                <groupId>ch.qos.logback</groupId>
                <artifactId>logback-classic</artifactId>
                <version>1.1.11</version>
            </dependency>
            <dependency>
                <groupId>ch.qos.logback</groupId>
                <artifactId>logback-core</artifactId>
                <version>1.1.11</version>
            </dependency>
        </dependencies>
    </dependencyManagement>

    <build>
        <plugins>
            <plugin>
                <artifactId>maven-release-plugin</artifactId>
                <version>2.5.3</version>
                <configuration>
                    <mavenExecutorId>forked-path</mavenExecutorId>
                    <localCheckout>true</localCheckout>
                    <goals>deploy</goals>
                    <autoVersionSubmodules>true</autoVersionSubmodules>
                    <arguments>-Dmaven.javadoc.skip=true -Dsource.skip=true</arguments>
                </configuration>
            </plugin>
        </plugins>
    </build>

    <scm>
        <connection>scm:git:https://github.com/AxonIQ/axon-server-se.git</connection>
        <developerConnection>scm:git:https://github.com/AxonIQ/axon-server-se.git</developerConnection>
        <url>https://github.com/AxonIQ/axon-server-se</url>
        <tag>master</tag>
    </scm>

    <distributionManagement>
        <snapshotRepository>
            <id>axoniq-nexus</id>
            <url>https://dev-nexus.axoniq.io/repository/products-snapshots</url>
            <uniqueVersion>false</uniqueVersion>
        </snapshotRepository>
        <repository>
            <id>axoniq-nexus</id>
            <url>https://dev-nexus.axoniq.io/repository/products-releases</url>
            <uniqueVersion>true</uniqueVersion>
        </repository>
    </distributionManagement>

    <organization>
        <name>AxonIQ BV</name>
        <url>http://axoniq.io</url>
    </organization>

    <repositories>
        <repository>
            <id>sonatype</id>
            <url>https://oss.sonatype.org/content/repositories/snapshots</url>
            <snapshots>
                <enabled>true</enabled>
                <checksumPolicy>fail</checksumPolicy>
                <updatePolicy>always</updatePolicy>
            </snapshots>
            <releases>
                <enabled>false</enabled>
            </releases>
        </repository>
    </repositories>

    <developers>
        <developer>
            <name>Allard Buijze</name>
            <email>allard.buijze@axoniq.io</email>
            <organization>AxonIQ</organization>
            <organizationUrl>https://axoniq.io</organizationUrl>
            <roles>
                <role>Project Lead</role>
            </roles>
        </developer>
        <developer>
            <name>Marc Gathier</name>
            <email>marc.gathier@axoniq.io</email>
            <organization>AxonIQ</organization>
            <organizationUrl>https://axoniq.io</organizationUrl>
            <roles>
                <role>Technical Lead</role>
            </roles>
        </developer>
        <developer>
            <name>Bert Laverman</name>
            <email>bert.laverman@axoniq.io</email>
            <organization>AxonIQ</organization>
            <organizationUrl>https://axoniq.io</organizationUrl>
            <roles>
                <role>Developer</role>
            </roles>
        </developer>
        <developer>
            <name>Milan Savic</name>
            <email>milan.savic@axoniq.io</email>
            <organization>AxonIQ</organization>
            <organizationUrl>https://axoniq.io</organizationUrl>
            <roles>
                <role>Developer</role>
            </roles>
        </developer>
        <developer>
            <name>Sara Pellegrini</name>
            <email>sara.pellegrini@axoniq.io</email>
            <organization>AxonIQ</organization>
            <organizationUrl>https://axoniq.io</organizationUrl>
            <roles>
                <role>Developer</role>
            </roles>
        </developer>
        <developer>
            <name>Gregory Woods</name>
            <email>gregory.woods@axoniq.io</email>
            <organization>AxonIQ</organization>
            <organizationUrl>https://axoniq.io</organizationUrl>
            <roles>
                <role>Developer</role>
            </roles>
        </developer>
    </developers>

</project><|MERGE_RESOLUTION|>--- conflicted
+++ resolved
@@ -5,11 +5,7 @@
     <groupId>io.axoniq.axonserver</groupId>
     <artifactId>axonserver-se</artifactId>
     <packaging>pom</packaging>
-<<<<<<< HEAD
     <version>4.3-SNAPSHOT</version>
-=======
-    <version>4.2.4-SNAPSHOT</version>
->>>>>>> 1d5dff8d
 
     <name>AxonIQ Axon Server SE</name>
     <inceptionYear>2019</inceptionYear>
