--- conflicted
+++ resolved
@@ -5,11 +5,7 @@
     <groupId>io.axoniq.axonserver</groupId>
     <artifactId>axonserver-se</artifactId>
     <packaging>pom</packaging>
-<<<<<<< HEAD
     <version>4.4-SNAPSHOT</version>
-=======
-    <version>4.3.5-SNAPSHOT</version>
->>>>>>> f2e47723
 
     <name>AxonIQ Axon Server SE</name>
     <inceptionYear>2019</inceptionYear>
