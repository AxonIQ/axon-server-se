<?xml version="1.0" encoding="UTF-8"?>
<project xmlns="http://maven.apache.org/POM/4.0.0" xmlns:xsi="http://www.w3.org/2001/XMLSchema-instance" xsi:schemaLocation="http://maven.apache.org/POM/4.0.0 http://maven.apache.org/xsd/maven-4.0.0.xsd">
    <modelVersion>4.0.0</modelVersion>

    <groupId>io.axoniq.axonserver</groupId>
    <artifactId>axonserver-parent</artifactId>
    <packaging>pom</packaging>
    <version>4.0.4-SNAPSHOT</version>
    <dependencies>
        <dependency>
            <groupId>com.rabbitmq</groupId>
            <artifactId>amqp-client</artifactId>
            <version>4.1.0</version>
        </dependency>
    </dependencies>

    <name>AxonIQ AxonServer</name>

    <modules>
        <module>axonserver-connector-api</module>
        <module>axonserver</module>
        <module>sample-applications/sample-command-processor-axonhub-client</module>
        <module>sample-applications/sample-command-processor-axonserver-client</module>
        <module>axonserver-internal-grpc</module>
        <module>axonserver-grpc</module>
        <module>axonserver-enterprise</module>
        <module>axonserver-migration</module>
        <module>axonserver-cli</module>
        <module>axonserver-compatibility-tests</module>
        <module>package-axonserver-enterprise</module>
        <module>axondb-migration</module>
    </modules>

    <properties>
        <project.build.sourceEncoding>UTF-8</project.build.sourceEncoding>
        <project.reporting.outputEncoding>UTF-8</project.reporting.outputEncoding>
        <java.version>1.8</java.version>
        <maven.compiler.source>${java.version}</maven.compiler.source>
        <maven.compiler.target>${java.version}</maven.compiler.target>

        <product.name>AxonServer</product.name>

        <kotlin.version>1.1.61</kotlin.version>
        <kotlin.compiler.incremental>true</kotlin.compiler.incremental>
        <grpc.version>1.17.1</grpc.version>
        <netty.version>4.1.32.Final</netty.version>
        <netty.tcnative.version>2.0.20.Final</netty.tcnative.version>
        <axonserver.api.version>4.0</axonserver.api.version>
        <axon.version>4.0.3</axon.version>
        <projectreactor.version>3.1.7.RELEASE</projectreactor.version>
    </properties>

    <dependencyManagement>
        <dependencies>
            <dependency>
                <groupId>io.netty</groupId>
                <artifactId>netty-bom</artifactId>
                <version>${netty.version}</version>
                <type>pom</type>
                <scope>import</scope>
            </dependency>
            <dependency>
                <groupId>org.springframework.boot</groupId>
                <artifactId>spring-boot-dependencies</artifactId>
<<<<<<< HEAD
                <version>2.1.2.RELEASE</version>
=======
                <version>2.0.2.RELEASE</version>
>>>>>>> 9b94c5c3
                <type>pom</type>
                <scope>import</scope>
            </dependency>
            <dependency>
                <groupId>io.axoniq</groupId>
                <artifactId>axon-server-api</artifactId>
                <version>${axonserver.api.version}</version>
            </dependency>
            <dependency>
                <groupId>org.axonframework</groupId>
                <artifactId>axon-test</artifactId>
                <version>${axon.version}</version>
                <scope>test</scope>
            </dependency>

            <dependency>
                <groupId>junit</groupId>
                <artifactId>junit</artifactId>
                <version>4.12</version>
            </dependency>
            <!-- https://mvnrepository.com/artifact/javax.inject/javax.inject -->
            <dependency>
                <groupId>javax.inject</groupId>
                <artifactId>javax.inject</artifactId>
                <version>1</version>
            </dependency>

            <dependency>
                <groupId>io.projectreactor</groupId>
                <artifactId>reactor-core</artifactId>
                <version>${projectreactor.version}</version>
            </dependency>

            <dependency>
                <groupId>org.jetbrains.kotlin</groupId>
                <artifactId>kotlin-stdlib</artifactId>
                <version>${kotlin.version}</version>
            </dependency>
            <dependency>
                <groupId>ch.qos.logback</groupId>
                <artifactId>logback-classic</artifactId>
                <version>1.1.11</version>
            </dependency>
            <dependency>
                <groupId>ch.qos.logback</groupId>
                <artifactId>logback-core</artifactId>
                <version>1.1.11</version>
            </dependency>
        </dependencies>
    </dependencyManagement>

    <build>
        <plugins>
            <plugin>
                <artifactId>maven-release-plugin</artifactId>
                <version>2.5.3</version>
                <configuration>
                    <mavenExecutorId>forked-path</mavenExecutorId>
                    <localCheckout>true</localCheckout>
                    <goals>deploy</goals>
                    <pushChanges>false</pushChanges>
                    <autoVersionSubmodules>true</autoVersionSubmodules>
                    <arguments>-Dmaven.javadoc.skip=true -Dsource.skip=true</arguments>
                </configuration>
            </plugin>
        </plugins>
    </build>

    <scm>
        <connection>scm:git:https://github.com/AxonIQ/axoniq-axonhub-server.git</connection>
        <developerConnection>scm:git:https://github.com/AxonIQ/axoniq-axonhub-server.git</developerConnection>
        <url>https://github.com/AxonIQ/axoniq-axonhub-server</url>
        <tag>master</tag>
    </scm>

    <distributionManagement>
        <snapshotRepository>
            <id>axoniq-nexus</id>
            <url>https://dev-nexus.axoniq.io/repository/products-snapshots</url>
            <uniqueVersion>false</uniqueVersion>
        </snapshotRepository>
        <repository>
            <id>axoniq-nexus</id>
            <url>https://dev-nexus.axoniq.io/repository/products-releases</url>
            <uniqueVersion>true</uniqueVersion>
        </repository>
    </distributionManagement>

    <repositories>
        <repository>
            <id>axoniq-nexus</id>
            <url>https://dev-nexus.axoniq.io/repository/products/</url>
        </repository>
        <repository>
            <id>sonatype-snapshots</id>
            <url>https://dev-nexus.axoniq.io/repository/sonatype-snapshots/</url>
            <releases><enabled>false</enabled></releases>
            <snapshots><enabled>true</enabled></snapshots>
        </repository>
    </repositories>

    <organization>
        <name>AxonIQ BV</name>
        <url>http://axoniq.io</url>
    </organization>


    <developers>
        <developer>
            <name>Marc Gathier</name>
            <roles>
                <role>Developer</role>
            </roles>
        </developer>
    </developers>

</project><|MERGE_RESOLUTION|>--- conflicted
+++ resolved
@@ -5,14 +5,7 @@
     <groupId>io.axoniq.axonserver</groupId>
     <artifactId>axonserver-parent</artifactId>
     <packaging>pom</packaging>
-    <version>4.0.4-SNAPSHOT</version>
-    <dependencies>
-        <dependency>
-            <groupId>com.rabbitmq</groupId>
-            <artifactId>amqp-client</artifactId>
-            <version>4.1.0</version>
-        </dependency>
-    </dependencies>
+    <version>4.1-SNAPSHOT</version>
 
     <name>AxonIQ AxonServer</name>
 
@@ -62,11 +55,7 @@
             <dependency>
                 <groupId>org.springframework.boot</groupId>
                 <artifactId>spring-boot-dependencies</artifactId>
-<<<<<<< HEAD
                 <version>2.1.2.RELEASE</version>
-=======
-                <version>2.0.2.RELEASE</version>
->>>>>>> 9b94c5c3
                 <type>pom</type>
                 <scope>import</scope>
             </dependency>
