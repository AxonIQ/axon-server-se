--- conflicted
+++ resolved
@@ -5,11 +5,7 @@
     <groupId>io.axoniq.axonserver</groupId>
     <artifactId>axonserver-ee</artifactId>
     <packaging>pom</packaging>
-<<<<<<< HEAD
     <version>4.2-SNAPSHOT</version>
-=======
-    <version>4.1.6-SNAPSHOT</version>
->>>>>>> 2e8f3c4c
 
     <name>AxonIQ Axon Server EE</name>
 
@@ -48,13 +44,8 @@
         <netty.tcnative.version>2.0.20.Final</netty.tcnative.version>
 
         <netty.version>4.1.32.Final</netty.version>
-<<<<<<< HEAD
         <axonserver.api.version>4.2-SNAPSHOT</axonserver.api.version>
         <axonserver.se.version>4.2-SNAPSHOT</axonserver.se.version>
-=======
-        <axonserver.api.version>4.1</axonserver.api.version>
-        <axonserver.se.version>4.1.5</axonserver.se.version>
->>>>>>> 2e8f3c4c
         <axon.version>4.1.1</axon.version>
         <projectreactor.version>3.1.7.RELEASE</projectreactor.version>
     </properties>
