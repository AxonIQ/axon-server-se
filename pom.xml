--- conflicted
+++ resolved
@@ -5,11 +5,7 @@
     <groupId>io.axoniq.axonserver</groupId>
     <artifactId>axonserver-ee</artifactId>
     <packaging>pom</packaging>
-<<<<<<< HEAD
-    <version>4.2.1-SNAPSHOT</version>
-=======
     <version>4.3-SNAPSHOT</version>
->>>>>>> d507a6f4
 
     <name>AxonIQ Axon Server EE</name>
 
