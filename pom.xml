<?xml version="1.0" encoding="UTF-8"?>
<project xmlns="http://maven.apache.org/POM/4.0.0" xmlns:xsi="http://www.w3.org/2001/XMLSchema-instance" xsi:schemaLocation="http://maven.apache.org/POM/4.0.0 http://maven.apache.org/xsd/maven-4.0.0.xsd">
    <modelVersion>4.0.0</modelVersion>

    <groupId>io.axoniq.axonserver</groupId>
    <artifactId>axonserver-se</artifactId>
    <packaging>pom</packaging>
    <version>4.3-SNAPSHOT</version>

    <name>AxonIQ Axon Server SE</name>
    <inceptionYear>2019</inceptionYear>
    <url>https://www.axoniq.io</url>
	
	<issueManagement>
        <system>GitHub</system>
        <url>https://github.com/AxonIQ/axon-server-se/issues</url>
    </issueManagement>

    <licenses>
        <license>
            <name>AxonIQ Open Source License v1.0</name>
            <url>https://github.com/AxonIQ/axon-server-se/blob/master/LICENSE</url>
        </license>
    </licenses>


    <modules>
        <module>axonserver</module>
        <module>axonserver-grpc</module>
        <module>axonserver-cli</module>
        <module>axonserver-query-parser</module>
        <module>docker/axonserver-docker-hub</module>
    </modules>

    <properties>
        <project.build.sourceEncoding>UTF-8</project.build.sourceEncoding>
        <project.reporting.outputEncoding>UTF-8</project.reporting.outputEncoding>
        <java.version>1.8</java.version>
        <maven.compiler.source>${java.version}</maven.compiler.source>
        <maven.compiler.target>${java.version}</maven.compiler.target>
        <pushChanges>false</pushChanges>
        <product.name>AxonServer</product.name>

        <!--
            Please note that there are dependencies between the gRPC and Netty TcNative versions.
            gRPC is quite specific about the version of Netty TcNative, so check the dependencies on
            https://github.com/grpc/grpc-java/blob/master/SECURITY.md
        -->
        <grpc.version>1.22.1</grpc.version>
        <netty.tcnative.version>2.0.25.Final</netty.tcnative.version>
        <netty.version>4.1.35.Final</netty.version>
        <projectreactor.version>3.1.7.RELEASE</projectreactor.version>
<<<<<<< HEAD
        <axonserver.api.version>4.3-SNAPSHOT</axonserver.api.version>
=======
        <axonserver.api.version>4.2.2</axonserver.api.version>
        <h2.version>1.4.197</h2.version>
>>>>>>> 0bd4784d
    </properties>

    <dependencyManagement>
        <dependencies>
            <dependency>
                <groupId>io.netty</groupId>
                <artifactId>netty-bom</artifactId>
                <version>${netty.version}</version>
                <type>pom</type>
                <scope>import</scope>
            </dependency>
            <dependency>
                <groupId>io.netty</groupId>
                <artifactId>netty-tcnative-boringssl-static</artifactId>
                <version>${netty.tcnative.version}</version>
            </dependency>
            <dependency>
                <groupId>io.grpc</groupId>
                <artifactId>grpc-protobuf</artifactId>
                <version>${grpc.version}</version>
                <exclusions>
                    <exclusion>
                        <groupId>com.google.code.findbugs</groupId>
                        <artifactId>jsr305</artifactId>
                    </exclusion>
                </exclusions>
            </dependency>
            <dependency>
                <groupId>io.grpc</groupId>
                <artifactId>grpc-stub</artifactId>
                <version>${grpc.version}</version>
            </dependency>
            <dependency>
                <groupId>io.grpc</groupId>
                <artifactId>grpc-netty</artifactId>
                <version>${grpc.version}</version>
            </dependency>
            <dependency>
                <groupId>com.google.code.findbugs</groupId>
                <artifactId>jsr305</artifactId>
                <version>1.3.9</version>
            </dependency>

            <dependency>
                <groupId>io.axoniq</groupId>
                <artifactId>axon-server-api</artifactId>
                <version>${axonserver.api.version}</version>
            </dependency>
            <dependency>
                <groupId>org.springframework.boot</groupId>
                <artifactId>spring-boot-dependencies</artifactId>
                <version>2.1.6.RELEASE</version>
                <type>pom</type>
                <scope>import</scope>
            </dependency>
            <dependency>
                <groupId>junit</groupId>
                <artifactId>junit</artifactId>
                <version>4.12</version>
            </dependency>
            <!-- https://mvnrepository.com/artifact/javax.inject/javax.inject -->
            <dependency>
                <groupId>javax.inject</groupId>
                <artifactId>javax.inject</artifactId>
                <version>1</version>
            </dependency>

            <dependency>
                <groupId>io.projectreactor</groupId>
                <artifactId>reactor-core</artifactId>
                <version>${projectreactor.version}</version>
            </dependency>

            <dependency>
                <groupId>ch.qos.logback</groupId>
                <artifactId>logback-classic</artifactId>
                <version>1.1.11</version>
            </dependency>
            <dependency>
                <groupId>ch.qos.logback</groupId>
                <artifactId>logback-core</artifactId>
                <version>1.1.11</version>
            </dependency>

            <dependency>
                <groupId>com.h2database</groupId>
                <artifactId>h2</artifactId>
                <version>${h2.version}</version>
            </dependency>
        </dependencies>
    </dependencyManagement>

    <build>
        <plugins>
            <plugin>
                <artifactId>maven-release-plugin</artifactId>
                <version>2.5.3</version>
                <configuration>
                    <mavenExecutorId>forked-path</mavenExecutorId>
                    <localCheckout>true</localCheckout>
                    <goals>deploy</goals>
                    <autoVersionSubmodules>true</autoVersionSubmodules>
                    <arguments>-Dmaven.javadoc.skip=true -Dsource.skip=true</arguments>
                </configuration>
            </plugin>
        </plugins>
    </build>

    <scm>
        <connection>scm:git:https://github.com/AxonIQ/axon-server-se.git</connection>
        <developerConnection>scm:git:https://github.com/AxonIQ/axon-server-se.git</developerConnection>
        <url>https://github.com/AxonIQ/axon-server-se</url>
        <tag>master</tag>
    </scm>

    <distributionManagement>
        <snapshotRepository>
            <id>axoniq-nexus</id>
            <url>https://dev-nexus.axoniq.io/repository/products-snapshots</url>
            <uniqueVersion>false</uniqueVersion>
        </snapshotRepository>
        <repository>
            <id>axoniq-nexus</id>
            <url>https://dev-nexus.axoniq.io/repository/products-releases</url>
            <uniqueVersion>true</uniqueVersion>
        </repository>
    </distributionManagement>

    <organization>
        <name>AxonIQ BV</name>
        <url>http://axoniq.io</url>
    </organization>

    <repositories>
        <repository>
            <id>sonatype</id>
            <url>https://oss.sonatype.org/content/repositories/snapshots</url>
            <snapshots>
                <enabled>true</enabled>
                <checksumPolicy>fail</checksumPolicy>
                <updatePolicy>always</updatePolicy>
            </snapshots>
            <releases>
                <enabled>false</enabled>
            </releases>
        </repository>
    </repositories>

    <developers>
        <developer>
            <name>Allard Buijze</name>
            <email>allard.buijze@axoniq.io</email>
            <organization>AxonIQ</organization>
            <organizationUrl>https://axoniq.io</organizationUrl>
            <roles>
                <role>Project Lead</role>
            </roles>
        </developer>
        <developer>
            <name>Marc Gathier</name>
            <email>marc.gathier@axoniq.io</email>
            <organization>AxonIQ</organization>
            <organizationUrl>https://axoniq.io</organizationUrl>
            <roles>
                <role>Technical Lead</role>
            </roles>
        </developer>
        <developer>
            <name>Bert Laverman</name>
            <email>bert.laverman@axoniq.io</email>
            <organization>AxonIQ</organization>
            <organizationUrl>https://axoniq.io</organizationUrl>
            <roles>
                <role>Developer</role>
            </roles>
        </developer>
        <developer>
            <name>Milan Savic</name>
            <email>milan.savic@axoniq.io</email>
            <organization>AxonIQ</organization>
            <organizationUrl>https://axoniq.io</organizationUrl>
            <roles>
                <role>Developer</role>
            </roles>
        </developer>
        <developer>
            <name>Sara Pellegrini</name>
            <email>sara.pellegrini@axoniq.io</email>
            <organization>AxonIQ</organization>
            <organizationUrl>https://axoniq.io</organizationUrl>
            <roles>
                <role>Developer</role>
            </roles>
        </developer>
        <developer>
            <name>Gregory Woods</name>
            <email>gregory.woods@axoniq.io</email>
            <organization>AxonIQ</organization>
            <organizationUrl>https://axoniq.io</organizationUrl>
            <roles>
                <role>Developer</role>
            </roles>
        </developer>
    </developers>

</project><|MERGE_RESOLUTION|>--- conflicted
+++ resolved
@@ -50,12 +50,8 @@
         <netty.tcnative.version>2.0.25.Final</netty.tcnative.version>
         <netty.version>4.1.35.Final</netty.version>
         <projectreactor.version>3.1.7.RELEASE</projectreactor.version>
-<<<<<<< HEAD
         <axonserver.api.version>4.3-SNAPSHOT</axonserver.api.version>
-=======
-        <axonserver.api.version>4.2.2</axonserver.api.version>
         <h2.version>1.4.197</h2.version>
->>>>>>> 0bd4784d
     </properties>
 
     <dependencyManagement>
