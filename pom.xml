<?xml version="1.0" encoding="UTF-8"?>
<project xmlns="http://maven.apache.org/POM/4.0.0" xmlns:xsi="http://www.w3.org/2001/XMLSchema-instance" xsi:schemaLocation="http://maven.apache.org/POM/4.0.0 http://maven.apache.org/xsd/maven-4.0.0.xsd">
    <modelVersion>4.0.0</modelVersion>

    <groupId>io.axoniq.axonserver</groupId>
    <artifactId>axonserver-ee</artifactId>
    <packaging>pom</packaging>
    <version>4.4-SNAPSHOT</version>

    <name>AxonIQ Axon Server EE</name>

    <modules>
        <module>axonserver-connector-api</module>
        <module>sample-applications/sample-command-processor-axonhub-client</module>
        <module>sample-applications/sample-command-processor-axonserver-client</module>
        <module>axonserver-internal-grpc</module>
        <module>axonserver-enterprise</module>
        <module>axonserver-migration</module>
        <module>axonserver-compatibility-tests</module>
        <module>package-axonserver-enterprise</module>
        <module>axonserver-cluster</module>
        <module>axonserver-jdbc-storage</module>
        <module>data-encryption</module>
    </modules>

    <properties>
        <project.build.sourceEncoding>UTF-8</project.build.sourceEncoding>
        <project.reporting.outputEncoding>UTF-8</project.reporting.outputEncoding>
        <java.version>1.8</java.version>
        <maven.compiler.source>${java.version}</maven.compiler.source>
        <maven.compiler.target>${java.version}</maven.compiler.target>
        <pushChanges>false</pushChanges>
        <product.name>AxonServer</product.name>

        <kotlin.version>1.3.31</kotlin.version>
        <kotlin.compiler.incremental>true</kotlin.compiler.incremental>
        <!--
            Please note that there are dependencies between the gRPC and Netty TcNative versions.
            gRPC is quite specific about the version of Netty TcNative, so check the dependencies on
            https://github.com/grpc/grpc-java/blob/master/SECURITY.md
        -->
<<<<<<< HEAD
        <grpc.version>1.22.1</grpc.version>
        <netty.tcnative.version>2.0.25.Final</netty.tcnative.version>
        <netty.version>4.1.35.Final</netty.version>
        <axonserver.api.version>4.4-SNAPSHOT</axonserver.api.version>
        <axonserver.se.version>4.4-SNAPSHOT</axonserver.se.version>
        <axon.version>4.2.1</axon.version>
=======
        <grpc.version>1.27.2</grpc.version>
        <netty.tcnative.version>2.0.26.Final</netty.tcnative.version>
        <netty.version>4.1.42.Final</netty.version>
        <axonserver.api.version>4.3</axonserver.api.version>
        <axonserver.se.version>4.3.1</axonserver.se.version>
        <axon.version>4.3</axon.version>
>>>>>>> 5c560caf
        <projectreactor.version>3.1.7.RELEASE</projectreactor.version>
        <opencensus.version>0.25.0</opencensus.version>
        <prometheus.version>0.6.0</prometheus.version>
        <h2.version>1.4.197</h2.version>
    </properties>

    <dependencyManagement>
        <dependencies>
            <dependency>
                <groupId>io.opencensus</groupId>
                <artifactId>opencensus-api</artifactId>
                <version>${opencensus.version}</version>
            </dependency>
            <dependency>
                <groupId>io.opencensus</groupId>
                <artifactId>opencensus-contrib-grpc-metrics</artifactId>
                <version>${opencensus.version}</version>
            </dependency>
            <dependency>
                <groupId>io.opencensus</groupId>
                <artifactId>opencensus-contrib-zpages</artifactId>
                <version>${opencensus.version}</version>
            </dependency>
            <dependency>
                <groupId>io.opencensus</groupId>
                <artifactId>opencensus-impl</artifactId>
                <version>${opencensus.version}</version>
            </dependency>
            <dependency>
                <groupId>io.opencensus</groupId>
                <artifactId>opencensus-exporter-stats-prometheus</artifactId>
                <version>${opencensus.version}</version>
            </dependency>
            <dependency>
                <groupId>io.prometheus</groupId>
                <artifactId>simpleclient_httpserver</artifactId>
                <version>${prometheus.version}</version>
            </dependency>
            <dependency>
                <groupId>io.opencensus</groupId>
                <artifactId>opencensus-exporter-trace-jaeger</artifactId>
                <version>${opencensus.version}</version>
            </dependency>
            <dependency>
                <groupId>io.netty</groupId>
                <artifactId>netty-bom</artifactId>
                <version>${netty.version}</version>
                <type>pom</type>
                <scope>import</scope>
            </dependency>
            <dependency>
                <groupId>io.netty</groupId>
                <artifactId>netty-tcnative-boringssl-static</artifactId>
                <version>${netty.tcnative.version}</version>
            </dependency>

            <dependency>
                <groupId>org.springframework.boot</groupId>
                <artifactId>spring-boot-dependencies</artifactId>
                <version>2.1.6.RELEASE</version>
                <type>pom</type>
                <scope>import</scope>
            </dependency>
            <dependency>
                <groupId>io.axoniq</groupId>
                <artifactId>axon-server-api</artifactId>
                <version>${axonserver.api.version}</version>
            </dependency>

            <dependency>
                <groupId>junit</groupId>
                <artifactId>junit</artifactId>
                <version>4.12</version>
            </dependency>
            <!-- https://mvnrepository.com/artifact/javax.inject/javax.inject -->
            <dependency>
                <groupId>javax.inject</groupId>
                <artifactId>javax.inject</artifactId>
                <version>1</version>
            </dependency>

            <dependency>
                <groupId>io.projectreactor</groupId>
                <artifactId>reactor-core</artifactId>
                <version>${projectreactor.version}</version>
            </dependency>

            <dependency>
                <groupId>org.jetbrains.kotlin</groupId>
                <artifactId>kotlin-stdlib</artifactId>
                <version>${kotlin.version}</version>
            </dependency>
            <dependency>
                <groupId>ch.qos.logback</groupId>
                <artifactId>logback-classic</artifactId>
                <version>1.1.11</version>
            </dependency>
            <dependency>
                <groupId>ch.qos.logback</groupId>
                <artifactId>logback-core</artifactId>
                <version>1.1.11</version>
            </dependency>
            <dependency>
                <groupId>io.axoniq.axonserver</groupId>
                <artifactId>axonserver-cluster</artifactId>
                <version>${project.version}</version>
            </dependency>

            <dependency>
                <groupId>com.google.code.findbugs</groupId>
                <artifactId>jsr305</artifactId>
                <version>1.3.9</version>
            </dependency>

            <dependency>
                <groupId>io.grpc</groupId>
                <artifactId>grpc-protobuf</artifactId>
                <version>${grpc.version}</version>
                <exclusions>
                    <exclusion>
                        <groupId>com.google.code.findbugs</groupId>
                        <artifactId>jsr305</artifactId>
                    </exclusion>
                </exclusions>
            </dependency>
            <dependency>
                <groupId>io.grpc</groupId>
                <artifactId>grpc-stub</artifactId>
                <version>${grpc.version}</version>
            </dependency>
            <dependency>
                <groupId>io.grpc</groupId>
                <artifactId>grpc-netty</artifactId>
                <version>${grpc.version}</version>
            </dependency>
            <dependency>
                <groupId>com.h2database</groupId>
                <artifactId>h2</artifactId>
                <version>${h2.version}</version>
            </dependency>
        </dependencies>
    </dependencyManagement>

    <build>
        <plugins>
            <plugin>
                <artifactId>maven-release-plugin</artifactId>
                <version>2.5.3</version>
                <configuration>
                    <mavenExecutorId>forked-path</mavenExecutorId>
                    <localCheckout>true</localCheckout>
                    <goals>deploy</goals>
                    <autoVersionSubmodules>true</autoVersionSubmodules>
                    <arguments>-Dmaven.javadoc.skip=true -Dsource.skip=true</arguments>
                </configuration>
            </plugin>
            <!--Docker-->
            <plugin>
                <groupId>com.google.cloud.tools</groupId>
                <artifactId>jib-maven-plugin</artifactId>
                <version>1.8.0</version>
                <configuration>
                    <skip>true</skip>
                </configuration>
            </plugin>
        </plugins>
    </build>

    <profiles>
        <profile>
            <id>stackdriver</id>
            <modules>
                <module>axonserver-connector-api</module>
                <module>sample-applications/sample-command-processor-axonhub-client</module>
                <module>sample-applications/sample-command-processor-axonserver-client</module>
                <module>axonserver-internal-grpc</module>
                <module>axonserver-enterprise</module>
                <module>axonserver-migration</module>
                <module>axonserver-compatibility-tests</module>
                <module>package-axonserver-enterprise</module>
                <module>axonserver-cluster</module>
                <module>axonserver-jdbc-storage</module>
                <module>data-encryption</module>
                <module>axonserver-stackdriver</module>
            </modules>
        </profile>
    </profiles>

    <scm>
        <connection>scm:git:https://github.com/AxonIQ/axon-server.git</connection>
        <developerConnection>scm:git:https://github.com/AxonIQ/axon-server.git</developerConnection>
        <url>https://github.com/AxonIQ/axon-server</url>
        <tag>master</tag>
    </scm>

    <distributionManagement>
        <snapshotRepository>
            <id>axoniq-nexus</id>
            <url>https://dev-nexus.axoniq.io/repository/products-snapshots</url>
            <uniqueVersion>false</uniqueVersion>
        </snapshotRepository>
        <repository>
            <id>axoniq-nexus</id>
            <url>https://dev-nexus.axoniq.io/repository/products-releases</url>
            <uniqueVersion>true</uniqueVersion>
        </repository>
    </distributionManagement>

    <repositories>
        <repository>
            <id>axoniq-nexus</id>
            <url>https://dev-nexus.axoniq.io/repository/products/</url>
        </repository>
        <repository>
            <id>sonatype-snapshots</id>
            <url>https://dev-nexus.axoniq.io/repository/sonatype-snapshots/</url>
            <snapshots>
                <enabled>true</enabled>
                <checksumPolicy>fail</checksumPolicy>
                <updatePolicy>always</updatePolicy>
            </snapshots>
            <releases>
                <enabled>false</enabled>
            </releases>
        </repository>
    </repositories>

    <organization>
        <name>AxonIQ BV</name>
        <url>http://axoniq.io</url>
    </organization>

    <developers>
        <developer>
            <name>Marc Gathier</name>
            <roles>
                <role>Developer</role>
            </roles>
        </developer>
    </developers>

</project><|MERGE_RESOLUTION|>--- conflicted
+++ resolved
@@ -39,21 +39,12 @@
             gRPC is quite specific about the version of Netty TcNative, so check the dependencies on
             https://github.com/grpc/grpc-java/blob/master/SECURITY.md
         -->
-<<<<<<< HEAD
-        <grpc.version>1.22.1</grpc.version>
-        <netty.tcnative.version>2.0.25.Final</netty.tcnative.version>
-        <netty.version>4.1.35.Final</netty.version>
-        <axonserver.api.version>4.4-SNAPSHOT</axonserver.api.version>
-        <axonserver.se.version>4.4-SNAPSHOT</axonserver.se.version>
-        <axon.version>4.2.1</axon.version>
-=======
         <grpc.version>1.27.2</grpc.version>
         <netty.tcnative.version>2.0.26.Final</netty.tcnative.version>
         <netty.version>4.1.42.Final</netty.version>
-        <axonserver.api.version>4.3</axonserver.api.version>
-        <axonserver.se.version>4.3.1</axonserver.se.version>
+        <axonserver.api.version>4.4-SNAPSHOT</axonserver.api.version>
+        <axonserver.se.version>4.4-SNAPSHOT</axonserver.se.version>
         <axon.version>4.3</axon.version>
->>>>>>> 5c560caf
         <projectreactor.version>3.1.7.RELEASE</projectreactor.version>
         <opencensus.version>0.25.0</opencensus.version>
         <prometheus.version>0.6.0</prometheus.version>
