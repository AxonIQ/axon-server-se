<?xml version="1.0" encoding="UTF-8"?>
<project xmlns="http://maven.apache.org/POM/4.0.0" xmlns:xsi="http://www.w3.org/2001/XMLSchema-instance" xsi:schemaLocation="http://maven.apache.org/POM/4.0.0 http://maven.apache.org/xsd/maven-4.0.0.xsd">
    <modelVersion>4.0.0</modelVersion>

    <groupId>io.axoniq.axonserver</groupId>
    <artifactId>axonserver-se</artifactId>
    <packaging>pom</packaging>
    <version>2023.1.0-SNAPSHOT</version>

    <name>AxonIQ Axon Server SE</name>
    <inceptionYear>2019</inceptionYear>
    <url>https://www.axoniq.io</url>
	
	<issueManagement>
        <system>GitHub</system>
        <url>https://github.com/AxonIQ/axon-server-se/issues</url>
    </issueManagement>

    <licenses>
        <license>
            <name>AxonIQ Open Source License v1.0</name>
            <url>https://github.com/AxonIQ/axon-server-se/blob/master/LICENSE</url>
        </license>
    </licenses>

    <modules>
        <module>axonserver</module>
        <module>axonserver-cli</module>
        <module>axonserver-query-parser</module>
        <module>axonserver-test-utils</module>
        <module>axonserver-filestore</module>
        <module>axonserver-eventstore-transformation</module>
        <module>axonserver-commons</module>
    </modules>

    <properties>
        <project.build.sourceEncoding>UTF-8</project.build.sourceEncoding>
        <project.reporting.outputEncoding>UTF-8</project.reporting.outputEncoding>
        <java.version>11</java.version>
        <maven.compiler.source>${java.version}</maven.compiler.source>
        <maven.compiler.target>${java.version}</maven.compiler.target>
        <pushChanges>false</pushChanges>
        <product.name>AxonServer</product.name>

        <jacoco-maven-plugin.version>0.8.8</jacoco-maven-plugin.version>
        <grpc.version>1.50.2</grpc.version>
        <axon.version>4.5.9</axon.version>
        <h2.version>1.4.197</h2.version>
        <eclipse-collections.version>11.1.0</eclipse-collections.version>
        <gson.version>2.9.0</gson.version>
<<<<<<< HEAD
        <axonserver.api.version>2023.0.0-SNAPSHOT</axonserver.api.version>
        <axonserver-plugin-api.version>2023.0.0-SNAPSHOT</axonserver-plugin-api.version>
=======
        <axonserver-plugin-api.version>4.7.0</axonserver-plugin-api.version>
        <axonserver.api.version>2023.0.1</axonserver.api.version>
>>>>>>> 10fa8a87
        <flow.control.version>1.2</flow.control.version>
        <spring-boot.version>2.7.1</spring-boot.version>

        <kotlin.version>1.7.10</kotlin.version>
    </properties>

    <dependencyManagement>
        <dependencies>
            <dependency>
                <groupId>io.axoniq</groupId>
                <artifactId>grpc-manual-flow-control</artifactId>
                <version>${flow.control.version}</version>
            </dependency>
            <dependency>
                <groupId>io.axoniq</groupId>
                <artifactId>axonserver-plugin-api</artifactId>
                <version>${axonserver-plugin-api.version}</version>
            </dependency>
            <dependency>
                <groupId>io.axoniq.axonserver</groupId>
                <artifactId>axonserver-eventstore-transformation</artifactId>
                <version>${project.version}</version>
            </dependency>
            <dependency>
                <groupId>io.axoniq.axonserver</groupId>
                <artifactId>axonserver-filestore</artifactId>
                <version>${project.version}</version>
            </dependency>
            <dependency>
                <groupId>io.axoniq.axonserver</groupId>
                <artifactId>axonserver-commons</artifactId>
                <version>${project.version}</version>
            </dependency>
            <dependency>
                <groupId>io.grpc</groupId>
                <artifactId>grpc-bom</artifactId>
                <version>${grpc.version}</version>
                <type>pom</type>
                <scope>import</scope>
            </dependency>
            <dependency>
                <groupId>com.google.code.findbugs</groupId>
                <artifactId>jsr305</artifactId>
                <version>3.0.2</version>
            </dependency>
            <dependency>
                <groupId>org.springframework.boot</groupId>
                <artifactId>spring-boot-dependencies</artifactId>
                <version>${spring-boot.version}</version>
                <type>pom</type>
                <scope>import</scope>
            </dependency>
            <dependency>
                <groupId>junit</groupId>
                <artifactId>junit</artifactId>
                <version>4.13.2</version>
            </dependency>
            <!-- https://mvnrepository.com/artifact/javax.inject/javax.inject -->
            <dependency>
                <groupId>javax.inject</groupId>
                <artifactId>javax.inject</artifactId>
                <version>1</version>
            </dependency>


            <!-- specific eclipse collections version used for mapdb -->
            <dependency>
                <groupId>org.eclipse.collections</groupId>
                <artifactId>eclipse-collections-api</artifactId>
                <version>${eclipse-collections.version}</version>
            </dependency>
            <dependency>
                <groupId>org.eclipse.collections</groupId>
                <artifactId>eclipse-collections</artifactId>
                <version>${eclipse-collections.version}</version>
            </dependency>
            <dependency>
                <groupId>org.eclipse.collections</groupId>
                <artifactId>eclipse-collections-forkjoin</artifactId>
                <version>${eclipse-collections.version}</version>
            </dependency>

            <dependency>
                <groupId>com.h2database</groupId>
                <artifactId>h2</artifactId>
                <version>${h2.version}</version>
            </dependency>

            <dependency>
                <groupId>org.apache.felix</groupId>
                <artifactId>org.apache.felix.framework</artifactId>
                <version>7.0.5</version>
            </dependency>

            <dependency>
                <groupId>com.google.code.gson</groupId>
                <artifactId>gson</artifactId>
                <version>${gson.version}</version>
            </dependency>
        </dependencies>
    </dependencyManagement>

    <build>
        <plugins>
            <plugin>
                <artifactId>maven-release-plugin</artifactId>
                <configuration>
                    <mavenExecutorId>forked-path</mavenExecutorId>
                    <localCheckout>true</localCheckout>
                    <goals>deploy</goals>
                    <autoVersionSubmodules>true</autoVersionSubmodules>
                    <arguments>-Dmaven.javadoc.skip=true -Dsource.skip=true</arguments>
                </configuration>
            </plugin>
            <plugin>
                <groupId>org.codehaus.mojo</groupId>
                <artifactId>license-maven-plugin</artifactId>
                <configuration>
                    <useMissingFile>true</useMissingFile>
                    <thirdPartyFilename>third-party-licenses.txt</thirdPartyFilename>
                    <fileTemplate>./third-party-template.ftl</fileTemplate>
                    <excludedGroups>
                        io.axoniq.axonserver|io.axoniq
                    </excludedGroups>
                    <acceptPomPackaging>true</acceptPomPackaging>
                    <excludedScopes>test,provided</excludedScopes>
                    <licenseMerges>
                        <licenseMerge>Apache Software License, Version 2.0|The Apache Software License, Version 2.0|Apache
                            License|Apache 2.0 License|Apache 2.0|Apache License 2.0|Apache 2|Apache License v2.0|Apache License, version 2.0|Apache-2.0|The Apache License, Version 2.0</licenseMerge>
                        <licenseMerge>BSD License|3-Clause BSD License|BSD|BSD 3-Clause License|The BSD License|BSD 3-clause New License|BSD style|New BSD License|Apache License, Version 2.0</licenseMerge>
                        <licenseMerge>CC0 License|CC0|CC0 1.0 Universal License</licenseMerge>
                        <licenseMerge>CDDL+GPL License|CDDL + GPLv2 with classpath exception|CDDL 1.1|CDDL/GPLv2+CE|Dual license consisting of the CDDL v1.1 and GPL v2</licenseMerge>
                        <licenseMerge>Eclipse Distribution License, Version 1.0|Eclipse Distribution License - v 1.0|Eclipse Distribution License v. 1.0</licenseMerge>
                        <licenseMerge>Eclipse Public License, Version 1.0|Eclipse Public License - v 1.0|Eclipse Public License 1.0|Eclipse Public License v1.0</licenseMerge>
                        <licenseMerge>Public Domain|Public Domain, per Creative Commons CC0</licenseMerge>
                        <licenseMerge>MIT License|MIT license|MIT|The MIT License</licenseMerge>
                        <licenseMerge>LGPL, Version 2.1|LGPL 2.1</licenseMerge>
                        <licenseMerge>GNU Lesser General Public License|GNU General Public License, version 2 (GPL2), with the classpath exception|GNU Lesser General Public License v2.1 or later|GNU Lesser Public License|GNU Library General Public License v2.1 or later</licenseMerge>
                        <licenseMerge>LGPL, Version 2.1|LGPL, version 2.1</licenseMerge>
                        <licenseMerge>Unknown license|http://jaxen.codehaus.org/license.html</licenseMerge>
                    </licenseMerges>
                </configuration>
                <executions>
                    <execution>
                        <id>add-third-party</id>
                        <goals>
                            <goal>add-third-party</goal>
                        </goals>
                    </execution>
                </executions>
            </plugin>
        </plugins>
        <pluginManagement>
            <plugins>
                <plugin>
                    <groupId>org.codehaus.mojo</groupId>
                    <artifactId>license-maven-plugin</artifactId>
                    <version>2.0.0</version>
                </plugin>
            </plugins>
        </pluginManagement>
    </build>

    <profiles>
        <profile>
            <id>coverage</id>
            <build>
                <plugins>
                    <plugin>
                        <groupId>org.jacoco</groupId>
                        <artifactId>jacoco-maven-plugin</artifactId>
                        <version>${jacoco-maven-plugin.version}</version>

                        <executions>
                            <execution>
                                <goals>
                                    <goal>prepare-agent</goal>
                                </goals>
                            </execution>
                            <execution>
                                <id>report</id>
                                <phase>prepare-package</phase>
                                <goals>
                                    <goal>report</goal>
                                </goals>
                            </execution>
                        </executions>
                    </plugin>
                </plugins>
            </build>
        </profile>

    </profiles>

    <scm>
        <connection>scm:git:https://github.com/AxonIQ/axon-server-se.git</connection>
        <developerConnection>scm:git:https://github.com/AxonIQ/axon-server-se.git</developerConnection>
        <url>https://github.com/AxonIQ/axon-server-se</url>
        <tag>axonserver-se-4.5</tag>
    </scm>

    <distributionManagement>
        <snapshotRepository>
            <id>axoniq-nexus</id>
            <url>https://nexus.dev.axoniq.net/repository/products-snapshots</url>
            <uniqueVersion>false</uniqueVersion>
        </snapshotRepository>
        <repository>
            <id>axoniq-nexus</id>
            <url>https://nexus.dev.axoniq.net/repository/products-releases</url>
            <uniqueVersion>true</uniqueVersion>
        </repository>
    </distributionManagement>

    <organization>
        <name>AxonIQ BV</name>
        <url>http://axoniq.io</url>
    </organization>

    <repositories>
        <repository>
            <id>sonatype</id>
            <url>https://oss.sonatype.org/content/repositories/snapshots</url>
            <snapshots>
                <enabled>true</enabled>
                <checksumPolicy>fail</checksumPolicy>
                <updatePolicy>always</updatePolicy>
            </snapshots>
            <releases>
                <enabled>false</enabled>
            </releases>
        </repository>
    </repositories>

    <developers>
        <developer>
            <name>Allard Buijze</name>
            <email>allard.buijze@axoniq.io</email>
            <organization>AxonIQ</organization>
            <organizationUrl>https://axoniq.io</organizationUrl>
            <roles>
                <role>Project Lead</role>
            </roles>
        </developer>
        <developer>
            <name>Marc Gathier</name>
            <email>marc.gathier@axoniq.io</email>
            <organization>AxonIQ</organization>
            <organizationUrl>https://axoniq.io</organizationUrl>
            <roles>
                <role>Technical Lead</role>
            </roles>
        </developer>
        <developer>
            <name>Bert Laverman</name>
            <email>bert.laverman@axoniq.io</email>
            <organization>AxonIQ</organization>
            <organizationUrl>https://axoniq.io</organizationUrl>
            <roles>
                <role>Developer</role>
            </roles>
        </developer>
        <developer>
            <name>Milan Savic</name>
            <email>milan.savic@axoniq.io</email>
            <organization>AxonIQ</organization>
            <organizationUrl>https://axoniq.io</organizationUrl>
            <roles>
                <role>Developer</role>
            </roles>
        </developer>
        <developer>
            <name>Sara Pellegrini</name>
            <email>sara.pellegrini@axoniq.io</email>
            <organization>AxonIQ</organization>
            <organizationUrl>https://axoniq.io</organizationUrl>
            <roles>
                <role>Developer</role>
            </roles>
        </developer>
        <developer>
            <name>Gregory Woods</name>
            <email>gregory.woods@axoniq.io</email>
            <organization>AxonIQ</organization>
            <organizationUrl>https://axoniq.io</organizationUrl>
            <roles>
                <role>Developer</role>
            </roles>
        </developer>
    </developers>

</project><|MERGE_RESOLUTION|>--- conflicted
+++ resolved
@@ -48,13 +48,8 @@
         <h2.version>1.4.197</h2.version>
         <eclipse-collections.version>11.1.0</eclipse-collections.version>
         <gson.version>2.9.0</gson.version>
-<<<<<<< HEAD
-        <axonserver.api.version>2023.0.0-SNAPSHOT</axonserver.api.version>
-        <axonserver-plugin-api.version>2023.0.0-SNAPSHOT</axonserver-plugin-api.version>
-=======
         <axonserver-plugin-api.version>4.7.0</axonserver-plugin-api.version>
         <axonserver.api.version>2023.0.1</axonserver.api.version>
->>>>>>> 10fa8a87
         <flow.control.version>1.2</flow.control.version>
         <spring-boot.version>2.7.1</spring-boot.version>
 
