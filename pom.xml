--- conflicted
+++ resolved
@@ -5,11 +5,7 @@
     <groupId>io.axoniq.axonserver</groupId>
     <artifactId>axonserver-se</artifactId>
     <packaging>pom</packaging>
-<<<<<<< HEAD
     <version>4.3-SNAPSHOT</version>
-=======
-    <version>4.2.3-SNAPSHOT</version>
->>>>>>> 8a3b5b93
 
     <name>AxonIQ Axon Server SE</name>
     <inceptionYear>2019</inceptionYear>
