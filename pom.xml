--- conflicted
+++ resolved
@@ -57,11 +57,8 @@
         <h2.version>1.4.197</h2.version>
         <eclipse-collections.version>10.4.0</eclipse-collections.version>
         <jackson.version>2.9.10.5</jackson.version>
-<<<<<<< HEAD
+        <gson.version>2.8.6</gson.version>
         <axonserver-extension-api.version>4.5-SNAPSHOT</axonserver-extension-api.version>
-=======
-        <gson.version>2.8.6</gson.version>
->>>>>>> 38fdc282
     </properties>
 
     <dependencyManagement>
@@ -183,7 +180,6 @@
                 <artifactId>jackson-databind</artifactId>
                 <version>${jackson.version}</version>
             </dependency>
-<<<<<<< HEAD
 
             <dependency>
                 <groupId>org.apache.felix</groupId>
@@ -191,13 +187,11 @@
                 <version>6.0.3</version>
             </dependency>
 
-=======
             <dependency>
                 <groupId>com.google.code.gson</groupId>
                 <artifactId>gson</artifactId>
                 <version>${gson.version}</version>
             </dependency>
->>>>>>> 38fdc282
         </dependencies>
     </dependencyManagement>
 
