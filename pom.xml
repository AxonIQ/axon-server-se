--- conflicted
+++ resolved
@@ -5,11 +5,7 @@
     <groupId>io.axoniq.axonserver</groupId>
     <artifactId>axonserver-ee</artifactId>
     <packaging>pom</packaging>
-<<<<<<< HEAD
     <version>4.4-SNAPSHOT</version>
-=======
-    <version>4.3.2-SNAPSHOT</version>
->>>>>>> fd75aa9f
 
     <name>AxonIQ Axon Server EE</name>
 
@@ -241,7 +237,7 @@
         <connection>scm:git:https://github.com/AxonIQ/axon-server.git</connection>
         <developerConnection>scm:git:https://github.com/AxonIQ/axon-server.git</developerConnection>
         <url>https://github.com/AxonIQ/axon-server</url>
-        <tag>axonserver-ee-4.2</tag>
+        <tag>master</tag>
     </scm>
 
     <distributionManagement>
