--- conflicted
+++ resolved
@@ -11,15 +11,9 @@
 
     <modules>
         <module>axonserver-connector-api</module>
-<<<<<<< HEAD
-        <module>axonserver-server</module>
-        <module>sample-applications/sample-command-processor1</module>
-        <module>sample-applications/sample-command-processor2</module>
-=======
         <module>axonserver</module>
         <module>sample-applications/sample-command-processor-axonhub-client</module>
         <module>sample-applications/sample-command-processor-axonserver-client</module>
->>>>>>> e131bb8b
         <module>axonserver-accessdb</module>
         <module>axonserver-grpc</module>
         <module>axonserver-enterprise</module>
