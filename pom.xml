--- conflicted
+++ resolved
@@ -62,18 +62,13 @@
         <dependencies>
             <dependency>
                 <groupId>io.axoniq</groupId>
-<<<<<<< HEAD
                 <artifactId>grpc-manual-flow-control</artifactId>
                 <version>1.0-SNAPSHOT</version>
             </dependency>
             <dependency>
                 <groupId>io.axoniq</groupId>
-                <artifactId>axonserver-extension-api</artifactId>
-                <version>${axonserver-extension-api.version}</version>
-=======
                 <artifactId>axonserver-plugin-api</artifactId>
                 <version>${axonserver-plugin-api.version}</version>
->>>>>>> f3d3262b
             </dependency>
             <dependency>
                 <groupId>io.netty</groupId>
@@ -111,11 +106,7 @@
             <dependency>
                 <groupId>com.google.code.findbugs</groupId>
                 <artifactId>jsr305</artifactId>
-<<<<<<< HEAD
-                <version>1.3.9</version>
-=======
                 <version>3.0.2</version>
->>>>>>> f3d3262b
             </dependency>
             <dependency>
                 <groupId>io.axoniq</groupId>
@@ -141,31 +132,6 @@
                 <version>1</version>
             </dependency>
 
-<<<<<<< HEAD
-            <dependency>
-                <groupId>io.projectreactor</groupId>
-                <artifactId>reactor-core</artifactId>
-                <version>${projectreactor.version}</version>
-            </dependency>
-
-            <dependency>
-                <groupId>io.projectreactor</groupId>
-                <artifactId>reactor-test</artifactId>
-                <version>${projectreactor.version}</version>
-            </dependency>
-
-            <dependency>
-                <groupId>ch.qos.logback</groupId>
-                <artifactId>logback-classic</artifactId>
-                <version>1.1.11</version>
-            </dependency>
-            <dependency>
-                <groupId>ch.qos.logback</groupId>
-                <artifactId>logback-core</artifactId>
-                <version>1.1.11</version>
-            </dependency>
-=======
->>>>>>> f3d3262b
 
             <!-- specific eclipse collections version used for mapdb -->
             <dependency>
