--- conflicted
+++ resolved
@@ -4,11 +4,7 @@
     <parent>
 		<groupId>io.axoniq.axonserver</groupId>
 		<artifactId>axonserver-ee</artifactId>
-<<<<<<< HEAD
-        <version>4.2.1-SNAPSHOT</version>
-=======
         <version>4.3-SNAPSHOT</version>
->>>>>>> d507a6f4
     </parent>
     <artifactId>axonserver-migration</artifactId>
     <name>AxonServer MigrationTool</name>
