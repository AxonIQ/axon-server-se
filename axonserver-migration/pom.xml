--- conflicted
+++ resolved
@@ -3,13 +3,8 @@
     <modelVersion>4.0.0</modelVersion>
     <parent>
 		<groupId>io.axoniq.axonserver</groupId>
-<<<<<<< HEAD
-		<artifactId>axonserver-parent</artifactId>
+		<artifactId>axonserver-ee</artifactId>
         <version>4.2-SNAPSHOT</version>
-=======
-		<artifactId>axonserver-ee</artifactId>
-        <version>4.1.2-SNAPSHOT</version>
->>>>>>> fdf1a17a
     </parent>
     <artifactId>axonserver-migration</artifactId>
     <name>AxonServer MigrationTool</name>
