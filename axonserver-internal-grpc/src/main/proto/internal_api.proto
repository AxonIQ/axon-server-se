--- conflicted
+++ resolved
@@ -75,11 +75,7 @@
     rpc InitContext (Context) returns (ContextConfiguration) {
     }
 
-<<<<<<< HEAD
-    rpc DeleteContext (DeleteContextRequest) returns (Confirmation) {
-=======
-    rpc DeleteContext (ContextName) returns (InstructionAck) {
->>>>>>> 05d07328
+    rpc DeleteContext (DeleteContextRequest) returns (InstructionAck) {
     }
 
     rpc AddServer (Context) returns (ContextUpdateConfirmation) {
@@ -121,17 +117,12 @@
     rpc Configuration (ContextName) returns (ContextConfiguration) {
     }
 
-<<<<<<< HEAD
-    rpc TransferLeadership (ContextName) returns (Confirmation) {}
+    rpc TransferLeadership (ContextName) returns (InstructionAck) {
+    }
 
     // Notify a node that a node will be deleted from a context.
     rpc PreDeleteNodeFromContext (NodeContext) returns (Confirmation) {
     }
-
-=======
-    rpc TransferLeadership (ContextName) returns (InstructionAck) {
-    }
->>>>>>> 05d07328
 }
 
 message NodeContext {
