--- conflicted
+++ resolved
@@ -17,7 +17,6 @@
  * Services on config leader
  */
 service RaftConfigService {
-<<<<<<< HEAD
     rpc InitCluster (ContextNames) returns (Confirmation) {
     }
 
@@ -35,24 +34,10 @@
 
     rpc DeleteNodeFromContext (NodeContext) returns (Confirmation) {
     }
-=======
-    rpc InitCluster (ContextNames) returns (Confirmation) {}
-
-    rpc JoinCluster (NodeInfo) returns (Confirmation) {}
-
-    rpc DeleteNode (NodeName) returns (Confirmation) {}
-
-    rpc CreateContext (Context) returns (Confirmation) {}
-
-    rpc AddNodeToContext (NodeContext) returns (Confirmation) {}
-
-    rpc DeleteNodeFromContext (NodeContext) returns (Confirmation) {}
->>>>>>> fb51817a
 
     rpc DeleteContext (ContextName) returns (Confirmation) {
     }
 
-<<<<<<< HEAD
     rpc UpdateApplication (Application) returns (Application) {
     }
 
@@ -79,25 +64,6 @@
 
     rpc DeleteProcessorLBStrategy (ProcessorLBStrategy) returns (Confirmation) {
     }
-=======
-    rpc UpdateApplication (Application) returns (Application) {}
-
-    rpc DeleteApplication (Application) returns (Confirmation) {}
-
-    rpc RefreshToken (Application) returns (Application) {}
-
-    rpc UpdateUser (User) returns (Confirmation) {}
-
-    rpc DeleteUser (User) returns (Confirmation) {}
-
-    rpc UpdateLoadBalanceStrategy (LoadBalanceStrategy) returns (Confirmation) {}
-
-    rpc DeleteLoadBalanceStrategy (LoadBalanceStrategy) returns (Confirmation) {}
-
-    rpc UpdateProcessorLBStrategy (ProcessorLBStrategy) returns (Confirmation) {}
-
-    rpc DeleteProcessorLBStrategy (ProcessorLBStrategy) returns (Confirmation) {}
->>>>>>> fb51817a
 }
 
 /**
@@ -110,11 +76,6 @@
 
     rpc DeleteContext (ContextName) returns (Confirmation) {
     }
-<<<<<<< HEAD
-=======
-
-    rpc AddServer (Context) returns (ContextUpdateConfirmation) {}
->>>>>>> fb51817a
 
     rpc AddServer (Context) returns (ContextUpdateConfirmation) {
     }
@@ -131,12 +92,8 @@
     rpc MergeUserAuthorization (ContextUser) returns (Confirmation) {
     }
 
-<<<<<<< HEAD
     rpc DeleteUserAuthorization (ContextUser) returns (Confirmation) {
     }
-=======
-    rpc MergeLoadBalanceStrategy (ContextLoadBalanceStrategy) returns (Confirmation) {}
->>>>>>> fb51817a
 
     rpc MergeLoadBalanceStrategy (ContextLoadBalanceStrategy) returns (Confirmation) {
     }
@@ -162,10 +119,6 @@
     rpc TransferLeadership (ContextName) returns (Confirmation) {}
 }
 
-<<<<<<< HEAD
-
-=======
->>>>>>> fb51817a
 message NodeContext {
     string node_name = 1;
     string context = 2;
