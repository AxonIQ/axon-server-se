package io.axoniq.axonserver.enterprise.cluster;

<<<<<<< HEAD
import io.axoniq.axonserver.cluster.jpa.JpaRaftGroupNode;
=======
import io.axoniq.axonserver.access.modelversion.ModelVersionController;
>>>>>>> 263b208e
import io.axoniq.axonserver.config.ClusterConfiguration;
import io.axoniq.axonserver.config.FlowControl;
import io.axoniq.axonserver.config.MessagingPlatformConfiguration;
import io.axoniq.axonserver.enterprise.cluster.events.ClusterEvents;
import io.axoniq.axonserver.enterprise.cluster.internal.RemoteConnection;
import io.axoniq.axonserver.enterprise.cluster.internal.StubFactory;
import io.axoniq.axonserver.enterprise.jpa.ClusterNode;
import io.axoniq.axonserver.enterprise.jpa.Context;
import io.axoniq.axonserver.exception.ErrorCode;
import io.axoniq.axonserver.exception.MessagingPlatformException;
import io.axoniq.axonserver.features.Feature;
import io.axoniq.axonserver.features.FeatureChecker;
import io.axoniq.axonserver.grpc.internal.ConnectorCommand;
import io.axoniq.axonserver.grpc.internal.NodeInfo;
<<<<<<< HEAD
=======
import io.axoniq.axonserver.message.ClientIdentification;
import io.axoniq.axonserver.message.command.CommandDispatcher;
import io.axoniq.axonserver.message.query.QueryDispatcher;
import io.axoniq.axonserver.rest.ClusterRestController;
import io.axoniq.axonserver.topology.Topology;
>>>>>>> 263b208e
import org.slf4j.Logger;
import org.slf4j.LoggerFactory;
import org.springframework.context.ApplicationEventPublisher;
import org.springframework.context.SmartLifecycle;
import org.springframework.context.event.EventListener;
import org.springframework.stereotype.Controller;
import org.springframework.transaction.annotation.Transactional;

import java.util.ArrayList;
import java.util.Collection;
import java.util.List;
import java.util.Set;
import java.util.concurrent.ConcurrentHashMap;
import java.util.concurrent.ConcurrentMap;
import java.util.concurrent.CopyOnWriteArrayList;
import java.util.concurrent.Executors;
import java.util.concurrent.ScheduledExecutorService;
import java.util.concurrent.TimeUnit;
import java.util.function.Consumer;
import java.util.stream.Collectors;
import java.util.stream.Stream;
import javax.persistence.EntityManager;

/**
 * @author Marc Gathier
 */
@Controller("ClusterController")
public class ClusterController implements SmartLifecycle {

    private final Logger logger = LoggerFactory.getLogger(ClusterController.class);
    private final MessagingPlatformConfiguration messagingPlatformConfiguration;
    private final EntityManager entityManager;
    private final StubFactory stubFactory;
    private final NodeSelectionStrategy nodeSelectionStrategy;
<<<<<<< HEAD
    private final RaftGroupRepositoryManager raftGroupRepositoryManager;
=======
    private final QueryDispatcher queryDispatcher;
    private final CommandDispatcher commandDispatcher;
    private final ModelVersionController modelVersionController;
>>>>>>> 263b208e
    private final ApplicationEventPublisher applicationEventPublisher;
    private final FeatureChecker limits;
    private final ScheduledExecutorService reconnectExecutor = Executors.newSingleThreadScheduledExecutor();
    private final List<Consumer<ClusterEvent>> nodeListeners = new CopyOnWriteArrayList<>();
    private final ConcurrentMap<String, RemoteConnection> remoteConnections = new ConcurrentHashMap<>();
    private final ConcurrentMap<String,ClusterNode> nodeMap = new ConcurrentHashMap<>();

    private volatile boolean running;

    public ClusterController(MessagingPlatformConfiguration messagingPlatformConfiguration,
                             EntityManager entityManager,
                             StubFactory stubFactory,
                             NodeSelectionStrategy nodeSelectionStrategy,
<<<<<<< HEAD
                             RaftGroupRepositoryManager raftGroupRepositoryManager,
=======
                             QueryDispatcher queryDispatcher,
                             CommandDispatcher commandDispatcher,
                             ModelVersionController modelVersionController,
>>>>>>> 263b208e
                             ApplicationEventPublisher applicationEventPublisher,
                             FeatureChecker limits
    ) {
        this.messagingPlatformConfiguration = messagingPlatformConfiguration;
        this.entityManager = entityManager;
        this.stubFactory = stubFactory;
        this.nodeSelectionStrategy = nodeSelectionStrategy;
<<<<<<< HEAD
        this.raftGroupRepositoryManager = raftGroupRepositoryManager;
=======
        this.queryDispatcher = queryDispatcher;
        this.commandDispatcher = commandDispatcher;
        this.modelVersionController = modelVersionController;
>>>>>>> 263b208e
        this.applicationEventPublisher = applicationEventPublisher;
        this.limits = limits;
    }


    @EventListener
    @Transactional
    public void on(ClusterEvents.AxonServerNodeDeleted nodeDeleted) {
        deleteNode(nodeDeleted.node(), nodeDeleted.getGeneration());
    }

    @Transactional
    public void deleteNode(String name, long generation) {
        logger.warn("Delete node: {}", name);
        synchronized (remoteConnections) {
            if (messagingPlatformConfiguration.getName().equals(name)) {
                remoteConnections.forEach((node, rc) -> rc.close());
                remoteConnections.clear();

                List<ClusterNode> otherNodes = entityManager
                        .createQuery("select c from ClusterNode c where c.name <> :name", ClusterNode.class)
                        .setParameter("name", name)
                        .getResultList();

                otherNodes.forEach(node -> {
                    entityManager.remove(node);
                    nodeMap.remove(node.getName());
                    nodeListeners.forEach(listener -> listener
                            .accept(new ClusterEvent(ClusterEvent.EventType.NODE_DELETED, node)));
                });
            }
<<<<<<< HEAD
            //remoteConnection.sendDelete(messagingPlatformConfiguration.getName());
            logger.warn("Send delete node: {} to {}:{}",
                        messagingPlatformConfiguration.getName(),
                        remoteConnection.getClusterNode().getInternalHostName(),
                        remoteConnection.getClusterNode().getGrpcInternalPort());
            remoteConnection.close();
            nodeListeners.forEach(listener -> listener
                    .accept(new ClusterEvent(ClusterEvent.EventType.NODE_DELETED, remoteConnection.getClusterNode())));
=======

            RemoteConnection remoteConnection = remoteConnections.remove(name);
            if (remoteConnection != null) {
                ClusterNode node = entityManager.find(ClusterNode.class, name);
                if (node != null) {
                    entityManager.remove(node);
                    entityManager.flush();
                }
                remoteConnection.close();
                nodeListeners.forEach(listener -> listener
                        .accept(new ClusterEvent(ClusterEvent.EventType.NODE_DELETED,
                                                 remoteConnection.getClusterNode())));
                nodeMap.remove(name);
            }

            modelVersionController.updateModelVersion(ClusterNode.class, generation);
>>>>>>> 263b208e
        }
        applicationEventPublisher.publishEvent(new ClusterEvents.ClusterUpdatedNotification());
    }

    @Override
    public boolean isAutoStartup() {
        return true;
    }

    @Override
    public void stop(Runnable runnable) {
        reconnectExecutor.shutdownNow();
        remoteConnections.forEach((k, v) -> v.close());
        runnable.run();
        running = false;
    }

    @Override
    @Transactional
    public void start() {
        checkCurrentNodeSaved();

        if (Feature.CLUSTERING.enabled(limits)) {
            logger.debug("Start cluster controller");

            nodes().forEach(clusterNode -> startRemoteConnection(clusterNode, true));
            ClusterConfiguration clusterConfiguration = messagingPlatformConfiguration.getCluster();

            reconnectExecutor.scheduleWithFixedDelay(this::checkConnections,
                                                     clusterConfiguration.getConnectionCheckDelay(),
                                                     clusterConfiguration.getConnectionCheckInterval(),
                                                     TimeUnit.MILLISECONDS);
        }
        running = true;
    }

<<<<<<< HEAD
=======
    public boolean isClustered() {
        return Feature.CLUSTERING.enabled(limits);
    }

>>>>>>> 263b208e
    private void checkCurrentNodeSaved() {
        ClusterNode existingClusterNode = entityManager.find(ClusterNode.class,
                                                             messagingPlatformConfiguration.getName());
        if (existingClusterNode == null) {

            ClusterNode clusterNode = new ClusterNode(messagingPlatformConfiguration.getName(),
                                                      messagingPlatformConfiguration.getFullyQualifiedHostname(),
                                                      messagingPlatformConfiguration
                                                              .getFullyQualifiedInternalHostname(),
                                                      messagingPlatformConfiguration.getPort(),
                                                      messagingPlatformConfiguration.getInternalPort(),
                                                      messagingPlatformConfiguration.getHttpPort());
            entityManager.persist(clusterNode);
        }
    }

    Stream<RemoteConnection> activeConnections() {
        return remoteConnections.values()
                                .stream()
                                .filter(RemoteConnection::isConnected);
    }

    private void checkConnections() {
        remoteConnections.values().forEach(RemoteConnection::checkConnection);
    }

    @Override
    public void stop() {
        stop(() -> {
        });
    }

    @Override
    public boolean isRunning() {
        return running;
    }

    @Override
    public int getPhase() {
        return 50;
    }

    private void startRemoteConnection(ClusterNode clusterNode, boolean connect) {
        if (clusterNode.getName().equals(messagingPlatformConfiguration.getName())) {
            return;
        }

        synchronized (remoteConnections) {
            RemoteConnection remoteConnection = new RemoteConnection(this, clusterNode,
                                                                     stubFactory,
                                                                     queryDispatcher,
                                                                     commandDispatcher);
            remoteConnections.put(clusterNode.getName(), remoteConnection);

            if (connect) {
                remoteConnection.init();
            }
        }
    }

    public Collection<RemoteConnection> getRemoteConnections() {
        return remoteConnections.values();
    }

    @Transactional
<<<<<<< HEAD
    public synchronized ClusterNode addConnection(NodeInfo nodeInfo, boolean updateContexts) {
=======
    public void on(ClusterEvents.AxonServerInstanceConnected axonHubInstanceConnected) {
        synchronized (entityManager) {
            if (axonHubInstanceConnected.getNodesList() != null) {
                axonHubInstanceConnected.getNodesList().forEach(nodeInfo -> addConnection(nodeInfo,
                                                                                          axonHubInstanceConnected
                                                                                                  .getGeneration()));
                if( currentGeneration() < axonHubInstanceConnected.getGeneration()) {
                    setGeneration(axonHubInstanceConnected.getGeneration());
                }
            }
        }
    }

    @Transactional
    public long joinConnection(NodeInfo request) {
        long nextGeneration  = currentGeneration() + 1;
        addConnection(request, nextGeneration);
        setGeneration(nextGeneration);
        return nextGeneration;
    }

    @Transactional
    public boolean addConnection(NodeInfo nodeInfo, long generation) {
>>>>>>> 263b208e
        checkLimit(nodeInfo.getNodeName());
        if (nodeInfo.getNodeName().equals(messagingPlatformConfiguration.getName())) {
            throw new MessagingPlatformException(ErrorCode.SAME_NODE_NAME, "Cannot join cluster with same node name");
        }
        if (nodeInfo.getInternalHostName().equals(messagingPlatformConfiguration.getInternalHostname())
                && nodeInfo.getGrpcInternalPort() == messagingPlatformConfiguration.getInternalPort()) {
            throw new MessagingPlatformException(ErrorCode.SAME_NODE_NAME, "Cannot join cluster with same hostname and internal port");
        }
<<<<<<< HEAD
        ClusterNode node = merge(nodeInfo);
=======
        ClusterNode node = merge(nodeInfo, generation);
        if( node == null) {
            applicationEventPublisher.publishEvent(new ClusterEvents.ClusterUpdatedNotification());
            return false;
        }
>>>>>>> 263b208e
        if (!remoteConnections.containsKey(node.getName())) {
            startRemoteConnection(node, false);
            nodeListeners.forEach(listener -> listener
                        .accept(new ClusterEvent(ClusterEvent.EventType.NODE_ADDED, node)));
        }
<<<<<<< HEAD
        return node;
=======
        return true;
>>>>>>> 263b208e
    }


    private void checkLimit(String nodeName) {
        if (remoteConnections.containsKey(nodeName)) {
            return;
        }
        if (limits.getMaxClusterSize() == remoteConnections.size() + 1) {
            throw new MessagingPlatformException(ErrorCode.MAX_CLUSTER_SIZE_REACHED,
                                                 "Maximum allowed number of nodes reached");
        }
    }

<<<<<<< HEAD
    private ClusterNode merge(NodeInfo nodeInfo) {
=======
    private ClusterNode merge(NodeInfo nodeInfo, long generation) {
>>>>>>> 263b208e
        ClusterNode existing = entityManager.find(ClusterNode.class, nodeInfo.getNodeName());
        long currentGeneration = modelVersionController.getModelVersion(ClusterNode.class);
        if (existing == null) {
            existing = findFirstByInternalHostNameAndGrpcInternalPort(nodeInfo.getInternalHostName(),
                                                                      nodeInfo.getGrpcInternalPort());
            if (existing != null) {
                entityManager.remove(existing);
                entityManager.flush();
                RemoteConnection remoteConnection = remoteConnections.remove(existing.getName());
                if (remoteConnection != null) {
                    remoteConnection.close();
                }
            } else {
                if( currentGeneration > generation) {
                    return null;
                }
            }
            existing = ClusterNode.from(nodeInfo);
            entityManager.persist(existing);
        } else {
            existing.setGrpcInternalPort(nodeInfo.getGrpcInternalPort());
            existing.setGrpcPort(nodeInfo.getGrpcPort());
            existing.setHostName(nodeInfo.getHostName());
            existing.setHttpPort(nodeInfo.getHttpPort());
            existing.setInternalHostName(nodeInfo.getInternalHostName());
        }
<<<<<<< HEAD
=======
        if( generation > currentGeneration) {
            for (ContextRole context : nodeInfo.getContextsList()) {
                mergeContext(existing, context.getName(), context.getStorage(), context.getMessaging());
            }
        }
>>>>>>> 263b208e
        return existing;
    }

    private ClusterNode findFirstByInternalHostNameAndGrpcInternalPort(String internalHostName, int grpcInternalPort) {
        List<ClusterNode> clusterNodes = entityManager.createNamedQuery("ClusterNode.findByInternalHostNameAndPort", ClusterNode.class)
                                                      .setParameter("internalHostName",
                                                                    internalHostName)
                                                      .setParameter("internalPort",
                                                                    grpcInternalPort).getResultList();
        if (clusterNodes.isEmpty()) {
            return null;
        }
        return clusterNodes.get(0);
    }

    public ClusterNode getMe() {
        return entityManager.find(ClusterNode.class, messagingPlatformConfiguration.getName());
    }


    public boolean isActive(String nodeName) {
        return nodeName.equals(messagingPlatformConfiguration.getName()) ||
                (remoteConnections.get(nodeName) != null && remoteConnections.get(nodeName)
                                                                                          .isConnected());
    }

    public ClusterNode findNodeForClient(String clientName, String componentName, String context) {
        Set<JpaRaftGroupNode> nodes = raftGroupRepositoryManager
                .findByGroupId(context);
        if (nodes.isEmpty()) {
            throw new MessagingPlatformException(ErrorCode.NO_AXONSERVER_FOR_CONTEXT,
                                                 "No AxonServers found for context: " + context);
        }
        if (clientName == null || clientName.isEmpty()) {
            return getMe();
        }

        List<String> activeNodes = new ArrayList<>();
        Collection<String> nodesInContext = nodes.stream().map(JpaRaftGroupNode::getNodeId).collect(Collectors.toSet());
        if (nodesInContext.contains(messagingPlatformConfiguration.getName())) {
            activeNodes.add(messagingPlatformConfiguration.getName());
        }
        nodesInContext.stream().map(remoteConnections::get).filter(remoteConnection -> remoteConnection != null &&
                remoteConnection.isConnected()).forEach(e -> activeNodes.add(e.getClusterNode().getName()));

        if (activeNodes.isEmpty()) {
            throw new MessagingPlatformException(ErrorCode.NO_AXONSERVER_FOR_CONTEXT,
                                                 "No active Axon servers found for context: " + context);
        }
        String nodeName = nodeSelectionStrategy.selectNode(new ClientIdentification(context,clientName), componentName, activeNodes);
        if (remoteConnections.containsKey(nodeName)) {
            return remoteConnections.get(nodeName).getClusterNode();
        }
        return getMe();
    }


    public Stream<ClusterNode> nodes() {
        return entityManager.createNamedQuery("ClusterNode.findAll", ClusterNode.class).getResultList()
                            .stream();
    }

    public boolean canRebalance(String clientName, String componentName, String context) {
        Context context1 = entityManager.find(Context.class, context);
        if (context1 == null || context1.getMessagingNodes().size() <= 1) {
            return false;
        }
        List<String> activeNodes = new ArrayList<>();
        Collection<String> nodesInContext = context1.getNodeNames();
        if (nodesInContext.contains(messagingPlatformConfiguration.getName())) {
            activeNodes.add(messagingPlatformConfiguration.getName());
        }
        remoteConnections.entrySet().stream().filter(e -> e.getValue().isConnected()).forEach(e -> activeNodes
                .add(e.getKey()));
        if (activeNodes.size() <= 1) {
            return false;
        }

        return nodeSelectionStrategy.canRebalance(new ClientIdentification(context,clientName), componentName, activeNodes);
    }


    public void addNodeListener(Consumer<ClusterEvent> nodeListener) {
        nodeListeners.add(nodeListener);
    }

    @Transactional
    public void sendDeleteNode(String name) {
<<<<<<< HEAD
        deleteNode(name);
=======
        long generation = modelVersionController.incrementModelVersion(ClusterNode.class);
        remoteConnections.values().forEach(remoteConnection -> remoteConnection.sendDelete(name, generation));
        deleteNode(name, generation);
>>>>>>> 263b208e
    }

    public void publish(ConnectorCommand connectorCommand) {
        activeConnections().forEach(remoteConnection -> remoteConnection.publish(connectorCommand));
    }

    public void closeConnection(String nodeName) {
        if (remoteConnections.containsKey(nodeName)) {
            remoteConnections.get(nodeName).close();
        }
    }

    public String getName() {
        return messagingPlatformConfiguration.getName();
    }

    public ClusterNode getNode(String name) {
        return nodeMap.computeIfAbsent(name, n -> entityManager.find(ClusterNode.class, n));
    }

<<<<<<< HEAD
=======
    @Transactional
    public void setMyContexts(List<ContextRole> contexts) {
        ClusterNode clusterNode = getMe();
        Set<String> oldContexts = getMyContextsNames();
        for(ContextRole contextRole : contexts) {
            mergeContext(clusterNode, contextRole.getName(), contextRole.getStorage(), contextRole.getMessaging());
            oldContexts.remove(contextRole.getName());
        }

        logger.debug("Leaving storage contexts: {}", oldContexts);
        oldContexts.forEach(context -> applicationEventPublisher.publishEvent(
                new ClusterEvents.MasterStepDown(context, true)));


        oldContexts.forEach(clusterNode::removeContext);
        entityManager.flush();
    }

    @EventListener
    public void on(ContextEvents.BaseContextEvent contextEvent) {
        nodeMap.clear();
    }

    public void publishTo(String nodeName, ConnectorCommand connectorCommand) {
        if( remoteConnections.containsKey(nodeName))
            remoteConnections.get(nodeName).publish(connectorCommand);
    }

    public boolean disconnectedNodes() {
        return remoteConnections.values().stream().anyMatch(r -> !r.isConnected());
    }

    public void setGeneration(long generation) {
        modelVersionController.updateModelVersion(ClusterNode.class, generation);
    }

    public long currentGeneration() {
        return modelVersionController.getModelVersion(ClusterNode.class);
    }

    public FlowControl getCommandFlowControl() {
        return messagingPlatformConfiguration.getCommandFlowControl();
    }

    public FlowControl getEventFlowControl() {
        return messagingPlatformConfiguration.getEventFlowControl();
    }

    public FlowControl getQueryFlowControl() {
        return messagingPlatformConfiguration.getQueryFlowControl();
    }

    public void publishEvent(Object event) {
        applicationEventPublisher.publishEvent(event);
    }

    public long getConnectionWaitTime() {
        return messagingPlatformConfiguration.getCluster().getConnectionWaitTime();
    }

>>>>>>> 263b208e
}<|MERGE_RESOLUTION|>--- conflicted
+++ resolved
@@ -1,10 +1,6 @@
 package io.axoniq.axonserver.enterprise.cluster;
 
-<<<<<<< HEAD
 import io.axoniq.axonserver.cluster.jpa.JpaRaftGroupNode;
-=======
-import io.axoniq.axonserver.access.modelversion.ModelVersionController;
->>>>>>> 263b208e
 import io.axoniq.axonserver.config.ClusterConfiguration;
 import io.axoniq.axonserver.config.FlowControl;
 import io.axoniq.axonserver.config.MessagingPlatformConfiguration;
@@ -19,14 +15,11 @@
 import io.axoniq.axonserver.features.FeatureChecker;
 import io.axoniq.axonserver.grpc.internal.ConnectorCommand;
 import io.axoniq.axonserver.grpc.internal.NodeInfo;
-<<<<<<< HEAD
-=======
 import io.axoniq.axonserver.message.ClientIdentification;
 import io.axoniq.axonserver.message.command.CommandDispatcher;
 import io.axoniq.axonserver.message.query.QueryDispatcher;
 import io.axoniq.axonserver.rest.ClusterRestController;
 import io.axoniq.axonserver.topology.Topology;
->>>>>>> 263b208e
 import org.slf4j.Logger;
 import org.slf4j.LoggerFactory;
 import org.springframework.context.ApplicationEventPublisher;
@@ -61,13 +54,10 @@
     private final EntityManager entityManager;
     private final StubFactory stubFactory;
     private final NodeSelectionStrategy nodeSelectionStrategy;
-<<<<<<< HEAD
     private final RaftGroupRepositoryManager raftGroupRepositoryManager;
-=======
     private final QueryDispatcher queryDispatcher;
     private final CommandDispatcher commandDispatcher;
     private final ModelVersionController modelVersionController;
->>>>>>> 263b208e
     private final ApplicationEventPublisher applicationEventPublisher;
     private final FeatureChecker limits;
     private final ScheduledExecutorService reconnectExecutor = Executors.newSingleThreadScheduledExecutor();
@@ -81,13 +71,10 @@
                              EntityManager entityManager,
                              StubFactory stubFactory,
                              NodeSelectionStrategy nodeSelectionStrategy,
-<<<<<<< HEAD
                              RaftGroupRepositoryManager raftGroupRepositoryManager,
-=======
                              QueryDispatcher queryDispatcher,
                              CommandDispatcher commandDispatcher,
                              ModelVersionController modelVersionController,
->>>>>>> 263b208e
                              ApplicationEventPublisher applicationEventPublisher,
                              FeatureChecker limits
     ) {
@@ -95,13 +82,10 @@
         this.entityManager = entityManager;
         this.stubFactory = stubFactory;
         this.nodeSelectionStrategy = nodeSelectionStrategy;
-<<<<<<< HEAD
         this.raftGroupRepositoryManager = raftGroupRepositoryManager;
-=======
         this.queryDispatcher = queryDispatcher;
         this.commandDispatcher = commandDispatcher;
         this.modelVersionController = modelVersionController;
->>>>>>> 263b208e
         this.applicationEventPublisher = applicationEventPublisher;
         this.limits = limits;
     }
@@ -133,16 +117,6 @@
                             .accept(new ClusterEvent(ClusterEvent.EventType.NODE_DELETED, node)));
                 });
             }
-<<<<<<< HEAD
-            //remoteConnection.sendDelete(messagingPlatformConfiguration.getName());
-            logger.warn("Send delete node: {} to {}:{}",
-                        messagingPlatformConfiguration.getName(),
-                        remoteConnection.getClusterNode().getInternalHostName(),
-                        remoteConnection.getClusterNode().getGrpcInternalPort());
-            remoteConnection.close();
-            nodeListeners.forEach(listener -> listener
-                    .accept(new ClusterEvent(ClusterEvent.EventType.NODE_DELETED, remoteConnection.getClusterNode())));
-=======
 
             RemoteConnection remoteConnection = remoteConnections.remove(name);
             if (remoteConnection != null) {
@@ -159,7 +133,6 @@
             }
 
             modelVersionController.updateModelVersion(ClusterNode.class, generation);
->>>>>>> 263b208e
         }
         applicationEventPublisher.publishEvent(new ClusterEvents.ClusterUpdatedNotification());
     }
@@ -196,13 +169,10 @@
         running = true;
     }
 
-<<<<<<< HEAD
-=======
     public boolean isClustered() {
         return Feature.CLUSTERING.enabled(limits);
     }
 
->>>>>>> 263b208e
     private void checkCurrentNodeSaved() {
         ClusterNode existingClusterNode = entityManager.find(ClusterNode.class,
                                                              messagingPlatformConfiguration.getName());
@@ -268,33 +238,7 @@
     }
 
     @Transactional
-<<<<<<< HEAD
     public synchronized ClusterNode addConnection(NodeInfo nodeInfo, boolean updateContexts) {
-=======
-    public void on(ClusterEvents.AxonServerInstanceConnected axonHubInstanceConnected) {
-        synchronized (entityManager) {
-            if (axonHubInstanceConnected.getNodesList() != null) {
-                axonHubInstanceConnected.getNodesList().forEach(nodeInfo -> addConnection(nodeInfo,
-                                                                                          axonHubInstanceConnected
-                                                                                                  .getGeneration()));
-                if( currentGeneration() < axonHubInstanceConnected.getGeneration()) {
-                    setGeneration(axonHubInstanceConnected.getGeneration());
-                }
-            }
-        }
-    }
-
-    @Transactional
-    public long joinConnection(NodeInfo request) {
-        long nextGeneration  = currentGeneration() + 1;
-        addConnection(request, nextGeneration);
-        setGeneration(nextGeneration);
-        return nextGeneration;
-    }
-
-    @Transactional
-    public boolean addConnection(NodeInfo nodeInfo, long generation) {
->>>>>>> 263b208e
         checkLimit(nodeInfo.getNodeName());
         if (nodeInfo.getNodeName().equals(messagingPlatformConfiguration.getName())) {
             throw new MessagingPlatformException(ErrorCode.SAME_NODE_NAME, "Cannot join cluster with same node name");
@@ -303,25 +247,13 @@
                 && nodeInfo.getGrpcInternalPort() == messagingPlatformConfiguration.getInternalPort()) {
             throw new MessagingPlatformException(ErrorCode.SAME_NODE_NAME, "Cannot join cluster with same hostname and internal port");
         }
-<<<<<<< HEAD
         ClusterNode node = merge(nodeInfo);
-=======
-        ClusterNode node = merge(nodeInfo, generation);
-        if( node == null) {
-            applicationEventPublisher.publishEvent(new ClusterEvents.ClusterUpdatedNotification());
-            return false;
-        }
->>>>>>> 263b208e
         if (!remoteConnections.containsKey(node.getName())) {
             startRemoteConnection(node, false);
             nodeListeners.forEach(listener -> listener
                         .accept(new ClusterEvent(ClusterEvent.EventType.NODE_ADDED, node)));
         }
-<<<<<<< HEAD
         return node;
-=======
-        return true;
->>>>>>> 263b208e
     }
 
 
@@ -335,11 +267,7 @@
         }
     }
 
-<<<<<<< HEAD
     private ClusterNode merge(NodeInfo nodeInfo) {
-=======
-    private ClusterNode merge(NodeInfo nodeInfo, long generation) {
->>>>>>> 263b208e
         ClusterNode existing = entityManager.find(ClusterNode.class, nodeInfo.getNodeName());
         long currentGeneration = modelVersionController.getModelVersion(ClusterNode.class);
         if (existing == null) {
@@ -366,14 +294,6 @@
             existing.setHttpPort(nodeInfo.getHttpPort());
             existing.setInternalHostName(nodeInfo.getInternalHostName());
         }
-<<<<<<< HEAD
-=======
-        if( generation > currentGeneration) {
-            for (ContextRole context : nodeInfo.getContextsList()) {
-                mergeContext(existing, context.getName(), context.getStorage(), context.getMessaging());
-            }
-        }
->>>>>>> 263b208e
         return existing;
     }
 
@@ -462,13 +382,7 @@
 
     @Transactional
     public void sendDeleteNode(String name) {
-<<<<<<< HEAD
         deleteNode(name);
-=======
-        long generation = modelVersionController.incrementModelVersion(ClusterNode.class);
-        remoteConnections.values().forEach(remoteConnection -> remoteConnection.sendDelete(name, generation));
-        deleteNode(name, generation);
->>>>>>> 263b208e
     }
 
     public void publish(ConnectorCommand connectorCommand) {
@@ -489,67 +403,4 @@
         return nodeMap.computeIfAbsent(name, n -> entityManager.find(ClusterNode.class, n));
     }
 
-<<<<<<< HEAD
-=======
-    @Transactional
-    public void setMyContexts(List<ContextRole> contexts) {
-        ClusterNode clusterNode = getMe();
-        Set<String> oldContexts = getMyContextsNames();
-        for(ContextRole contextRole : contexts) {
-            mergeContext(clusterNode, contextRole.getName(), contextRole.getStorage(), contextRole.getMessaging());
-            oldContexts.remove(contextRole.getName());
-        }
-
-        logger.debug("Leaving storage contexts: {}", oldContexts);
-        oldContexts.forEach(context -> applicationEventPublisher.publishEvent(
-                new ClusterEvents.MasterStepDown(context, true)));
-
-
-        oldContexts.forEach(clusterNode::removeContext);
-        entityManager.flush();
-    }
-
-    @EventListener
-    public void on(ContextEvents.BaseContextEvent contextEvent) {
-        nodeMap.clear();
-    }
-
-    public void publishTo(String nodeName, ConnectorCommand connectorCommand) {
-        if( remoteConnections.containsKey(nodeName))
-            remoteConnections.get(nodeName).publish(connectorCommand);
-    }
-
-    public boolean disconnectedNodes() {
-        return remoteConnections.values().stream().anyMatch(r -> !r.isConnected());
-    }
-
-    public void setGeneration(long generation) {
-        modelVersionController.updateModelVersion(ClusterNode.class, generation);
-    }
-
-    public long currentGeneration() {
-        return modelVersionController.getModelVersion(ClusterNode.class);
-    }
-
-    public FlowControl getCommandFlowControl() {
-        return messagingPlatformConfiguration.getCommandFlowControl();
-    }
-
-    public FlowControl getEventFlowControl() {
-        return messagingPlatformConfiguration.getEventFlowControl();
-    }
-
-    public FlowControl getQueryFlowControl() {
-        return messagingPlatformConfiguration.getQueryFlowControl();
-    }
-
-    public void publishEvent(Object event) {
-        applicationEventPublisher.publishEvent(event);
-    }
-
-    public long getConnectionWaitTime() {
-        return messagingPlatformConfiguration.getCluster().getConnectionWaitTime();
-    }
-
->>>>>>> 263b208e
 }