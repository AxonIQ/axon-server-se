--- conflicted
+++ resolved
@@ -181,13 +181,8 @@
 
 
     @Override
-<<<<<<< HEAD
-    public void reserveSequenceNumbers(List<SerializedEvent> eventList) {
-        sequenceNumberCache.reserveSequenceNumbers(eventList, false);
-=======
     public Runnable reserveSequenceNumbers(List<SerializedEvent> eventList) {
-        return eventStorageEngine.reserveSequenceNumbers(eventList, false);
->>>>>>> e3b731a5
+        return sequenceNumberCache.reserveSequenceNumbers(eventList, false);
     }
 
     @Override
