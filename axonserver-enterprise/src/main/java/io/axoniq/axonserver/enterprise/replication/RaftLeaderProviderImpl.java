--- conflicted
+++ resolved
@@ -90,8 +90,6 @@
         }
     }
 
-<<<<<<< HEAD
-=======
     /**
      * Handles a {@link io.axoniq.axonserver.enterprise.ContextEvents.ContextCreated} event. Finds the leader for the
      * replication group of the context and publishes the leader on the application event bus.
@@ -113,7 +111,6 @@
         }
     }
 
->>>>>>> 0ae3ee3d
     @EventListener
     public void on(ClusterEvents.LeaderConfirmation masterConfirmation) {
         if (masterConfirmation.node() == null) {
