--- conflicted
+++ resolved
@@ -17,11 +17,8 @@
 import io.axoniq.axonserver.exception.ErrorCode;
 import io.axoniq.axonserver.exception.MessagingPlatformException;
 import io.axoniq.axonserver.grpc.cluster.Node;
-<<<<<<< HEAD
 import io.axoniq.axonserver.localstorage.LocalEventStore;
-=======
 import io.axoniq.axonserver.util.StringUtils;
->>>>>>> 3d1e98f7
 import org.slf4j.Logger;
 import org.slf4j.LoggerFactory;
 import org.springframework.context.ApplicationContext;
@@ -70,12 +67,9 @@
                               ApplicationEventPublisher eventPublisher,
                               JpaRaftGroupNodeRepository nodeRepository,
                               SnapshotDataProviders snapshotDataProviders,
-<<<<<<< HEAD
+                              AxonServerGrpcRaftClientFactory grpcRaftClientFactory,
+                              ApplicationContext applicationContext,
                               LocalEventStore localEventStore) {
-=======
-                              AxonServerGrpcRaftClientFactory grpcRaftClientFactory,
-                              ApplicationContext applicationContext) {
->>>>>>> 3d1e98f7
         this.raftStateRepository = raftStateRepository;
         this.messagingPlatformConfiguration = messagingPlatformConfiguration;
         this.raftGroupNodeRepository = raftGroupNodeRepository;
@@ -83,12 +77,9 @@
         this.eventPublisher = eventPublisher;
         this.nodeRepository = nodeRepository;
         this.snapshotDataProviders = snapshotDataProviders;
-<<<<<<< HEAD
         this.localEventStore = localEventStore;
-=======
         this.grpcRaftClientFactory = grpcRaftClientFactory;
         this.applicationContext = applicationContext;
->>>>>>> 3d1e98f7
     }
 
 
@@ -141,12 +132,9 @@
                                                     raftStateRepository,
                                                     nodeRepository,
                                                     raftProperties,
-<<<<<<< HEAD
                                                     snapshotDataProviders,
-                                                    localEventStore);
-=======
-                                                    snapshotDataProviders, grpcRaftClientFactory);
->>>>>>> 3d1e98f7
+                                                    localEventStore,
+                                                    grpcRaftClientFactory);
 
             if (!isAdmin(groupId)) {
                 eventPublisher.publishEvent(new ContextEvents.ContextCreated(groupId));
