--- conflicted
+++ resolved
@@ -5,11 +5,8 @@
 import io.axoniq.axonserver.cluster.RaftNode;
 import io.axoniq.axonserver.cluster.StateChanged;
 import io.axoniq.axonserver.cluster.grpc.RaftGroupManager;
-<<<<<<< HEAD
-=======
 import io.axoniq.axonserver.cluster.jpa.JpaRaftGroupNode;
 import io.axoniq.axonserver.cluster.jpa.JpaRaftGroupNodeRepository;
->>>>>>> 28f7f3a3
 import io.axoniq.axonserver.cluster.jpa.JpaRaftStateRepository;
 import io.axoniq.axonserver.config.MessagingPlatformConfiguration;
 import io.axoniq.axonserver.enterprise.ContextEvents;
@@ -108,13 +105,8 @@
         return raftGroup;
     }
 
-<<<<<<< HEAD
-    private RaftGroup createRaftGroup(String groupId, String nodeId) {
-        RaftGroup raftGroup = new GrpcRaftGroup(nodeId, raftGroupNodeRepository, groupId, raftStateRepository, raftProperties);
-=======
     private RaftGroup createRaftGroup(String groupId, String localNodeId) {
-        RaftGroup raftGroup = new GrpcRaftGroup(localNodeId, groupId, raftStateRepository, nodeRepository, raftProperties);
->>>>>>> 28f7f3a3
+        RaftGroup raftGroup = new GrpcRaftGroup(localNodeId, raftGroupNodeRepository, groupId, raftStateRepository, raftProperties);
 
         if( ! ADMIN_GROUP.equals(groupId)) {
             eventPublisher.publishEvent(new ContextEvents.ContextCreated(groupId));
