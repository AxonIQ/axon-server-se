--- conflicted
+++ resolved
@@ -1,17 +1,9 @@
 package io.axoniq.axonserver.enterprise.cluster.events;
 
 import io.axoniq.axonserver.KeepNames;
-<<<<<<< HEAD
-import io.axoniq.axonserver.TopologyEvents;
+import io.axoniq.axonserver.applicationevents.TopologyEvents;
 import io.axoniq.axonserver.cluster.replication.EntryIterator;
 import io.axoniq.axonserver.enterprise.cluster.internal.RemoteConnection;
-=======
-import io.axoniq.axonserver.applicationevents.TopologyEvents;
-import io.axoniq.axonserver.enterprise.cluster.internal.RemoteConnection;
-import io.axoniq.axonserver.grpc.internal.ContextRole;
-import io.axoniq.axonserver.grpc.internal.ModelVersion;
-import io.axoniq.axonserver.grpc.internal.NodeInfo;
->>>>>>> 263b208e
 
 import java.util.function.Supplier;
 
@@ -27,57 +19,15 @@
     public static class AxonServerInstanceConnected extends TopologyEvents.TopologyBaseEvent {
 
         private final RemoteConnection remoteConnection;
-<<<<<<< HEAD
 
         public AxonServerInstanceConnected(RemoteConnection remoteConnection){
             super(false);
             this.remoteConnection = remoteConnection;
-=======
-        private final long generation;
-        private final List<ModelVersion> modelVersionsList;
-        private final List<ContextRole> contextsList;
-        private final List<io.axoniq.axonserver.grpc.internal.NodeInfo> nodesList;
-
-        public AxonServerInstanceConnected(RemoteConnection remoteConnection,
-                                           long generation,
-                                           List<ModelVersion> modelVersionsList,
-                                           List<ContextRole> contextsList,
-                                           List<NodeInfo> nodesList){
-            super(false);
-            this.remoteConnection = remoteConnection;
-            this.generation = generation;
-            this.modelVersionsList = modelVersionsList;
-            this.contextsList = contextsList;
-            this.nodesList = nodesList;
->>>>>>> 263b208e
         }
 
         public RemoteConnection getRemoteConnection() {
             return remoteConnection;
         }
-<<<<<<< HEAD
-=======
-
-        public long getModelVersion(String name) {
-            return modelVersionsList.stream()
-                                    .filter(mv -> mv.getName().equals(name))
-                                    .findFirst()
-                                    .map(ModelVersion::getValue)
-                                    .orElse(0L);
-        }
-
-        public List<ContextRole> getContextsList() {
-            return contextsList;
-        }
-
-        public List<io.axoniq.axonserver.grpc.internal.NodeInfo> getNodesList() {
-            return nodesList;
-        }
-
-        public long getGeneration() {
-            return generation;
-        }
->>>>>>> 263b208e
     }
 
     @KeepNames
@@ -117,35 +67,7 @@
      * @author Marc Gathier
      */
     @KeepNames
-<<<<<<< HEAD
     public static class LeaderConfirmation extends TopologyEvents.TopologyBaseEvent {
-=======
-    public static class MasterDisconnected extends TopologyEvents.TopologyBaseEvent{
-
-        private final String contextName;
-        private final String oldMaster;
-
-        public MasterDisconnected(String contextName, String oldMaster, boolean forwarded) {
-            super(forwarded);
-            this.contextName = contextName;
-            this.oldMaster = oldMaster;
-        }
-
-        public String getContextName() {
-            return contextName;
-        }
-
-        public String oldMaster() {
-            return oldMaster;
-        }
-    }
-
-    /**
-     * @author Marc Gathier
-     */
-    @KeepNames
-    public static class MasterConfirmation extends TopologyEvents.TopologyBaseEvent {
->>>>>>> 263b208e
 
         private final String context;
         private final String node;
@@ -166,7 +88,7 @@
     }
 
     /**
-     * @author Marc Gathier
+     * Author: marc
      */
     @KeepNames
     public static class BecomeLeader extends TopologyEvents.TopologyBaseEvent {
@@ -190,62 +112,16 @@
     }
 
     @KeepNames
-<<<<<<< HEAD
-=======
-    public static class BecomeCoordinator extends TopologyEvents.TopologyBaseEvent {
+    public static class AxonServerNodeDeleted extends TopologyEvents.TopologyBaseEvent {
+        private final String node;
 
-        private final String node;
-        private final String context;
-
-        public BecomeCoordinator(String node, String context, boolean forwarded) {
-            super(forwarded);
-            this.node = node;
-            this.context = context;
+        public AxonServerNodeDeleted(String name) {
+            super(false);
+            this.node =name;
         }
 
         public String node() {
             return node;
         }
-
-        public String context() {
-            return context;
-        }
-    }
-
-    @KeepNames
->>>>>>> 263b208e
-    public static class AxonServerNodeDeleted extends TopologyEvents.TopologyBaseEvent {
-        private final String node;
-        private final long generation;
-
-        public AxonServerNodeDeleted(String name, long generation) {
-            super(false);
-            this.node =name;
-            this.generation = generation;
-        }
-
-        public String node() {
-            return node;
-        }
-
-        public long getGeneration() {
-            return generation;
-        }
-    }
-
-    @KeepNames
-    public static class ClusterUpdatedNotification extends TopologyEvents.TopologyBaseEvent {
-
-        public ClusterUpdatedNotification() {
-            super(false);
-        }
-    }
-
-    @KeepNames
-    public static class InternalServerReady extends TopologyEvents.TopologyBaseEvent {
-
-        public InternalServerReady() {
-            super(false);
-        }
     }
 }