--- conflicted
+++ resolved
@@ -40,24 +40,18 @@
     private final RaftConfiguration raftConfiguration;
     private final RaftNode localNode;
     private final LogEntryProcessor logEntryProcessor;
-<<<<<<< HEAD
     private final LocalEventStore localEventStore;
-=======
     private final GrpcRaftClientFactory clientFactory;
->>>>>>> 3d1e98f7
 
     public GrpcRaftGroup(String localNodeId, String groupId,
                          JpaRaftStateRepository raftStateRepository, JpaRaftGroupNodeRepository nodeRepository,
                          RaftProperties storageOptions,
                          Function<String, List<SnapshotDataStore>> snapshotDataProvidersFactory,
-<<<<<<< HEAD
-                         LocalEventStore localEventStore) {
+                         LocalEventStore localEventStore,
+                         GrpcRaftClientFactory clientFactory) {
+        this.clientFactory = clientFactory;
         context = groupId;
         this.localEventStore = localEventStore;
-=======
-                         GrpcRaftClientFactory clientFactory) {
-        this.clientFactory = clientFactory;
->>>>>>> 3d1e98f7
         raftStateController = new JpaRaftStateController(groupId, raftStateRepository);
         raftStateController.init();
         logEntryProcessor = new LogEntryProcessor(raftStateController);
