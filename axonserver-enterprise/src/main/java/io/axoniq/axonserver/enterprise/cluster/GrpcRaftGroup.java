--- conflicted
+++ resolved
@@ -40,14 +40,9 @@
     private final RaftNode localNode;
     private final LogEntryProcessor logEntryProcessor;
 
-<<<<<<< HEAD
-    public GrpcRaftGroup(String nodeId, RaftGroupRepositoryManager raftGroupNodeRepository, String groupId,
-                         JpaRaftStateRepository raftStateRepository, RaftProperties storageOptions) {
-=======
     public GrpcRaftGroup(String localNodeId, String groupId,
                          JpaRaftStateRepository raftStateRepository, JpaRaftGroupNodeRepository nodeRepository,
                          RaftProperties storageOptions) {
->>>>>>> 28f7f3a3
         LogEntryTransformerFactory eventTransformerFactory = new DefaultLogEntryTransformerFactory();
         IndexManager indexManager = new IndexManager(storageOptions, groupId);
         PrimaryLogEntryStore primary = new PrimaryLogEntryStore(groupId,
@@ -57,27 +52,11 @@
         primary.setNext(new SecondaryLogEntryStore(groupId, indexManager, eventTransformerFactory, storageOptions));
         primary.initSegments(Long.MAX_VALUE);
 
-<<<<<<< HEAD
-        Set<JpaRaftGroupNode> nodes= raftGroupNodeRepository.findByGroupId(groupId);
-
-
-        nodes.forEach(node -> {
-            GrpcRaftPeer raftPeer = new GrpcRaftPeer(Node.newBuilder()
-                                                         .setNodeId(node.getNodeId())
-                                                         .setPort(node.getPort())
-                                                         .setHost(node.getHost())
-                                                         .build());
-            peers.put(node.getNodeId(), raftPeer);
-        });
-
-=======
->>>>>>> 28f7f3a3
-
         localLogEntryStore = new FileSegmentLogEntryStore(groupId, primary);
         raftStateController = new JpaRaftStateController(groupId, raftStateRepository);
         raftConfiguration = new RaftConfiguration() {
 
-            private final MembersStore membersStore = new JpaMembersStore(this::groupId, nodeRepository);
+            private final MembersStore membersStore = new JpaMembersStore(this::groupId, raftGroupNodeRepository);
 
             @Override
             public List<Node> groupMembers() {
@@ -91,17 +70,12 @@
 
             @Override
             public void update(List<Node> nodes) {
-<<<<<<< HEAD
-                raftGroupNodeRepository.update(groupId, nodes);
+                membersStore.set(nodes);
             }
 
             @Override
             public void clear() {
-                raftGroupNodeRepository.delete(groupId);
-                peers.clear();
-=======
-                membersStore.set(nodes);
->>>>>>> 28f7f3a3
+                membersStore.clear();
             }
 
             @Override
