package io.axoniq.axonserver.enterprise.cluster;

import io.axoniq.axonserver.cluster.LogEntryProcessor;
import io.axoniq.axonserver.cluster.NewConfigurationConsumer;
import io.axoniq.axonserver.cluster.RaftConfiguration;
import io.axoniq.axonserver.cluster.RaftGroup;
import io.axoniq.axonserver.cluster.RaftNode;
import io.axoniq.axonserver.cluster.RaftPeer;
import io.axoniq.axonserver.cluster.configuration.MembersStore;
import io.axoniq.axonserver.cluster.configuration.store.JpaMembersStore;
import io.axoniq.axonserver.cluster.election.ElectionStore;
import io.axoniq.axonserver.cluster.grpc.GrpcRaftClientFactory;
import io.axoniq.axonserver.cluster.grpc.GrpcRaftPeer;
import io.axoniq.axonserver.cluster.jpa.JpaRaftGroupNodeRepository;
import io.axoniq.axonserver.cluster.jpa.JpaRaftStateController;
import io.axoniq.axonserver.cluster.jpa.JpaRaftStateRepository;
import io.axoniq.axonserver.cluster.replication.LogEntryStore;
import io.axoniq.axonserver.cluster.replication.file.DefaultLogEntryTransformerFactory;
import io.axoniq.axonserver.cluster.replication.file.FileSegmentLogEntryStore;
import io.axoniq.axonserver.cluster.replication.file.IndexManager;
import io.axoniq.axonserver.cluster.replication.file.LogEntryTransformerFactory;
import io.axoniq.axonserver.cluster.replication.file.PrimaryLogEntryStore;
import io.axoniq.axonserver.cluster.replication.file.SecondaryLogEntryStore;
import io.axoniq.axonserver.cluster.scheduler.DefaultScheduler;
import io.axoniq.axonserver.config.MessagingPlatformConfiguration;
import io.axoniq.axonserver.enterprise.cluster.snapshot.AxonServerSnapshotManager;
import io.axoniq.axonserver.enterprise.cluster.snapshot.SnapshotDataStore;
import io.axoniq.axonserver.enterprise.config.RaftProperties;
import io.axoniq.axonserver.grpc.cluster.Node;
import io.axoniq.axonserver.localstorage.LocalEventStore;

import java.util.Collections;
import java.util.List;
import java.util.function.Function;

import static io.axoniq.axonserver.RaftAdminGroup.isAdmin;

/**
 * @author Marc Gathier
 */
public class GrpcRaftGroup implements RaftGroup {
    private final String context;
    private final LogEntryStore localLogEntryStore;
    private final JpaRaftStateController raftStateController;
    private final RaftConfiguration raftConfiguration;
    private final RaftNode localNode;
    private final LogEntryProcessor logEntryProcessor;
    private final LocalEventStore localEventStore;
    private final GrpcRaftClientFactory clientFactory;

    public GrpcRaftGroup(String localNodeId, String groupId,
                         JpaRaftStateRepository raftStateRepository, JpaRaftGroupNodeRepository nodeRepository,
                         RaftProperties storageOptions,
                         Function<String, List<SnapshotDataStore>> snapshotDataProvidersFactory,
                         LocalEventStore localEventStore,
                         GrpcRaftClientFactory clientFactory,
                         MessagingPlatformConfiguration messagingPlatformConfiguration,
                         NewConfigurationConsumer newConfigurationConsumer) {
        this.clientFactory = clientFactory;
        context = groupId;
        this.localEventStore = localEventStore;
        raftStateController = new JpaRaftStateController(groupId, raftStateRepository);
        raftStateController.init();
        logEntryProcessor = new LogEntryProcessor(raftStateController);
        LogEntryTransformerFactory eventTransformerFactory = new DefaultLogEntryTransformerFactory();
        IndexManager indexManager = new IndexManager(storageOptions, groupId);
        PrimaryLogEntryStore primary = new PrimaryLogEntryStore(groupId,
                                                                indexManager,
                                                                eventTransformerFactory,
                                                                storageOptions);
        primary.setNext(new SecondaryLogEntryStore(groupId, indexManager, eventTransformerFactory, storageOptions));
        primary.initSegments(Long.MAX_VALUE);

        localLogEntryStore = new FileSegmentLogEntryStore(groupId, primary);

        raftConfiguration = new RaftConfiguration() {

            private final MembersStore membersStore = new JpaMembersStore(this::groupId, nodeRepository);

            @Override
            public List<Node> groupMembers() {
                return membersStore.get();
            }

            @Override
            public String groupId() {
                return groupId;
            }

            @Override
            public void update(List<Node> nodes) {
                membersStore.set(nodes);
            }

            @Override
            public void delete() {
                membersStore.set(Collections.emptyList());
            }

            @Override
            public int minElectionTimeout() {
                return storageOptions.getMinElectionTimeout();
            }

            @Override
            public int maxElectionTimeout() {
                return storageOptions.getMaxElectionTimeout();
            }

            @Override
            public int initialElectionTimeout() {
                return storageOptions.getInitialElectionTimeout();
            }

            @Override
            public boolean forceSnapshotOnJoin() {
                return storageOptions.isForceSnapshotOnJoin();
            }

            @Override
            public int heartbeatTimeout() {
                return storageOptions.getHeartbeatTimeout();
            }

            @Override
            public int flowBuffer() {
                return storageOptions.getFlowBuffer();
            }

            @Override
            public int maxEntriesPerBatch() {
                return storageOptions.getMaxEntriesPerBatch();
            }

            @Override
            public boolean isLogCompactionEnabled() {
                return storageOptions.isLogCompactionEnabled();
            }

            @Override
            public int logRetentionHours() {
                return storageOptions.getLogRetentionHours();
            }

            @Override
            public int maxReplicationRound() {
                return storageOptions.getMaxReplicationRound();
            }

            @Override
            public int maxSnapshotNoOfChunksPerBatch() {
                return storageOptions.getMaxSnapshotChunksPerBatch();
            }

            @Override
            public int snapshotFlowBuffer() {
                return storageOptions.getSnapshotFlowBuffer();
            }

            @Override
            public int maxMessageSize() {
                return messagingPlatformConfiguration.getMaxMessageSize();
            }
        };

        List<SnapshotDataStore> dataProviders = snapshotDataProvidersFactory.apply(groupId);
        localNode = new RaftNode(localNodeId,
                                 this,
                                 new DefaultScheduler("raftNode-" + localNodeId),
                                 new AxonServerSnapshotManager(dataProviders),
                                 newConfigurationConsumer);

    }

    @Override
    public LogEntryStore localLogEntryStore() {
        return localLogEntryStore;
    }

    @Override
    public ElectionStore localElectionStore() {
        return raftStateController;
    }

    @Override
    public RaftConfiguration raftConfiguration() {
        return raftConfiguration;
    }

    @Override
    public LogEntryProcessor logEntryProcessor() {
        return logEntryProcessor;
    }

    @Override
<<<<<<< HEAD
    public RaftPeer peer(String nodeId) {
        List<Node> nodes = raftConfiguration.groupMembers();
        for (Node node : nodes) {
            if (node.getNodeId().equals(nodeId)){
                return new GrpcRaftPeer(context, node, clientFactory, raftConfiguration.maxElectionTimeout());
            }
        }
        throw new IllegalArgumentException(nodeId + " is not member of this group");
    }

    @Override
=======
>>>>>>> 1e69b6ef
    public RaftPeer peer(Node node) {
        return new GrpcRaftPeer(context, node, clientFactory, raftConfiguration.maxElectionTimeout());
    }

    @Override
    public RaftNode localNode() {
        return localNode;
    }

    public void syncStore() {
        raftStateController.sync();
    }

    @Override
    public long lastAppliedEventSequence() {
        if( isAdmin(context)) return 0L;
        return localEventStore.getLastToken(context);
    }

    @Override
    public long lastAppliedSnapshotSequence() {
        if( isAdmin(context)) return 0L;
        return localEventStore.getLastSnapshot(context);
    }
}<|MERGE_RESOLUTION|>--- conflicted
+++ resolved
@@ -193,20 +193,6 @@
     }
 
     @Override
-<<<<<<< HEAD
-    public RaftPeer peer(String nodeId) {
-        List<Node> nodes = raftConfiguration.groupMembers();
-        for (Node node : nodes) {
-            if (node.getNodeId().equals(nodeId)){
-                return new GrpcRaftPeer(context, node, clientFactory, raftConfiguration.maxElectionTimeout());
-            }
-        }
-        throw new IllegalArgumentException(nodeId + " is not member of this group");
-    }
-
-    @Override
-=======
->>>>>>> 1e69b6ef
     public RaftPeer peer(Node node) {
         return new GrpcRaftPeer(context, node, clientFactory, raftConfiguration.maxElectionTimeout());
     }
