--- conflicted
+++ resolved
@@ -74,18 +74,14 @@
         }
 
 
-<<<<<<< HEAD
-        if( context == null) {
-            context = new Context(contextConfiguration.getContext());
+        Context context = optionalContext.orElseGet(() -> {
+            Contex c = new Context(contextConfiguration.getContext());
             if (contextConfiguration.getMetaDataCount() > 0) {
-                context.setMetaDataMap(contextConfiguration.getMetaDataMap());
+                c.setMetaDataMap(contextConfiguration.getMetaDataMap());
             }
-            entityManager.persist(context);
-        }
-=======
-        Context context = optionalContext.orElseGet(() -> contextRepository
-                .save(new Context(contextConfiguration.getContext())));
->>>>>>> 4c44e7f0
+            entityManager.persist(c);
+            return c;
+        });
         context.changePending(contextConfiguration.getPending());
         Map<String, ClusterNode> currentNodes = new HashMap<>();
         context.getNodes().forEach(n -> currentNodes.put(n.getClusterNode().getName(), n.getClusterNode()) );
