--- conflicted
+++ resolved
@@ -60,18 +60,9 @@
     }
 
     @Override
-<<<<<<< HEAD
-    public void createContext(Context request, StreamObserver<Confirmation> responseObserver) {
-        wrap(responseObserver, () -> localRaftConfigService.addContext(request));
-=======
     public void createContext(Context request, StreamObserver<InstructionAck> responseObserver) {
         wrap(responseObserver, () -> localRaftConfigService.addContext(
-                request.getName(),
-                request.getMembersList()
-                       .stream()
-                       .map(ContextMember::getNodeId)
-                       .collect(Collectors.toList())));
->>>>>>> 4c44e7f0
+                request));
     }
 
     @Override
