package io.axoniq.axonserver.enterprise.cluster;

import io.axoniq.axonserver.grpc.Confirmation;
import io.axoniq.axonserver.grpc.GrpcExceptionBuilder;
import io.axoniq.axonserver.grpc.internal.Application;
import io.axoniq.axonserver.grpc.internal.Context;
import io.axoniq.axonserver.grpc.internal.ContextMember;
import io.axoniq.axonserver.grpc.internal.ContextName;
import io.axoniq.axonserver.grpc.internal.ContextNames;
import io.axoniq.axonserver.grpc.internal.LoadBalanceStrategy;
import io.axoniq.axonserver.grpc.internal.NodeContext;
import io.axoniq.axonserver.grpc.internal.NodeInfo;
import io.axoniq.axonserver.grpc.internal.NodeName;
import io.axoniq.axonserver.grpc.internal.ProcessorLBStrategy;
import io.axoniq.axonserver.grpc.internal.RaftConfigServiceGrpc;
import io.axoniq.axonserver.grpc.internal.User;
import io.grpc.stub.StreamObserver;
import org.springframework.beans.factory.annotation.Autowired;
import org.springframework.stereotype.Service;

import java.util.function.Supplier;
import java.util.stream.Collectors;

/**
<<<<<<< HEAD
 * Binding of {@link RaftConfigService} gRPC API.
 *
 * @author marc
=======
 * @author Marc Gathier
>>>>>>> bb4829e0
 * @since 4.1
 */
@Service
public class GrpcRaftConfigService extends RaftConfigServiceGrpc.RaftConfigServiceImplBase {

    private final LocalRaftConfigService localRaftConfigService;
    private final Supplier<RaftConfigService> serviceFactory;

    @Autowired
    public GrpcRaftConfigService(LocalRaftConfigService localRaftConfigService,
                                 RaftConfigServiceFactory raftConfigServiceFactory) {
        this(localRaftConfigService, raftConfigServiceFactory::getRaftConfigService);
    }

    /**
     * Creates an GrpcRaftConfigService instance with specified {@link LocalRaftConfigService} and supplier of
     * admin leader's {@link RaftConfigService}
     *
     * @param localRaftConfigService the local RaftConfigService instance
     * @param serviceFactory         the supplier of the RaftConfigService instance for current leader of _admin group
     */
    GrpcRaftConfigService(LocalRaftConfigService localRaftConfigService, Supplier<RaftConfigService> serviceFactory) {
        this.localRaftConfigService = localRaftConfigService;
        this.serviceFactory = serviceFactory;
    }

    @Override
    public void initCluster(ContextNames request, StreamObserver<Confirmation> responseObserver) {
        wrap(responseObserver, () -> localRaftConfigService.init(request.getContextsList()));
    }

    @Override
    public void joinCluster(NodeInfo request, StreamObserver<Confirmation> responseObserver) {
        wrap(responseObserver, () -> serviceFactory.get().join(request));
    }

    @Override
    public void createContext(Context request, StreamObserver<Confirmation> responseObserver) {
        wrap(responseObserver, () -> localRaftConfigService.addContext(request.getName(),
                                                                       request.getMembersList()
                                                                              .stream()
                                                                              .map(ContextMember::getNodeId)
                                                                              .collect(Collectors.toList())));
    }

    @Override
    public void deleteNode(NodeName request, StreamObserver<Confirmation> responseObserver) {
        wrap(responseObserver, () -> localRaftConfigService.deleteNode(request.getNode()));
    }

    private void wrap(StreamObserver<Confirmation> responseObserver, Runnable action) {
        try {
            io.grpc.Context.current().fork().wrap(action).run();
            responseObserver.onNext(Confirmation.newBuilder().build());
            responseObserver.onCompleted();
        } catch (Exception ex) {
            responseObserver.onError(GrpcExceptionBuilder.build(ex));
        }
    }

    @Override
    public void addNodeToContext(NodeContext request, StreamObserver<Confirmation> responseObserver) {
        wrap(responseObserver,
             () -> localRaftConfigService.addNodeToContext(request.getContext(), request.getNodeName()));
    }

    @Override
    public void deleteNodeFromContext(NodeContext request, StreamObserver<Confirmation> responseObserver) {
        wrap(responseObserver,
             () -> localRaftConfigService.deleteNodeFromContext(request.getContext(), request.getNodeName()));
    }

    @Override
    public void updateApplication(Application request, StreamObserver<Application> responseObserver) {
        try {
            responseObserver.onNext(localRaftConfigService.updateApplication(request));
            responseObserver.onCompleted();
        } catch (Exception e) {
            responseObserver.onError(e);
        }
    }

    @Override
    public void refreshToken(Application request, StreamObserver<Application> responseObserver) {
        try {
            responseObserver.onNext(localRaftConfigService.refreshToken(request));
            responseObserver.onCompleted();
        } catch (Exception e) {
            responseObserver.onError(GrpcExceptionBuilder.build(e));
        }
    }

    @Override
    public void updateUser(User request, StreamObserver<Confirmation> responseObserver) {
        wrap(responseObserver, () -> localRaftConfigService.updateUser(request));
    }

    @Override
    public void deleteUser(User request, StreamObserver<Confirmation> responseObserver) {
        wrap(responseObserver, () -> localRaftConfigService.deleteUser(request));
    }

    @Override
    public void deleteContext(ContextName request, StreamObserver<Confirmation> responseObserver) {
        wrap(responseObserver, () -> localRaftConfigService.deleteContext(request.getContext()));
    }

    @Override
    public void deleteApplication(Application request, StreamObserver<Confirmation> responseObserver) {
        wrap(responseObserver, () -> localRaftConfigService.deleteApplication(request));
    }

    @Override
    public void updateLoadBalanceStrategy(LoadBalanceStrategy request, StreamObserver<Confirmation> responseObserver) {
        wrap(responseObserver, () -> localRaftConfigService.updateLoadBalancingStrategy(request));
    }

    @Override
    public void deleteLoadBalanceStrategy(LoadBalanceStrategy request, StreamObserver<Confirmation> responseObserver) {
        wrap(responseObserver, () -> localRaftConfigService.deleteLoadBalancingStrategy(request));
    }

    @Override
    public void updateProcessorLBStrategy(ProcessorLBStrategy request, StreamObserver<Confirmation> responseObserver) {
        wrap(responseObserver, () -> localRaftConfigService.updateProcessorLoadBalancing(request));
    }
}<|MERGE_RESOLUTION|>--- conflicted
+++ resolved
@@ -22,13 +22,9 @@
 import java.util.stream.Collectors;
 
 /**
-<<<<<<< HEAD
  * Binding of {@link RaftConfigService} gRPC API.
  *
- * @author marc
-=======
  * @author Marc Gathier
->>>>>>> bb4829e0
  * @since 4.1
  */
 @Service
