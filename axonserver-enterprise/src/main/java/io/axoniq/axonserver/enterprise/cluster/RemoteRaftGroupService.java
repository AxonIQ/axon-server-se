--- conflicted
+++ resolved
@@ -1,11 +1,7 @@
 package io.axoniq.axonserver.enterprise.cluster;
 
 import com.google.protobuf.ByteString;
-<<<<<<< HEAD
-import io.axoniq.axonserver.grpc.Confirmation;
 import io.axoniq.axonserver.grpc.ContextMemberConverter;
-=======
->>>>>>> 05d07328
 import io.axoniq.axonserver.grpc.GrpcExceptionBuilder;
 import io.axoniq.axonserver.grpc.InstructionAck;
 import io.axoniq.axonserver.grpc.cluster.Node;
@@ -184,16 +180,10 @@
     @Override
     public CompletableFuture<Void> deleteContext(String context, boolean preserveEventStore) {
         CompletableFuture<Void> result = new CompletableFuture<>();
-<<<<<<< HEAD
         stub.deleteContext(DeleteContextRequest.newBuilder()
                                                .setContext(context)
                                                .setPreserveEventstore(preserveEventStore)
-                                               .build(), new StreamObserver<Confirmation>() {
-=======
-        stub.deleteContext(ContextName.newBuilder()
-                                      .setContext(context)
-                                      .build(), new StreamObserver<InstructionAck>() {
->>>>>>> 05d07328
+                                               .build(), new StreamObserver<InstructionAck>() {
             @Override
             public void onNext(InstructionAck value) {
                 result.complete(null);
