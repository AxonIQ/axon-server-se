--- conflicted
+++ resolved
@@ -25,11 +25,8 @@
  * Author: marc
  */
 public class RemoteRaftGroupService implements RaftGroupService {
-<<<<<<< HEAD
+    private static final Function<Confirmation, Void> TO_VOID = x -> null;
     private static final Logger logger = LoggerFactory.getLogger(RemoteRaftGroupService.class);
-=======
-    private static final Function<Confirmation, Void> TO_VOID = x -> null;
->>>>>>> fc386c3d
 
     private final RaftGroupServiceGrpc.RaftGroupServiceStub stub;
 
@@ -42,11 +39,7 @@
         CompletableFuture<Void> result = new CompletableFuture<>();
         ContextMember contextMember = asContextMember(node);
         stub.addServer(Context.newBuilder().setName(context).addMembers(contextMember).build(),
-<<<<<<< HEAD
-                       new CompletableStreamObserver(result, logger));
-=======
-                       new CompletableStreamObserver<>(result, TO_VOID));
->>>>>>> fc386c3d
+                       new CompletableStreamObserver<>(result, logger, TO_VOID));
         return result;
     }
 
@@ -55,31 +48,15 @@
         CompletableFuture<Void> result = new CompletableFuture<>();
         stub.removeServer(Context.newBuilder().setName(context)
                                           .addMembers(ContextMember.newBuilder().setNodeId(node).build()).build(),
-<<<<<<< HEAD
-                          new CompletableStreamObserver(result, logger));
-=======
-                          new CompletableStreamObserver<>(result, TO_VOID));
->>>>>>> fc386c3d
+                          new CompletableStreamObserver<>(result, logger,  TO_VOID));
         return result;
     }
 
     @Override
     public CompletableFuture<Void> updateApplication(ContextApplication application) {
         CompletableFuture<Void> result = new CompletableFuture<>();
-<<<<<<< HEAD
-        stub.mergeAppAuthorization(ContextApplication.newBuilder().setContext(context).setApplication(application).build(),
-                                   new CompletableStreamObserver(result, logger));
-        return result;
-    }
-
-    @Override
-    public CompletableFuture<Void> updateUser(String context, User request) {
-        CompletableFuture<Void> result = new CompletableFuture<>();
-        stub.mergeUserAuthorization(ContextUser.newBuilder().setContext(context).setUser(request).build(), new CompletableStreamObserver(result, logger));
-=======
         stub.mergeAppAuthorization(application,
-                                   new CompletableStreamObserver<>(result));
->>>>>>> fc386c3d
+                                   new CompletableStreamObserver<>(result, logger));
         return result;
     }
 
@@ -113,11 +90,7 @@
                                  .addAllMembers(raftNodes.stream().map(this::asContextMember).collect(Collectors.toList()))
                                  .build();
         stub.initContext(
-<<<<<<< HEAD
-                request, new CompletableStreamObserver(result, logger));
-=======
-                    request,new CompletableStreamObserver<>(result, TO_VOID));
->>>>>>> fc386c3d
+                request, new CompletableStreamObserver(result, logger, TO_VOID);
 
         return result;
     }
@@ -138,11 +111,7 @@
                                                                 .setContext(name)
                                                                 .setLoadBalanceStrategy(loadBalancingStrategy)
                                                                 .build(),
-<<<<<<< HEAD
-                                      new CompletableStreamObserver(result, logger));
-=======
-                                      new CompletableStreamObserver<>(result, TO_VOID));
->>>>>>> fc386c3d
+                                      new CompletableStreamObserver<>(result, logger, TO_VOID));
         return result;
     }
 
@@ -154,31 +123,7 @@
                                                                 .setContext(context)
                                                                 .setProcessorLBStrategy(processorLBStrategy)
                                                                 .build(),
-<<<<<<< HEAD
-                                      new CompletableStreamObserver(result, logger));
-        return result;
-    }
-
-    @Override
-    public CompletableFuture<Void> deleteApplication(String context, Application application) {
-        CompletableFuture<Void> result = new CompletableFuture<>();
-        stub.deleteAppAuthorization(ContextApplication.newBuilder()
-                                                      .setApplication(application)
-                                                      .setContext(context)
-                                                      .build(), new CompletableStreamObserver(result, logger));
-        return result;
-    }
-
-    @Override
-    public CompletableFuture<Void> deleteUser(String context, User request) {
-        CompletableFuture<Void> result = new CompletableFuture<>();
-        stub.deleteUserAuthorization(ContextUser.newBuilder()
-                                                      .setUser(request)
-                                                      .setContext(context)
-                                                      .build(), new CompletableStreamObserver(result, logger));
-=======
-                                      new CompletableStreamObserver<>(result, TO_VOID));
->>>>>>> fc386c3d
+                                      new CompletableStreamObserver<>(result, logger, TO_VOID));
         return result;
     }
 
@@ -189,18 +134,14 @@
         stub.deleteLoadBalanceStrategy(ContextLoadBalanceStrategy.newBuilder()
                                                                  .setLoadBalanceStrategy(loadBalancingStrategy)
                                                                  .setContext(context)
-<<<<<<< HEAD
-                                                                 .build(), new CompletableStreamObserver(result, logger));
-=======
-                                                                 .build(), new CompletableStreamObserver<>(result, TO_VOID));
->>>>>>> fc386c3d
+                                                                 .build(), new CompletableStreamObserver<>(result, logger ,TO_VOID));
         return result;
     }
 
     @Override
     public CompletableFuture<Void> deleteContext(String context) {
         CompletableFuture<Void> result = new CompletableFuture<>();
-        stub.deleteContext(ContextName.newBuilder().setContext(context).build(), new CompletableStreamObserver(result, logger));
+        stub.deleteContext(ContextName.newBuilder().setContext(context).build(), new CompletableStreamObserver(result, logger,TO_VOID));
         return result;
     }
 }