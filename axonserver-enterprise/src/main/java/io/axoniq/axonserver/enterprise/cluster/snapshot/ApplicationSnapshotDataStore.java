package io.axoniq.axonserver.enterprise.cluster.snapshot;

import com.google.protobuf.InvalidProtocolBufferException;
import io.axoniq.axonserver.access.application.ApplicationController;
import io.axoniq.axonserver.access.application.JpaApplication;
import io.axoniq.axonserver.cluster.snapshot.SnapshotDeserializationException;
import io.axoniq.axonserver.cluster.snapshot.SnapshotContext;
import io.axoniq.axonserver.grpc.ApplicationProtoConverter;
import io.axoniq.axonserver.grpc.cluster.SerializedObject;
import reactor.core.publisher.Flux;

import java.util.List;

import static io.axoniq.axonserver.RaftAdminGroup.isAdmin;
import static io.axoniq.axonserver.grpc.ApplicationProtoConverter.createJpaApplication;


/**
 * Snapshot data store for {@link JpaApplication} data. This data is only distributed in the _admin context.
 *
 * @author Milan Savic
 * @since 4.1
 */
public class ApplicationSnapshotDataStore implements SnapshotDataStore {

    private final String context;
    private final ApplicationController applicationController;
    private final boolean adminContext;

    /**
     * Creates JpaApplication Snapshot Data Store for streaming/applying {@link JpaApplication} data.
     *
     * @param context               the application context
     * @param applicationController the application controller used for retrieving/saving applications
     */
    public ApplicationSnapshotDataStore(String context, ApplicationController applicationController) {
        this.context = context;
        this.applicationController = applicationController;
        this.adminContext = isAdmin(context);
    }

    @Override
    public int order() {
        return 0;
    }

    @Override
<<<<<<< HEAD
    public Flux<SerializedObject> streamSnapshotData(SnapshotContext installationContext) {
        List<Application> applications = applicationController.getApplicationsForContext(context);
=======
    public Flux<SerializedObject> streamSnapshotData(long fromEventSequence, long toEventSequence) {
        if(! adminContext) return Flux.empty();
        List<JpaApplication> applications = applicationController.getApplicationsForContext(context);
>>>>>>> 3d1e98f7

        return Flux.fromIterable(applications)
                   .map(ApplicationProtoConverter::createApplication)
                   .map(this::toSerializedObject);
    }

    @Override
    public boolean canApplySnapshotData(String type) {
        return adminContext && JpaApplication.class.getName().equals(type);
    }


    @Override
    public void applySnapshotData(SerializedObject serializedObject) {
        try {
            io.axoniq.axonserver.grpc.internal.Application applicationMessage = io.axoniq.axonserver.grpc.internal.Application
                    .parseFrom(serializedObject.getData());
            JpaApplication applicationEntity = createJpaApplication(applicationMessage);
            applicationController.synchronize(applicationEntity);
        } catch (InvalidProtocolBufferException e) {
            throw new SnapshotDeserializationException("Unable to deserialize application data.", e);
        }
    }

    @Override
    public void clear() {
        applicationController.deleteByContext(context);
    }

    private SerializedObject toSerializedObject(io.axoniq.axonserver.grpc.internal.Application application) {
        return SerializedObject.newBuilder()
                               .setType(JpaApplication.class.getName())
                               .setData(application.toByteString())
                               .build();
    }
}<|MERGE_RESOLUTION|>--- conflicted
+++ resolved
@@ -45,14 +45,9 @@
     }
 
     @Override
-<<<<<<< HEAD
     public Flux<SerializedObject> streamSnapshotData(SnapshotContext installationContext) {
+        if(! adminContext) return Flux.empty();
         List<Application> applications = applicationController.getApplicationsForContext(context);
-=======
-    public Flux<SerializedObject> streamSnapshotData(long fromEventSequence, long toEventSequence) {
-        if(! adminContext) return Flux.empty();
-        List<JpaApplication> applications = applicationController.getApplicationsForContext(context);
->>>>>>> 3d1e98f7
 
         return Flux.fromIterable(applications)
                    .map(ApplicationProtoConverter::createApplication)
