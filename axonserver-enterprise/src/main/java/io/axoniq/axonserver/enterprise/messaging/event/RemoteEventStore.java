package io.axoniq.axonserver.enterprise.messaging.event;

import io.axoniq.axonserver.config.MessagingPlatformConfiguration;
import io.axoniq.axonserver.enterprise.cluster.internal.InternalTokenAddingInterceptor;
import io.axoniq.axonserver.enterprise.cluster.internal.ManagedChannelHelper;
import io.axoniq.axonserver.enterprise.jpa.ClusterNode;
import io.axoniq.axonserver.enterprise.messaging.RemoteAxonServerStreamObserver;
import io.axoniq.axonserver.exception.ErrorCode;
import io.axoniq.axonserver.exception.MessagingPlatformException;
import io.axoniq.axonserver.grpc.GrpcExceptionBuilder;
import io.axoniq.axonserver.grpc.event.Confirmation;
import io.axoniq.axonserver.grpc.event.Event;
import io.axoniq.axonserver.grpc.event.EventStoreGrpc;
import io.axoniq.axonserver.grpc.event.GetAggregateEventsRequest;
import io.axoniq.axonserver.grpc.event.GetAggregateSnapshotsRequest;
import io.axoniq.axonserver.grpc.event.GetEventsRequest;
import io.axoniq.axonserver.grpc.event.GetFirstTokenRequest;
import io.axoniq.axonserver.grpc.event.GetLastTokenRequest;
import io.axoniq.axonserver.grpc.event.GetTokenAtRequest;
import io.axoniq.axonserver.grpc.event.QueryEventsRequest;
import io.axoniq.axonserver.grpc.event.QueryEventsResponse;
import io.axoniq.axonserver.grpc.event.ReadHighestSequenceNrRequest;
import io.axoniq.axonserver.grpc.event.ReadHighestSequenceNrResponse;
import io.axoniq.axonserver.grpc.event.TrackingToken;
import io.axoniq.axonserver.message.event.ContextAddingInterceptor;
import io.axoniq.axonserver.message.event.EventDispatcher;
import io.grpc.CallOptions;
import io.grpc.Channel;
import io.grpc.stub.AbstractStub;
import io.grpc.stub.ClientCalls;
import io.grpc.stub.StreamObserver;

import java.io.InputStream;
import java.util.concurrent.CompletableFuture;

/**
 * Author: marc
 */
public class RemoteEventStore implements io.axoniq.axonserver.message.event.EventStore {
    private final ClusterNode clusterNode;
    private final MessagingPlatformConfiguration messagingPlatformConfiguration;

    public RemoteEventStore(ClusterNode clusterNode,
                            MessagingPlatformConfiguration messagingPlatformConfiguration) {
        this.clusterNode = clusterNode;
        this.messagingPlatformConfiguration = messagingPlatformConfiguration;
    }

    private EventStoreGrpc.EventStoreStub getEventStoreStub(String context) {
        Channel channel = ManagedChannelHelper.createManagedChannel(messagingPlatformConfiguration, clusterNode);
        if (channel == null) throw new MessagingPlatformException(ErrorCode.NO_EVENTSTORE,
                                                                  "No connection to event store available");
        return EventStoreGrpc.newStub(channel).withInterceptors(
                new ContextAddingInterceptor(() -> context),
                new InternalTokenAddingInterceptor(messagingPlatformConfiguration.getAccesscontrol().getInternalToken()));
    }

    private EventDispatcherStub getNonMarshallingStub(String context) {
        Channel channel = ManagedChannelHelper.createManagedChannel(messagingPlatformConfiguration, clusterNode);
        if (channel == null) throw new MessagingPlatformException(ErrorCode.NO_EVENTSTORE,
                                                                  "No connection to event store available");
        return new EventDispatcherStub(channel).withInterceptors(
                new ContextAddingInterceptor(() -> context),
                new InternalTokenAddingInterceptor(messagingPlatformConfiguration.getAccesscontrol().getInternalToken()));
    }

    @Override
    public CompletableFuture<Confirmation> appendSnapshot(String context, Event eventMessage) {
        EventStoreGrpc.EventStoreStub stub = getEventStoreStub(context);
        CompletableFuture<Confirmation> completableFuture = new CompletableFuture<>();
        stub.appendSnapshot(eventMessage, new CompletableStreamObserver<>(completableFuture));
        return completableFuture;
    }

    @Override
    public StreamObserver<Event> createAppendEventConnection(String context,
                                                                   StreamObserver<Confirmation> responseObserver) {
        EventStoreGrpc.EventStoreStub stub = getEventStoreStub(context);
        return stub.appendEvent(new RemoteAxonServerStreamObserver<>(responseObserver));
    }

    @Override
    public void listAggregateEvents(String context, GetAggregateEventsRequest request,
                                    StreamObserver<InputStream> responseStreamObserver) {
        EventDispatcherStub stub = getNonMarshallingStub(context);
        stub.listAggregateEvents(request, new RemoteAxonServerStreamObserver<>(responseStreamObserver));

    }

    @Override
    public void listAggregateSnapshots(String context, GetAggregateSnapshotsRequest request,
                                    StreamObserver<InputStream> responseStreamObserver) {
        EventDispatcherStub stub = getNonMarshallingStub(context);
        stub.listAggregateSnapshots(request, responseStreamObserver);

    }

    @Override
    public StreamObserver<GetEventsRequest> listEvents(String context,
                                                       StreamObserver<InputStream> responseStreamObserver) {
        EventDispatcherStub stub = getNonMarshallingStub(context);
        return stub.listEvents(new RemoteAxonServerStreamObserver<>(responseStreamObserver));
    }

    @Override
    public void getFirstToken(String context, GetFirstTokenRequest request,
                              StreamObserver<TrackingToken> responseObserver) {
        getEventStoreStub(context).getFirstToken(request, new RemoteAxonServerStreamObserver<>(responseObserver));
    }

    @Override
    public void getLastToken(String context, GetLastTokenRequest request,
                             StreamObserver<TrackingToken> responseObserver) {

        getEventStoreStub(context).getLastToken(request, new RemoteAxonServerStreamObserver<>(responseObserver));
    }

    @Override
    public void getTokenAt(String context, GetTokenAtRequest request, StreamObserver<TrackingToken> responseObserver) {
        getEventStoreStub(context).getTokenAt(request, new RemoteAxonServerStreamObserver<>(responseObserver));
    }

    @Override
    public void readHighestSequenceNr(String context, ReadHighestSequenceNrRequest request,
                                      StreamObserver<ReadHighestSequenceNrResponse> responseObserver) {
        getEventStoreStub(context).readHighestSequenceNr(request, new RemoteAxonServerStreamObserver<>(responseObserver));
    }

    @Override
    public StreamObserver<QueryEventsRequest> queryEvents(String context,
                                                          StreamObserver<QueryEventsResponse> responseObserver) {
        return getEventStoreStub(context).queryEvents(new RemoteAxonServerStreamObserver<>(responseObserver));
    }

    private static class CompletableStreamObserver<T> implements StreamObserver<T> {

        private final CompletableFuture<T> completableFuture;

        private CompletableStreamObserver(
                CompletableFuture<T> completableFuture) {
            this.completableFuture = completableFuture;
        }

        @Override
        public void onNext(T t) {
            completableFuture.complete(t);
        }

        @Override
        public void onError(Throwable throwable) {
            completableFuture.completeExceptionally(GrpcExceptionBuilder.parse(throwable));

        }

        @Override
        public void onCompleted() {
            // no-op
        }
    }

    private static class EventDispatcherStub extends AbstractStub<EventDispatcherStub> {
        private EventDispatcherStub(Channel channel) {
            super(channel);
        }

        private EventDispatcherStub(Channel channel, CallOptions callOptions) {
            super(channel, callOptions);
        }

        @Override
        protected EventDispatcherStub build(Channel channel, CallOptions callOptions) {
            return new EventDispatcherStub(channel, callOptions);
        }

        private StreamObserver<GetEventsRequest> listEvents(StreamObserver<InputStream> inputStream) {
            return ClientCalls.asyncBidiStreamingCall(
                    getChannel().newCall(EventDispatcher.METHOD_LIST_EVENTS, getCallOptions()), inputStream);
        }

        private void listAggregateEvents(GetAggregateEventsRequest request, StreamObserver<InputStream> responseStream) {
            ClientCalls.asyncServerStreamingCall(
                    getChannel().newCall(EventDispatcher.METHOD_LIST_AGGREGATE_EVENTS, getCallOptions()), request, responseStream);
        }
<<<<<<< HEAD
=======

        public void listAggregateSnapshots(GetAggregateSnapshotsRequest request, StreamObserver<InputStream> responseStream) {
            ClientCalls.asyncServerStreamingCall(
                    getChannel().newCall(EventDispatcher.METHOD_LIST_AGGREGATE_SNAPSHOTS, getCallOptions()), request, responseStream);
        }

>>>>>>> a4a0546a
    }

}<|MERGE_RESOLUTION|>--- conflicted
+++ resolved
@@ -91,7 +91,7 @@
     public void listAggregateSnapshots(String context, GetAggregateSnapshotsRequest request,
                                     StreamObserver<InputStream> responseStreamObserver) {
         EventDispatcherStub stub = getNonMarshallingStub(context);
-        stub.listAggregateSnapshots(request, responseStreamObserver);
+        stub.listAggregateSnapshots(request, new RemoteAxonServerStreamObserver<>(responseStreamObserver));
 
     }
 
@@ -181,15 +181,12 @@
             ClientCalls.asyncServerStreamingCall(
                     getChannel().newCall(EventDispatcher.METHOD_LIST_AGGREGATE_EVENTS, getCallOptions()), request, responseStream);
         }
-<<<<<<< HEAD
-=======
 
         public void listAggregateSnapshots(GetAggregateSnapshotsRequest request, StreamObserver<InputStream> responseStream) {
             ClientCalls.asyncServerStreamingCall(
                     getChannel().newCall(EventDispatcher.METHOD_LIST_AGGREGATE_SNAPSHOTS, getCallOptions()), request, responseStream);
         }
 
->>>>>>> a4a0546a
     }
 
 }