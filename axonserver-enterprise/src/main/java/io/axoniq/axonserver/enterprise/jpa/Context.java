package io.axoniq.axonserver.enterprise.jpa;

import com.fasterxml.jackson.core.JsonProcessingException;
import com.fasterxml.jackson.databind.ObjectMapper;

import java.io.IOException;
import java.io.Serializable;
import java.util.Collection;
import java.util.Collections;
import java.util.Date;
import java.util.HashSet;
import java.util.Map;
import java.util.Objects;
import java.util.Optional;
import java.util.Set;
import java.util.function.Predicate;
import java.util.stream.Collectors;
import javax.persistence.CascadeType;
import javax.persistence.Column;
import javax.persistence.Entity;
import javax.persistence.FetchType;
import javax.persistence.Id;
import javax.persistence.Lob;
import javax.persistence.OneToMany;
import javax.persistence.PreRemove;
import javax.persistence.Temporal;
import javax.persistence.TemporalType;

/**
 * Stores information about a Context.
 * @author Marc Gathier
 * @since 4.0
 */
@Entity(name = "Context")
public class Context implements Serializable {
    @Id
    private String name;

    @OneToMany(fetch = FetchType.EAGER, mappedBy = "key.context", cascade = CascadeType.ALL, orphanRemoval = true)
    private Set<ContextClusterNode> nodes = new HashSet<>();

    @Column(name="CHANGE_PENDING")
    private Boolean changePending;

    @Column(name="PENDING_SINCE")
    @Temporal(TemporalType.TIMESTAMP)
    private Date pendingSince;

    @Column(name = "META_DATA")
    @Lob
    private String metaData;

    public Context() {
    }

    public Context(String name) {
        this.name = name;
    }

    public String getName() {
        return name;
    }

    public void setName(String name) {
        this.name = name;
    }

    public Set<ContextClusterNode> getNodes() {
        return nodes;
    }

    public Collection<String> getNodeNames() {
        return getNodeNames(n -> true);
    }

    public Collection<String> getNodeNames(Predicate<ContextClusterNode> filter) {
        return nodes.stream().filter(filter).map(t -> t.getClusterNode().getName()).collect(Collectors.toSet());
    }

    @Override
    public boolean equals(Object o) {
        if (this == o) {
            return true;
        }
        if (o == null || getClass() != o.getClass()) {
            return false;
        }
        Context context1 = (Context) o;
        return Objects.equals(name, context1.name);
    }

    @Override
    public int hashCode() {
        return Objects.hash(name);
    }

    /**
     * removes a reference to a cluster node.
     *
     * @param ccn the reference to the cluster node
     */
    public void remove(ContextClusterNode ccn) {
        nodes.remove(ccn);
    }

    /**
     * Before removing a context ensure that the reference is also removed from the clusternode.
     */
    @PreRemove
    public void clearNodes() {
        nodes.forEach(ccn -> ccn.getClusterNode().remove(ccn));
        nodes.clear();
    }

    public void addClusterNode(ContextClusterNode contextClusterNode) {
        nodes.add(contextClusterNode);
    }

    public boolean isChangePending() {
        return changePending != null && changePending;
    }

    public void changePending(Boolean changePending) {
        this.changePending = changePending;
        if(changePending != null && changePending) {
            pendingSince = new Date();
        } else {
            pendingSince = null;
        }
    }

    public Date getPendingSince() {
        return pendingSince;
    }

    @Override
    public String toString() {
        return "Context{" +
                "name='" + name + '\'' +
                '}';
    }

    public String getNodeLabel(String node) {
        return nodes.stream().filter(n -> n.getClusterNode().getName().equals(node))
                    .map(ContextClusterNode::getClusterNodeLabel)
                    .findFirst().orElse(null);
    }

<<<<<<< HEAD
    public String getMetaData() {
        return metaData;
    }

    public void setMetaData(String metaData) {
        this.metaData = metaData;
    }

    public void setMetaDataMap(Map<String, String> metaDataMap) {
        this.metaData = null;
        try {
            this.metaData = new ObjectMapper().writeValueAsString(metaDataMap);
        } catch (JsonProcessingException e) {
            e.printStackTrace();
        }
    }

    public Map<String, String> getMetaDataMap() {
        if (metaData == null) {
            return Collections.emptyMap();
        }

        try {
            return (Map<String, String>) new ObjectMapper().readValue(metaData, Map.class);
        } catch (IOException e) {
            e.printStackTrace();
            return Collections.emptyMap();
        }
=======
    public Optional<ContextClusterNode> getNode(String node) {
        return nodes.stream().filter(ccn -> ccn.getClusterNode().getName().equals(node)).findFirst();
>>>>>>> 4c44e7f0
    }
}<|MERGE_RESOLUTION|>--- conflicted
+++ resolved
@@ -146,7 +146,6 @@
                     .findFirst().orElse(null);
     }
 
-<<<<<<< HEAD
     public String getMetaData() {
         return metaData;
     }
@@ -175,9 +174,9 @@
             e.printStackTrace();
             return Collections.emptyMap();
         }
-=======
+    }
+
     public Optional<ContextClusterNode> getNode(String node) {
         return nodes.stream().filter(ccn -> ccn.getClusterNode().getName().equals(node)).findFirst();
->>>>>>> 4c44e7f0
     }
 }