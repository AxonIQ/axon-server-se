package io.axoniq.axonserver.enterprise.cluster.internal;

<<<<<<< HEAD
import io.axoniq.axonserver.DispatchEvents;
import io.axoniq.axonserver.ProcessingInstructionHelper;
import io.axoniq.axonserver.SubscriptionQueryEvents.ProxiedSubscriptionQueryRequest;
import io.axoniq.axonserver.config.MessagingPlatformConfiguration;
import io.axoniq.axonserver.enterprise.cluster.ClusterController;
=======
import io.axoniq.axonserver.access.modelversion.ModelVersionController;
import io.axoniq.axonserver.applicationevents.SubscriptionQueryEvents.ProxiedSubscriptionQueryRequest;
import io.axoniq.axonserver.config.MessagingPlatformConfiguration;
import io.axoniq.axonserver.enterprise.cluster.ClusterController;
import io.axoniq.axonserver.enterprise.cluster.UserSynchronizationEvents;
import io.axoniq.axonserver.enterprise.cluster.events.ApplicationSynchronizationEvents;
>>>>>>> 263b208e
import io.axoniq.axonserver.enterprise.cluster.events.ClusterEvents;
import io.axoniq.axonserver.enterprise.cluster.events.LoadBalancingSynchronizationEvents.LoadBalancingStrategiesReceived;
import io.axoniq.axonserver.enterprise.cluster.events.LoadBalancingSynchronizationEvents.LoadBalancingStrategyReceived;
import io.axoniq.axonserver.enterprise.cluster.events.LoadBalancingSynchronizationEvents.ProcessorLoadBalancingStrategyReceived;
import io.axoniq.axonserver.enterprise.cluster.events.LoadBalancingSynchronizationEvents.ProcessorsLoadBalanceStrategyReceived;
import io.axoniq.axonserver.enterprise.jpa.ClusterNode;
import io.axoniq.axonserver.grpc.MetaDataValue;
import io.axoniq.axonserver.grpc.ProcessingInstruction;
import io.axoniq.axonserver.grpc.ProcessingKey;
import io.axoniq.axonserver.grpc.ReceivingStreamObserver;
import io.axoniq.axonserver.grpc.SerializedCommand;
import io.axoniq.axonserver.grpc.SerializedQuery;
import io.axoniq.axonserver.grpc.command.CommandSubscription;
import io.axoniq.axonserver.grpc.internal.ClientStatus;
import io.axoniq.axonserver.grpc.internal.ClientSubscriptionQueryRequest;
import io.axoniq.axonserver.grpc.internal.ConnectRequest;
import io.axoniq.axonserver.grpc.internal.ConnectResponse;
import io.axoniq.axonserver.grpc.internal.ConnectorCommand;
import io.axoniq.axonserver.grpc.internal.ConnectorResponse;
import io.axoniq.axonserver.grpc.internal.ContextRole;
<<<<<<< HEAD
=======
import io.axoniq.axonserver.grpc.internal.DeleteNode;
import io.axoniq.axonserver.grpc.internal.ForwardedCommand;
import io.axoniq.axonserver.grpc.internal.ForwardedCommandResponse;
import io.axoniq.axonserver.grpc.internal.ForwardedQuery;
import io.axoniq.axonserver.grpc.internal.GetApplicationsRequest;
import io.axoniq.axonserver.grpc.internal.GetUsersRequest;
>>>>>>> 263b208e
import io.axoniq.axonserver.grpc.internal.InternalCommandSubscription;
import io.axoniq.axonserver.grpc.internal.InternalQuerySubscription;
import io.axoniq.axonserver.grpc.internal.NodeInfo;
import io.axoniq.axonserver.grpc.internal.QueryComplete;
import io.axoniq.axonserver.grpc.query.QueryResponse;
import io.axoniq.axonserver.grpc.query.QuerySubscription;
import io.axoniq.axonserver.message.command.CommandDispatcher;
import io.axoniq.axonserver.message.query.QueryDefinition;
import io.axoniq.axonserver.message.query.QueryDispatcher;
import io.axoniq.axonserver.message.query.subscription.UpdateHandler;
import org.slf4j.Logger;
import org.slf4j.LoggerFactory;
import org.springframework.context.ApplicationEventPublisher;

import java.net.InetAddress;
import java.net.UnknownHostException;
import java.util.Collection;
import java.util.concurrent.atomic.AtomicBoolean;
import java.util.concurrent.atomic.AtomicInteger;
import java.util.concurrent.atomic.AtomicLong;
import java.util.stream.Collectors;

/**
 * Holds connection to other axonserver platform node. Receives commands and queries from the other node to execute.
 * Each subscription made to this node is forwarded to the connected node.
 * <p>
 * Managed by {@link ClusterController}, which will check connection status and try to reconnect lost connections.
 * @author Marc Gathier
 */
public class RemoteConnection  {

    private static final Logger logger = LoggerFactory.getLogger(RemoteConnection.class);
    private static final int IGNORE_SAME_ERROR_COUNT = 10;
    private final ClusterController clusterController;
    private final ClusterNode clusterNode;
    private final StubFactory stubFactory;
    private final QueryDispatcher queryDispatcher;
    private final CommandDispatcher commandDispatcher;
    private AtomicBoolean connected = new AtomicBoolean();
    private AtomicLong connectionPending = new AtomicLong();
    private volatile ClusterFlowControlStreamObserver requestStreamObserver;
    private volatile String errorMessage;
    private final long connectionWaitTime;
    private final AtomicInteger repeatedErrorCount = new AtomicInteger(IGNORE_SAME_ERROR_COUNT);

    public RemoteConnection(ClusterController clusterController, ClusterNode clusterNode,
                            StubFactory stubFactory,
                            QueryDispatcher queryDispatcher,
                            CommandDispatcher commandDispatcher) {
        this.clusterController = clusterController;
        this.clusterNode = clusterNode;
        this.stubFactory = stubFactory;
        this.queryDispatcher = queryDispatcher;
        this.commandDispatcher = commandDispatcher;
        this.connectionWaitTime = clusterController.getConnectionWaitTime();
    }

    public synchronized RemoteConnection init() {
        logger.debug("Connecting to: {}:{}", clusterNode.getInternalHostName(), clusterNode.getGrpcInternalPort());
        if (!validateConnection()) {
            return this;
        }
        requestStreamObserver = new ClusterFlowControlStreamObserver(stubFactory.messagingClusterServiceStub( clusterNode)
                .openStream(new ReceivingStreamObserver<ConnectorResponse>(logger) {
                    @Override
                    protected void consume(ConnectorResponse connectorResponse) {
                        checkConnected();

                        switch (connectorResponse.getResponseCase()) {
                                case CONFIRMATION:
                                    break;

                                case COMMAND:
                                    ForwardedCommand forwardedCommand = connectorResponse.getCommand();
                                    commandDispatcher.dispatch(forwardedCommand.getContext(),
                                                               new SerializedCommand(forwardedCommand.getCommand().toByteArray(),
                                                                                     forwardedCommand.getClient(),
                                                                                     forwardedCommand.getMessageId()),
                                                               commandResponse -> publish(
                                                                       ConnectorCommand.newBuilder()
                                                                                       .setCommandResponse(
                                                                                               ForwardedCommandResponse
                                                                                                       .newBuilder().setRequestIdentifier(commandResponse.getRequestIdentifier())
                                                                                                       .setResponse(commandResponse.toByteString()).build())
                                                                                       .build()),
                                                               true);

                                    break;
                                case QUERY:
                                    query(connectorResponse.getQuery());
                                    break;

                                case CONNECT_RESPONSE:
<<<<<<< HEAD
                                    logger.debug("Connected, received response: {}",
                                                 connectorResponse.getConnectResponse());
                                    try {


                                        applicationEventPublisher
                                                .publishEvent(new ClusterEvents.AxonServerInstanceConnected(
                                                        RemoteConnection.this));
                                    } catch (Exception ex) {
                                        logger.warn("Failed to process request {}",
                                                    connectorResponse.getConnectResponse(),
                                                    ex);
                                    }
                                    break;

=======
                                    connectResponse(connectorResponse.getConnectResponse());
                                    break;

                                case APPLICATION:
                                    clusterController
                                            .publishEvent(new ApplicationSynchronizationEvents.ApplicationReceived(
                                                    connectorResponse.getApplication(),
                                                    true));
                                    break;

                                case USER:
                                    clusterController.publishEvent(new UserSynchronizationEvents.UserReceived(
                                            connectorResponse.getUser(), true));
                                    break;

                                case APPLICATIONS:
                                    clusterController
                                            .publishEvent(new ApplicationSynchronizationEvents.ApplicationsReceived(
                                                    connectorResponse.getApplications()));
                                    break;

                                case USERS:
                                    clusterController.publishEvent(new UserSynchronizationEvents.UsersReceived(
                                            connectorResponse.getUsers()));
                                    break;
                                case PROCESSOR_STRATEGY:
                                    clusterController.publishEvent(new ProcessorLoadBalancingStrategyReceived(
                                      connectorResponse.getProcessorStrategy(), true));
                                    break;
                                case PROCESSORS_STRATEGIES:
                                    clusterController.publishEvent(new ProcessorsLoadBalanceStrategyReceived(
                                            connectorResponse.getProcessorsStrategies()));
                                    break;
                                case LOAD_BALANCING_STRATEGY:
                                    clusterController.publishEvent(new LoadBalancingStrategyReceived(
                                            connectorResponse.getLoadBalancingStrategy(), true));
                                    break;
                                case LOAD_BALANCING_STRATEGIES:
                                    clusterController.publishEvent(new LoadBalancingStrategiesReceived(
                                            connectorResponse.getLoadBalancingStrategies()));
                                    break;
>>>>>>> 263b208e
                                case SUBSCRIPTION_QUERY_REQUEST:
                                    ClientSubscriptionQueryRequest request = connectorResponse.getSubscriptionQueryRequest();
                                    UpdateHandler handler = new ProxyUpdateHandler(requestStreamObserver::onNext);
                                    clusterController.publishEvent(
                                            new ProxiedSubscriptionQueryRequest(request.getSubscriptionQueryRequest(),
                                                                                handler,
                                                                                request.getClient()));
                                    break;
                                default:
                                    break;
                            }
                    }

                    private void checkConnected() {
                        if (connected.compareAndSet(false, true)) {
                            logger.debug("Connected to {}:{}", clusterNode.getInternalHostName(), clusterNode.getGrpcInternalPort());
                            errorMessage = null;
                            connectionPending.set(0);
                            initFlowControl();
                        }
                    }

                    private void query(ForwardedQuery query) {
                        SerializedQuery serializedQuery = new SerializedQuery(query.getContext(),
                                                                              query.getClient(),
                                                                              query.getQuery().toByteArray());
                        queryDispatcher.dispatchProxied(serializedQuery,
                                                                 queryResponse -> sendQueryResponse(
                                                                         serializedQuery.client(),
                                                                         queryResponse),
                                                                 client -> sendQueryComplete(
                                                                         serializedQuery.getMessageIdentifier(),
                                                                         client));
                    }

                    private void connectResponse(ConnectResponse connectResponse) {
                        logger.debug("Connected, received response: {}",
                                     connectResponse);

                        try {

                            if(connectResponse.getDeleted()) {
                                logger.warn("Node {} responded with deleted, deleting node from configuration", clusterNode.getName());
                                clusterController.publishEvent(new ClusterEvents.AxonServerNodeDeleted(clusterNode.getName(), connectResponse.getGeneration()));
                            } else {
                                clusterController
                                        .publishEvent(new ClusterEvents.AxonServerInstanceConnected(
                                                RemoteConnection.this,
                                                connectResponse.getGeneration(),
                                                connectResponse
                                                                 .getModelVersionsList(),
                                                connectResponse.getContextsList(),
                                                connectResponse.getNodesList()));
                            }
                        } catch (Exception ex) {
                            logger.warn("Failed to process request {}",
                                        connectResponse,
                                        ex);
                        }
                    }

                    @Override
                    protected String sender() {
                        return clusterNode.getName();
                    }

                    @Override
                    public void onError(Throwable throwable) {
                        if (!String.valueOf(throwable.getMessage()).equals(errorMessage) || repeatedErrorCount.decrementAndGet() <= 0) {
                            ManagedChannelHelper.checkShutdownNeeded(clusterNode.getName(), throwable);
                            logger.warn("Error on {}:{} - {}", clusterNode.getInternalHostName(), clusterNode.getGrpcInternalPort(), throwable.getMessage());
                            errorMessage = String.valueOf(throwable.getMessage());
                            repeatedErrorCount.set(IGNORE_SAME_ERROR_COUNT);
                        }
                        closeConnection();
                        logger.debug("Connected: {}, connection pending: {}", connected, connectionPending);
                    }

                    private void closeConnection() {
                        if( connected.compareAndSet(true, false)) {
                            clusterController.publishEvent(new ClusterEvents.AxonServerInstanceDisconnected(clusterNode.getName()));
                            connectionPending.set(0);
                        }
                    }

                    @Override
                    public void onCompleted() {
                        logger.debug("Completed connection to {}:{}", clusterNode.getInternalHostName(), clusterNode.getGrpcInternalPort());
                        closeConnection();
                    }
                }));
<<<<<<< HEAD
        requestStreamObserver.onNext(ConnectorCommand.newBuilder()
                .setConnect(NodeInfo.newBuilder()
                        .setNodeName(messagingPlatformConfiguration.getName())
                        .setGrpcInternalPort(messagingPlatformConfiguration.getInternalPort())
                        .setGrpcPort(messagingPlatformConfiguration.getPort())
                        .setHttpPort(messagingPlatformConfiguration.getHttpPort())
                        .setVersion(1)
                        .setHostName(messagingPlatformConfiguration.getFullyQualifiedHostname())
                        .setInternalHostName(messagingPlatformConfiguration.getFullyQualifiedInternalHostname())
                                    .addAllContexts(me.getContexts().stream().map(context ->
                                                                                 ContextRole.newBuilder()
                                                                                            .setName(context.getContext().getName())
                                                                                            .build()).collect(Collectors.toList()))
                        .build())
                .build());
=======
        requestStreamObserver.onNext(ConnectorCommand.newBuilder().setConnect(
                ConnectRequest.newBuilder().setGeneration(clusterController.currentGeneration())
                .setNodeInfo(clusterController.getMe().toNodeInfo())).build());
>>>>>>> 263b208e

        // send master info
        connectionPending.set(System.currentTimeMillis());
        return this;
    }

    private boolean validateConnection() {
        try {
            InetAddress[] addresses = InetAddress.getAllByName(clusterNode.getInternalHostName());
            logger.debug("Connect to {}", addresses[0]);
        } catch (UnknownHostException e) {
            if (!String.valueOf(e.getMessage()).equals(errorMessage) || repeatedErrorCount.decrementAndGet() <= 0) {
                logger.warn("Unknown host: {}", clusterNode.getInternalHostName());
                errorMessage = String.valueOf(e.getMessage());
                repeatedErrorCount.set(IGNORE_SAME_ERROR_COUNT);
            }
            return false;
        }
        return true;
    }

    private void initFlowControl() {
        requestStreamObserver.initCommandFlowControl(clusterController.getName(), clusterController.getCommandFlowControl());
        requestStreamObserver.initQueryFlowControl(clusterController.getName(), clusterController.getQueryFlowControl());

    }

    private void sendQueryResponse( String client, QueryResponse queryResponse) {
        requestStreamObserver.onNext(ConnectorCommand.newBuilder().setQueryResponse(
                QueryResponse.newBuilder(queryResponse)
                        .addProcessingInstructions(ProcessingInstruction.newBuilder()
                                .setKey(ProcessingKey.TARGET_CLIENT)
                                .setValue(MetaDataValue.newBuilder().setTextValue(client))
                        )
        ).build());
    }

    private void sendQueryComplete( String client, String requestIdentifier) {
        requestStreamObserver.onNext(ConnectorCommand.newBuilder()
                                                     .setQueryComplete(
                                                             QueryComplete.newBuilder()
                                                                          .setMessageId(requestIdentifier)
                                                                          .setClient(client))
                                                     .build());
    }

    public void close() {
        if (connected.compareAndSet(true, false) && requestStreamObserver != null) {
            requestStreamObserver.onCompleted();
        }
    }

    public boolean isConnected() {
        return connected.get();
    }

    public void checkConnection() {
        if( logger.isDebugEnabled() && System.currentTimeMillis() - connectionPending.get() < connectionWaitTime)
            logger.debug("Connection pending to: {}:{}", clusterNode.getInternalHostName(), clusterNode.getGrpcInternalPort());
        if (!connected.get() && System.currentTimeMillis() - connectionPending.get() > connectionWaitTime) {
            init();
        }
    }

    public void unsubscribeCommand(String context, String command, String client, String componentName) {
            publish(ConnectorCommand.newBuilder()
                    .setUnsubscribeCommand(InternalCommandSubscription.newBuilder()
                            .setCommand(
                                    CommandSubscription.newBuilder()
                                            .setClientId(client)
                                            .setCommand(command)
                                            .setComponentName(componentName)
                            ).setContext(context))
                    .build());

    }

    public void subscribeCommand(String context, String command, String client, String componentName) {
            publish(ConnectorCommand.newBuilder()
                    .setSubscribeCommand(InternalCommandSubscription.newBuilder()
                            .setCommand(CommandSubscription.newBuilder()
                                    .setClientId(client)
                                    .setCommand(command)
                                    .setComponentName(componentName)
                            ).setContext(context))
                    .build());
    }

    public ClusterNode getClusterNode() {
        return clusterNode;
    }

    public void subscribeQuery(QueryDefinition query, Collection<String> resultNames, String component, String clientName) {
            resultNames.forEach(resultName->
                publish(
                        ConnectorCommand.newBuilder().setSubscribeQuery(
                                InternalQuerySubscription.newBuilder().setQuery(
                                        QuerySubscription.newBuilder()
                                                         .setClientId(clientName)
                                                         .setQuery(query.getQueryName())
                                                         .setResultName(resultName)
                                                         .setComponentName(component)
                                ).setContext(query.getContext())
                        ).build()));
    }

    public void unsubscribeQuery(QueryDefinition queryDefinition, String componentName, String client) {
        publish(ConnectorCommand.newBuilder()
                    .setUnsubscribeQuery(InternalQuerySubscription.newBuilder()
                            .setQuery(QuerySubscription.newBuilder()
                                    .setClientId(client)
                                    .setQuery(queryDefinition.getQueryName())
                                    .setComponentName(componentName))
                            .setContext(queryDefinition.getContext())
                    ).build());
    }

<<<<<<< HEAD
=======
    public void requestApplications() {
        publish(ConnectorCommand.newBuilder()
                    .setRequestApplications(GetApplicationsRequest.newBuilder())
                    .build());
    }

    public void sendDelete(String name, long generation) {
        publish(ConnectorCommand.newBuilder()
                    .setDeleteNode(DeleteNode.newBuilder()
                                             .setNodeName(name)
                                             .setGeneration(generation))
                    .build());
    }

    public void requestUsers() {
        publish(ConnectorCommand.newBuilder()
                                                         .setRequestUsers(GetUsersRequest.newBuilder().build())
                                                         .build());
    }
>>>>>>> 263b208e

    public void clientStatus(String context, String componentName, String client, boolean clientConnected) {
        publish(ConnectorCommand.newBuilder()
                                                         .setClientStatus(ClientStatus
                                                                                  .newBuilder()
                                                                                  .setContext(context)
                                                                                  .setComponentName(componentName)
                                                                                  .setClientName(client)
                                                                          .setConnected(clientConnected)
                                                         )
                                                         .build());
    }

    public void publish(ConnectorCommand connectorCommand){
        if (connected.get()){
            requestStreamObserver.onNext(connectorCommand);
        }
    }

}<|MERGE_RESOLUTION|>--- conflicted
+++ resolved
@@ -1,19 +1,10 @@
 package io.axoniq.axonserver.enterprise.cluster.internal;
 
-<<<<<<< HEAD
 import io.axoniq.axonserver.DispatchEvents;
 import io.axoniq.axonserver.ProcessingInstructionHelper;
 import io.axoniq.axonserver.SubscriptionQueryEvents.ProxiedSubscriptionQueryRequest;
 import io.axoniq.axonserver.config.MessagingPlatformConfiguration;
 import io.axoniq.axonserver.enterprise.cluster.ClusterController;
-=======
-import io.axoniq.axonserver.access.modelversion.ModelVersionController;
-import io.axoniq.axonserver.applicationevents.SubscriptionQueryEvents.ProxiedSubscriptionQueryRequest;
-import io.axoniq.axonserver.config.MessagingPlatformConfiguration;
-import io.axoniq.axonserver.enterprise.cluster.ClusterController;
-import io.axoniq.axonserver.enterprise.cluster.UserSynchronizationEvents;
-import io.axoniq.axonserver.enterprise.cluster.events.ApplicationSynchronizationEvents;
->>>>>>> 263b208e
 import io.axoniq.axonserver.enterprise.cluster.events.ClusterEvents;
 import io.axoniq.axonserver.enterprise.cluster.events.LoadBalancingSynchronizationEvents.LoadBalancingStrategiesReceived;
 import io.axoniq.axonserver.enterprise.cluster.events.LoadBalancingSynchronizationEvents.LoadBalancingStrategyReceived;
@@ -34,15 +25,6 @@
 import io.axoniq.axonserver.grpc.internal.ConnectorCommand;
 import io.axoniq.axonserver.grpc.internal.ConnectorResponse;
 import io.axoniq.axonserver.grpc.internal.ContextRole;
-<<<<<<< HEAD
-=======
-import io.axoniq.axonserver.grpc.internal.DeleteNode;
-import io.axoniq.axonserver.grpc.internal.ForwardedCommand;
-import io.axoniq.axonserver.grpc.internal.ForwardedCommandResponse;
-import io.axoniq.axonserver.grpc.internal.ForwardedQuery;
-import io.axoniq.axonserver.grpc.internal.GetApplicationsRequest;
-import io.axoniq.axonserver.grpc.internal.GetUsersRequest;
->>>>>>> 263b208e
 import io.axoniq.axonserver.grpc.internal.InternalCommandSubscription;
 import io.axoniq.axonserver.grpc.internal.InternalQuerySubscription;
 import io.axoniq.axonserver.grpc.internal.NodeInfo;
@@ -136,7 +118,6 @@
                                     break;
 
                                 case CONNECT_RESPONSE:
-<<<<<<< HEAD
                                     logger.debug("Connected, received response: {}",
                                                  connectorResponse.getConnectResponse());
                                     try {
@@ -152,49 +133,6 @@
                                     }
                                     break;
 
-=======
-                                    connectResponse(connectorResponse.getConnectResponse());
-                                    break;
-
-                                case APPLICATION:
-                                    clusterController
-                                            .publishEvent(new ApplicationSynchronizationEvents.ApplicationReceived(
-                                                    connectorResponse.getApplication(),
-                                                    true));
-                                    break;
-
-                                case USER:
-                                    clusterController.publishEvent(new UserSynchronizationEvents.UserReceived(
-                                            connectorResponse.getUser(), true));
-                                    break;
-
-                                case APPLICATIONS:
-                                    clusterController
-                                            .publishEvent(new ApplicationSynchronizationEvents.ApplicationsReceived(
-                                                    connectorResponse.getApplications()));
-                                    break;
-
-                                case USERS:
-                                    clusterController.publishEvent(new UserSynchronizationEvents.UsersReceived(
-                                            connectorResponse.getUsers()));
-                                    break;
-                                case PROCESSOR_STRATEGY:
-                                    clusterController.publishEvent(new ProcessorLoadBalancingStrategyReceived(
-                                      connectorResponse.getProcessorStrategy(), true));
-                                    break;
-                                case PROCESSORS_STRATEGIES:
-                                    clusterController.publishEvent(new ProcessorsLoadBalanceStrategyReceived(
-                                            connectorResponse.getProcessorsStrategies()));
-                                    break;
-                                case LOAD_BALANCING_STRATEGY:
-                                    clusterController.publishEvent(new LoadBalancingStrategyReceived(
-                                            connectorResponse.getLoadBalancingStrategy(), true));
-                                    break;
-                                case LOAD_BALANCING_STRATEGIES:
-                                    clusterController.publishEvent(new LoadBalancingStrategiesReceived(
-                                            connectorResponse.getLoadBalancingStrategies()));
-                                    break;
->>>>>>> 263b208e
                                 case SUBSCRIPTION_QUERY_REQUEST:
                                     ClientSubscriptionQueryRequest request = connectorResponse.getSubscriptionQueryRequest();
                                     UpdateHandler handler = new ProxyUpdateHandler(requestStreamObserver::onNext);
@@ -286,7 +224,6 @@
                         closeConnection();
                     }
                 }));
-<<<<<<< HEAD
         requestStreamObserver.onNext(ConnectorCommand.newBuilder()
                 .setConnect(NodeInfo.newBuilder()
                         .setNodeName(messagingPlatformConfiguration.getName())
@@ -302,11 +239,6 @@
                                                                                             .build()).collect(Collectors.toList()))
                         .build())
                 .build());
-=======
-        requestStreamObserver.onNext(ConnectorCommand.newBuilder().setConnect(
-                ConnectRequest.newBuilder().setGeneration(clusterController.currentGeneration())
-                .setNodeInfo(clusterController.getMe().toNodeInfo())).build());
->>>>>>> 263b208e
 
         // send master info
         connectionPending.set(System.currentTimeMillis());
@@ -424,28 +356,6 @@
                     ).build());
     }
 
-<<<<<<< HEAD
-=======
-    public void requestApplications() {
-        publish(ConnectorCommand.newBuilder()
-                    .setRequestApplications(GetApplicationsRequest.newBuilder())
-                    .build());
-    }
-
-    public void sendDelete(String name, long generation) {
-        publish(ConnectorCommand.newBuilder()
-                    .setDeleteNode(DeleteNode.newBuilder()
-                                             .setNodeName(name)
-                                             .setGeneration(generation))
-                    .build());
-    }
-
-    public void requestUsers() {
-        publish(ConnectorCommand.newBuilder()
-                                                         .setRequestUsers(GetUsersRequest.newBuilder().build())
-                                                         .build());
-    }
->>>>>>> 263b208e
 
     public void clientStatus(String context, String componentName, String client, boolean clientConnected) {
         publish(ConnectorCommand.newBuilder()
