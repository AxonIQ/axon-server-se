--- conflicted
+++ resolved
@@ -1,10 +1,6 @@
 package io.axoniq.axonserver.enterprise.cluster.internal;
 
-<<<<<<< HEAD
-import io.axoniq.axonserver.applicationevents.SubscriptionQueryEvents;
-=======
 import io.axoniq.axonserver.applicationevents.SubscriptionQueryEvents.ProxiedSubscriptionQueryRequest;
->>>>>>> 29045dec
 import io.axoniq.axonserver.enterprise.cluster.ClusterController;
 import io.axoniq.axonserver.enterprise.cluster.events.ClusterEvents;
 import io.axoniq.axonserver.enterprise.jpa.ClusterNode;
@@ -21,10 +17,7 @@
 import io.axoniq.axonserver.grpc.internal.ConnectResponse;
 import io.axoniq.axonserver.grpc.internal.ConnectorCommand;
 import io.axoniq.axonserver.grpc.internal.ConnectorResponse;
-<<<<<<< HEAD
-=======
 import io.axoniq.axonserver.grpc.internal.DeleteNode;
->>>>>>> 29045dec
 import io.axoniq.axonserver.grpc.internal.ForwardedCommand;
 import io.axoniq.axonserver.grpc.internal.ForwardedCommandResponse;
 import io.axoniq.axonserver.grpc.internal.ForwardedQuery;
@@ -151,15 +144,10 @@
                                                                  queryResponse -> sendQueryResponse(
                                                                          serializedQuery.client(),
                                                                          queryResponse),
-<<<<<<< HEAD
-                                                                 client -> sendQueryComplete(
+                                                                 client -> sendQueryComplete(client,
                                                                          client,
                                                                          serializedQuery.getMessageIdentifier()
                                                                          ));
-=======
-                                                                 client -> sendQueryComplete(client,
-                                                                         serializedQuery.getMessageIdentifier()));
->>>>>>> 29045dec
                     }
 
                     private void connectResponse(ConnectResponse connectResponse) {
