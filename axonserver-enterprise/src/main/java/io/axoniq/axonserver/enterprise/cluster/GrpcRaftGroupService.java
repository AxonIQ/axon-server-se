package io.axoniq.axonserver.enterprise.cluster;

import io.axoniq.axonserver.grpc.Confirmation;
import io.axoniq.axonserver.grpc.cluster.Node;
import io.axoniq.axonserver.grpc.internal.Context;
import io.axoniq.axonserver.grpc.internal.ContextApplication;
import io.axoniq.axonserver.grpc.internal.ContextLoadBalanceStrategy;
import io.axoniq.axonserver.grpc.internal.ContextMember;
import io.axoniq.axonserver.grpc.internal.ContextName;
import io.axoniq.axonserver.grpc.internal.ContextProcessorLBStrategy;
import io.axoniq.axonserver.grpc.internal.RaftGroupServiceGrpc;
import io.grpc.stub.StreamObserver;
import org.slf4j.Logger;
import org.slf4j.LoggerFactory;
import org.springframework.stereotype.Service;

import java.util.concurrent.CompletableFuture;
import java.util.stream.Collectors;

/**
 * @author Marc Gathier
 */
@Service
public class GrpcRaftGroupService extends RaftGroupServiceGrpc.RaftGroupServiceImplBase {
    private final Logger logger = LoggerFactory.getLogger(GrpcRaftGroupService.class);
    private final LocalRaftGroupService localRaftGroupService;

    public GrpcRaftGroupService(LocalRaftGroupService localRaftGroupService) {
        this.localRaftGroupService = localRaftGroupService;
    }

    @Override
    public void initContext(Context request, StreamObserver<Confirmation> responseObserver) {
        logger.warn("Init context: {}", request);
        try {
            localRaftGroupService.initContext(request.getName(), request.getMembersList()
                    .stream()
            .map(contextMember -> Node.newBuilder()
                                      .setNodeId(contextMember.getNodeId())
                                      .setHost(contextMember.getHost())
                                      .setPort(contextMember.getPort())
                                      .setNodeName(contextMember.getNodeName())
                                      .build()).collect(
                            Collectors.toList()));
            responseObserver.onNext(Confirmation.newBuilder().setSuccess(true).build());
            responseObserver.onCompleted();
        } catch (Throwable t) {
            logger.warn("Init context failed: {}", request, t);
            responseObserver.onError(t);
        }
    }

    @Override
    public void addServer(Context request, StreamObserver<Confirmation> responseObserver) {
        CompletableFuture<Void> completable = localRaftGroupService.addNodeToContext(request.getName(), toNode(request.getMembers(0)));
        confirm(responseObserver, completable);
    }

    private void confirm(StreamObserver<Confirmation> responseObserver, CompletableFuture<Void> completable) {
        completable.whenComplete((r, t) -> {
            if (t != null) {
                responseObserver.onError(t);
            } else {
                responseObserver.onNext(Confirmation.newBuilder().setSuccess(true).build());
                responseObserver.onCompleted();
            }
        });
    }

    @Override
    public void removeServer(Context request, StreamObserver<Confirmation> responseObserver) {
        CompletableFuture<Void> completable = localRaftGroupService.deleteNode(request.getName(), request.getMembers(0).getNodeId());
        confirm(responseObserver, completable);
    }

    @Override
    public void deleteContext(ContextName request, StreamObserver<Confirmation> responseObserver) {
        CompletableFuture<Void> completable = localRaftGroupService.deleteContext(request.getContext());
        confirm(responseObserver, completable);
    }

    @Override
    public void mergeAppAuthorization(ContextApplication request, StreamObserver<Confirmation> responseObserver) {
        CompletableFuture<Void> completable = localRaftGroupService.updateApplication(request);
        confirm(responseObserver, completable);
    }

<<<<<<< HEAD
    @Override
    public void mergeUserAuthorization(ContextUser request, StreamObserver<Confirmation> responseObserver) {
        CompletableFuture<Void> completable = localRaftGroupService.updateUser(request.getContext(), request.getUser());
        confirm(responseObserver, completable);
    }

    private Node toNode(ContextMember member) {
        return Node.newBuilder()
                   .setPort(member.getPort())
                   .setHost(member.getHost())
                   .setNodeId(member.getNodeId())
                   .setNodeName(member.getNodeName())
                   .build();
    }

    @Override
    public void deleteAppAuthorization(ContextApplication request, StreamObserver<Confirmation> responseObserver) {
        CompletableFuture<Void> completable = localRaftGroupService.deleteApplication(request.getContext(), request.getApplication());
        confirm(responseObserver, completable);
    }

    @Override
    public void deleteUserAuthorization(ContextUser request, StreamObserver<Confirmation> responseObserver) {
        CompletableFuture<Void> completable = localRaftGroupService.deleteUser(request.getContext(), request.getUser());
        confirm(responseObserver, completable);
    }
=======
>>>>>>> fc386c3d

    @Override
    public void mergeLoadBalanceStrategy(ContextLoadBalanceStrategy request,
                                         StreamObserver<Confirmation> responseObserver) {
        CompletableFuture<Void> completable = localRaftGroupService.updateLoadBalancingStrategy(request.getContext(), request.getLoadBalanceStrategy());
        confirm(responseObserver, completable);
    }

    @Override
    public void deleteLoadBalanceStrategy(ContextLoadBalanceStrategy request,
                                          StreamObserver<Confirmation> responseObserver) {
        CompletableFuture<Void> completable = localRaftGroupService.deleteLoadBalancingStrategy(request.getContext(), request.getLoadBalanceStrategy());
        confirm(responseObserver, completable);
    }

    @Override
    public void mergeProcessorLBStrategy(ContextProcessorLBStrategy request,
                                         StreamObserver<Confirmation> responseObserver) {
        CompletableFuture<Void> completable = localRaftGroupService.updateProcessorLoadBalancing(request.getContext(), request.getProcessorLBStrategy());
        confirm(responseObserver, completable);
    }

    @Override
    public void getStatus(Context request, StreamObserver<Context> responseObserver) {
        localRaftGroupService.getStatus(responseObserver::onNext);
        responseObserver.onCompleted();
    }

    private Node toNode(ContextMember member) {
        return Node.newBuilder().setPort(member.getPort()).setHost(member.getHost()).setNodeId(member.getNodeId()).build();
    }

}<|MERGE_RESOLUTION|>--- conflicted
+++ resolved
@@ -85,35 +85,6 @@
         confirm(responseObserver, completable);
     }
 
-<<<<<<< HEAD
-    @Override
-    public void mergeUserAuthorization(ContextUser request, StreamObserver<Confirmation> responseObserver) {
-        CompletableFuture<Void> completable = localRaftGroupService.updateUser(request.getContext(), request.getUser());
-        confirm(responseObserver, completable);
-    }
-
-    private Node toNode(ContextMember member) {
-        return Node.newBuilder()
-                   .setPort(member.getPort())
-                   .setHost(member.getHost())
-                   .setNodeId(member.getNodeId())
-                   .setNodeName(member.getNodeName())
-                   .build();
-    }
-
-    @Override
-    public void deleteAppAuthorization(ContextApplication request, StreamObserver<Confirmation> responseObserver) {
-        CompletableFuture<Void> completable = localRaftGroupService.deleteApplication(request.getContext(), request.getApplication());
-        confirm(responseObserver, completable);
-    }
-
-    @Override
-    public void deleteUserAuthorization(ContextUser request, StreamObserver<Confirmation> responseObserver) {
-        CompletableFuture<Void> completable = localRaftGroupService.deleteUser(request.getContext(), request.getUser());
-        confirm(responseObserver, completable);
-    }
-=======
->>>>>>> fc386c3d
 
     @Override
     public void mergeLoadBalanceStrategy(ContextLoadBalanceStrategy request,
@@ -143,7 +114,12 @@
     }
 
     private Node toNode(ContextMember member) {
-        return Node.newBuilder().setPort(member.getPort()).setHost(member.getHost()).setNodeId(member.getNodeId()).build();
+        return Node.newBuilder()
+                   .setPort(member.getPort())
+                   .setHost(member.getHost())
+                   .setNodeId(member.getNodeId())
+                   .setNodeName(member.getNodeName())
+                   .build();
     }
 
 }