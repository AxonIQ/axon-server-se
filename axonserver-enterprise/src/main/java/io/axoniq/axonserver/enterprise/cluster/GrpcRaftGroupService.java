--- conflicted
+++ resolved
@@ -1,11 +1,7 @@
 package io.axoniq.axonserver.enterprise.cluster;
 
-<<<<<<< HEAD
-import io.axoniq.axonserver.grpc.Confirmation;
+import io.axoniq.axonserver.grpc.InstructionAck;
 import io.axoniq.axonserver.grpc.ContextMemberConverter;
-=======
-import io.axoniq.axonserver.grpc.InstructionAck;
->>>>>>> 05d07328
 import io.axoniq.axonserver.grpc.cluster.Node;
 import io.axoniq.axonserver.grpc.internal.Context;
 import io.axoniq.axonserver.grpc.internal.ContextApplication;
@@ -112,27 +108,17 @@
     }
 
     @Override
-<<<<<<< HEAD
-    public void deleteContext(DeleteContextRequest request, StreamObserver<Confirmation> responseObserver) {
+    public void deleteContext(DeleteContextRequest request, StreamObserver<InstructionAck> responseObserver) {
         CompletableFuture<Void> completable = localRaftGroupService.deleteContext(request.getContext(),
                                                                                   request.getPreserveEventstore());
-=======
-    public void deleteContext(ContextName request, StreamObserver<InstructionAck> responseObserver) {
-        CompletableFuture<Void> completable = localRaftGroupService.deleteContext(request.getContext());
->>>>>>> 05d07328
-        confirm(responseObserver, completable);
-    }
-
-    @Override
-<<<<<<< HEAD
-    public void appendEntry(ContextEntry request, StreamObserver<Confirmation> responseObserver) {
+        confirm(responseObserver, completable);
+    }
+
+    @Override
+    public void appendEntry(ContextEntry request, StreamObserver<InstructionAck> responseObserver) {
         CompletableFuture<Void> completable = localRaftGroupService.appendEntry(request.getContext(),
                                                                                 request.getEntryName(),
                                                                                 request.getEntry().toByteArray());
-=======
-    public void appendEntry(ContextEntry request, StreamObserver<InstructionAck> responseObserver) {
-        CompletableFuture<Void> completable = localRaftGroupService.appendEntry(request.getContext(), request.getEntryName(), request.getEntry().toByteArray());
->>>>>>> 05d07328
         confirm(responseObserver, completable);
     }
 
@@ -162,40 +148,25 @@
 
     @Override
     public void mergeLoadBalanceStrategy(ContextLoadBalanceStrategy request,
-<<<<<<< HEAD
-                                         StreamObserver<Confirmation> responseObserver) {
+                                         StreamObserver<InstructionAck> responseObserver) {
         CompletableFuture<Void> completable = localRaftGroupService.updateLoadBalancingStrategy(request.getContext(),
                                                                                                 request.getLoadBalanceStrategy());
-=======
-                                         StreamObserver<InstructionAck> responseObserver) {
-        CompletableFuture<Void> completable = localRaftGroupService.updateLoadBalancingStrategy(request.getContext(), request.getLoadBalanceStrategy());
->>>>>>> 05d07328
         confirm(responseObserver, completable);
     }
 
     @Override
     public void deleteLoadBalanceStrategy(ContextLoadBalanceStrategy request,
-<<<<<<< HEAD
-                                          StreamObserver<Confirmation> responseObserver) {
+                                          StreamObserver<InstructionAck> responseObserver) {
         CompletableFuture<Void> completable = localRaftGroupService.deleteLoadBalancingStrategy(request.getContext(),
                                                                                                 request.getLoadBalanceStrategy());
-=======
-                                          StreamObserver<InstructionAck> responseObserver) {
-        CompletableFuture<Void> completable = localRaftGroupService.deleteLoadBalancingStrategy(request.getContext(), request.getLoadBalanceStrategy());
->>>>>>> 05d07328
         confirm(responseObserver, completable);
     }
 
     @Override
     public void mergeProcessorLBStrategy(ContextProcessorLBStrategy request,
-<<<<<<< HEAD
-                                         StreamObserver<Confirmation> responseObserver) {
+                                         StreamObserver<InstructionAck> responseObserver) {
         CompletableFuture<Void> completable = localRaftGroupService.updateProcessorLoadBalancing(request.getContext(),
                                                                                                  request.getProcessorLBStrategy());
-=======
-                                         StreamObserver<InstructionAck> responseObserver) {
-        CompletableFuture<Void> completable = localRaftGroupService.updateProcessorLoadBalancing(request.getContext(), request.getProcessorLBStrategy());
->>>>>>> 05d07328
         confirm(responseObserver, completable);
     }
 
