--- conflicted
+++ resolved
@@ -3,12 +3,9 @@
 import io.axoniq.axonserver.cluster.grpc.LeaderElectionService;
 import io.axoniq.axonserver.cluster.grpc.LogReplicationService;
 import io.axoniq.axonserver.config.MessagingPlatformConfiguration;
-<<<<<<< HEAD
 import io.axoniq.axonserver.enterprise.cluster.GrpcRaftConfigService;
 import io.axoniq.axonserver.enterprise.cluster.GrpcRaftGroupService;
-=======
 import io.axoniq.axonserver.enterprise.cluster.events.ClusterEvents;
->>>>>>> 263b208e
 import io.axoniq.axonserver.features.Feature;
 import io.axoniq.axonserver.features.FeatureChecker;
 import io.axoniq.axonserver.grpc.ContextInterceptor;
@@ -37,43 +34,30 @@
     private final MessagingPlatformConfiguration messagingPlatformConfiguration;
     private final MessagingClusterService messagingClusterService;
     private final InternalEventStoreService internalEventStoreService;
-<<<<<<< HEAD
     private final LogReplicationService logReplicationService;
     private final LeaderElectionService leaderElectionService;
     private final GrpcRaftGroupService grpcRaftGroupService;
     private final GrpcRaftConfigService grpcRaftConfigService;
-=======
     private final ApplicationEventPublisher applicationEventPublisher;
->>>>>>> 263b208e
     private final FeatureChecker limits;
-    private final ApplicationEventPublisher applicationEventPublisher;
     private Server server;
 
     public MessagingClusterServer(MessagingPlatformConfiguration messagingPlatformConfiguration,
                                   MessagingClusterService messagingClusterService,
                                   InternalEventStoreService internalEventStoreService,
-<<<<<<< HEAD
                                   LogReplicationService logReplicationService,
                                   LeaderElectionService leaderElectionService,
                                   GrpcRaftGroupService grpcRaftGroupService,
                                   GrpcRaftConfigService grpcRaftConfigService,
                                   FeatureChecker limits,
                                   ApplicationEventPublisher applicationEventPublisher) {
-=======
-                                  ApplicationEventPublisher applicationEventPublisher,
-                                  FeatureChecker limits) {
->>>>>>> 263b208e
         this.messagingPlatformConfiguration = messagingPlatformConfiguration;
         this.messagingClusterService = messagingClusterService;
         this.internalEventStoreService = internalEventStoreService;
-<<<<<<< HEAD
         this.logReplicationService = logReplicationService;
         this.leaderElectionService = leaderElectionService;
         this.grpcRaftGroupService = grpcRaftGroupService;
         this.grpcRaftConfigService = grpcRaftConfigService;
-=======
-        this.applicationEventPublisher = applicationEventPublisher;
->>>>>>> 263b208e
         this.limits = limits;
         this.applicationEventPublisher = applicationEventPublisher;
     }
@@ -131,13 +115,10 @@
             serverBuilder.addService(ServerInterceptors.intercept(logReplicationService, new InternalAuthenticationInterceptor(messagingPlatformConfiguration)));
             serverBuilder.addService(ServerInterceptors.intercept(internalEventStoreService, new InternalAuthenticationInterceptor(messagingPlatformConfiguration),
                                                                   new ContextInterceptor()));
-<<<<<<< HEAD
             serverBuilder.addService(ServerInterceptors.intercept(grpcRaftGroupService, new InternalAuthenticationInterceptor(messagingPlatformConfiguration)));
             serverBuilder.addService(ServerInterceptors.intercept(grpcRaftConfigService, new InternalAuthenticationInterceptor(messagingPlatformConfiguration)));
-=======
         } else {
             serverBuilder.addService(ServerInterceptors.intercept(internalEventStoreService, new ContextInterceptor()));
->>>>>>> 263b208e
         }
         if( messagingPlatformConfiguration.getKeepAliveTime() > 0) {
             serverBuilder.keepAliveTime(messagingPlatformConfiguration.getKeepAliveTime(), TimeUnit.MILLISECONDS);
@@ -151,20 +132,11 @@
         try {
             server.start();
 
-<<<<<<< HEAD
-            logger.info("AxonServer replication server started on port: {} - {}", messagingPlatformConfiguration.getInternalPort(), sslMessage);
+            logger.info("Axon Server Cluster Server started on port: {} - {}", messagingPlatformConfiguration.getInternalPort(), sslMessage);
             applicationEventPublisher.publishEvent(new ReplicationServerStarted());
             started = true;
         } catch (IOException e) {
-            logger.error("Starting AxonServer replication server failed - {}", e.getMessage(), e);
-=======
-            logger.info("Axon Server Cluster Server started on port: {} - {}", messagingPlatformConfiguration.getInternalPort(), sslMessage);
-
-            applicationEventPublisher.publishEvent(new ClusterEvents.InternalServerReady());
-            started = true;
-        } catch (IOException e) {
             logger.error("Starting Axon Server Cluster Server failed - {}", e.getMessage(), e);
->>>>>>> 263b208e
         }
     }
 
