package io.axoniq.axonserver.enterprise.cluster;

import io.axoniq.axonserver.access.application.ApplicationController;
import io.axoniq.axonserver.access.application.ApplicationNotFoundException;
import io.axoniq.axonserver.access.application.JpaApplication;
import io.axoniq.axonserver.cluster.RaftGroup;
import io.axoniq.axonserver.cluster.RaftNode;
import io.axoniq.axonserver.config.MessagingPlatformConfiguration;
import io.axoniq.axonserver.enterprise.context.ContextController;
import io.axoniq.axonserver.enterprise.jpa.ClusterNode;
import io.axoniq.axonserver.enterprise.jpa.Context;
import io.axoniq.axonserver.exception.ErrorCode;
import io.axoniq.axonserver.exception.MessagingPlatformException;
import io.axoniq.axonserver.grpc.ApplicationProtoConverter;
import io.axoniq.axonserver.grpc.cluster.Node;
import io.axoniq.axonserver.grpc.internal.Application;
import io.axoniq.axonserver.grpc.internal.ApplicationContextRole;
import io.axoniq.axonserver.grpc.internal.ContextApplication;
import io.axoniq.axonserver.grpc.internal.ContextConfiguration;
import io.axoniq.axonserver.grpc.internal.ContextRole;
import io.axoniq.axonserver.grpc.internal.DeleteNode;
import io.axoniq.axonserver.grpc.internal.LoadBalanceStrategy;
import io.axoniq.axonserver.grpc.internal.NodeInfo;
import io.axoniq.axonserver.grpc.internal.NodeInfoWithLabel;
import io.axoniq.axonserver.grpc.internal.ProcessorLBStrategy;
import io.axoniq.axonserver.grpc.internal.User;
import io.axoniq.axonserver.util.StringUtils;
import org.slf4j.Logger;
import org.slf4j.LoggerFactory;
import org.springframework.stereotype.Component;

import java.util.ArrayList;
import java.util.Collection;
import java.util.Collections;
import java.util.List;
import java.util.UUID;
import java.util.concurrent.CompletableFuture;
import java.util.concurrent.ExecutionException;
import java.util.concurrent.TimeUnit;
import java.util.concurrent.TimeoutException;
import java.util.stream.Collectors;
import java.util.stream.Stream;

import static io.axoniq.axonserver.RaftAdminGroup.getAdmin;
import static io.axoniq.axonserver.RaftAdminGroup.isAdmin;
import static io.axoniq.axonserver.enterprise.logconsumer.DeleteApplicationConsumer.DELETE_APPLICATION;
import static io.axoniq.axonserver.enterprise.logconsumer.DeleteLoadBalancingStrategyConsumer.DELETE_LOAD_BALANCING_STRATEGY;
import static io.axoniq.axonserver.enterprise.logconsumer.DeleteUserConsumer.DELETE_USER;

/**
 * Author: marc
 */
@Component
class LocalRaftConfigService implements RaftConfigService {

    private final GrpcRaftController grpcRaftController;
    private final ContextController contextController;
    private final RaftGroupServiceFactory raftGroupServiceFactory;
    private final ApplicationController applicationController;
    private final MessagingPlatformConfiguration messagingPlatformConfiguration;
    private Logger logger = LoggerFactory.getLogger(LocalRaftConfigService.class);

    public LocalRaftConfigService(GrpcRaftController grpcRaftController, ContextController contextController,
                                  RaftGroupServiceFactory raftGroupServiceFactory,
                                  ApplicationController applicationController,
                                  MessagingPlatformConfiguration messagingPlatformConfiguration) {
        this.grpcRaftController = grpcRaftController;
        this.contextController = contextController;
        this.raftGroupServiceFactory = raftGroupServiceFactory;
        this.applicationController = applicationController;
        this.messagingPlatformConfiguration = messagingPlatformConfiguration;
    }

    @Override
    public void addNodeToContext(String context, String node) {
        RaftNode config = grpcRaftController.getRaftNode(getAdmin());

        ClusterNode clusterNode = contextController.getNode(node);
        String nodeLabel = generateNodeLabel(node);
        Node raftNode = createNode(clusterNode, nodeLabel);
        try {
            raftGroupServiceFactory.getRaftGroupService(context).addNodeToContext(context, raftNode).thenApply(
                    r -> {
                        NodeInfoWithLabel newMember = NodeInfoWithLabel.newBuilder().setLabel(nodeLabel).setNode(clusterNode.toNodeInfo()).build();
                        ContextConfiguration contextConfiguration =
                                ContextConfiguration.newBuilder()
                                                    .setContext(context)
                                                    .addAllNodes(
                                                            Stream.concat(nodes(context),Stream.of(newMember))
                                                                  .collect(Collectors.toList()))
                                                    .build();
                        config.appendEntry(ContextConfiguration.class.getName(),
                                           contextConfiguration.toByteArray());
                        return r;
                    }).get(10, TimeUnit.SECONDS);
        } catch (InterruptedException e) {
            Thread.currentThread().interrupt();
            throw new MessagingPlatformException(ErrorCode.OTHER, e.getMessage(), e);
        } catch (ExecutionException e) {
            logger.warn("{}: Failed to add node {}", context, node, e);
            throw new MessagingPlatformException(ErrorCode.OTHER, "Failed to execute", e.getCause());
        } catch (TimeoutException e) {
            throw new MessagingPlatformException(ErrorCode.OTHER, "Timeout while adding node to context", e);
        }
    }

    private String generateNodeLabel(String node) {
        return node + "-" + UUID.randomUUID();
    }

    private Node createNode(ClusterNode clusterNode, String nodeLabel) {
        return Node.newBuilder().setNodeId(nodeLabel)
                   .setHost(clusterNode.getInternalHostName())
                   .setPort(clusterNode.getGrpcInternalPort())
                   .setNodeName(clusterNode.getName())
                   .build();
    }

    private Stream<NodeInfoWithLabel> nodes(String context) {
        return contextController.getContext(context).getAllNodes()
                                .stream()
                                .map( ccn -> NodeInfoWithLabel.newBuilder().setNode(ccn.getClusterNode().toNodeInfo()).setLabel(ccn.getClusterNodeLabel()).build());
    }

    @Override
    public void deleteContext(String context) {
        Collection<String> nodeNames = contextController.getContext(context).getNodeNames();
        @SuppressWarnings("unchecked")
        CompletableFuture<Void>[] workers = new CompletableFuture[nodeNames.size()];
        int nodeIdx = 0;
        for( String name : nodeNames) {
            workers[nodeIdx] = raftGroupServiceFactory.getRaftGroupServiceForNode(name).deleteContext(context);
            workers[nodeIdx].whenComplete((r,throwable) -> {
                if( throwable == null) nodeNames.remove(name);
            });
            nodeIdx++;
        }
        try {
            CompletableFuture.allOf(workers).get(10, TimeUnit.SECONDS);
            RaftNode config = grpcRaftController.getRaftNode(getAdmin());
            ContextConfiguration contextConfiguration =
                        ContextConfiguration.newBuilder()
                                            .setContext(context)
                                            .build();
            config.appendEntry(contextConfiguration.getClass().getName(), contextConfiguration.toByteArray()).get();
            if( ! nodeNames.isEmpty()) {
                throw new MessagingPlatformException(ErrorCode.OTHER, context + ": Could not delete context from " + String.join(",", nodeNames));
            }

        } catch (InterruptedException e) {
            Thread.currentThread().interrupt();
            throw new MessagingPlatformException(ErrorCode.OTHER, e.getMessage(), e);
        } catch (ExecutionException e) {
            logger.warn("Failed to delete context {}", context, e);
            throw new MessagingPlatformException(ErrorCode.OTHER, "Failed to execute", e.getCause());
        } catch (TimeoutException e) {
            throw new MessagingPlatformException(ErrorCode.OTHER, "Timeout while deleting context", e);
        }
    }


    @Override
    public void deleteNodeFromContext(String context, String node) {
<<<<<<< HEAD
        Context contextDef = contextController.getContext(context);
        String nodeLabel = contextDef.getNodeLabel(node);

        try {
            removeNodeFromContext(context, node, nodeLabel).get(10, TimeUnit.SECONDS);
        } catch (InterruptedException e) {
            Thread.currentThread().interrupt();
            throw new MessagingPlatformException(ErrorCode.OTHER, e.getMessage(), e);
        } catch (ExecutionException e) {
            logger.warn("{}: Failed to delete node {}", context, node, e);
            throw new MessagingPlatformException(ErrorCode.OTHER, "Failed to execute", e.getCause());
        } catch (TimeoutException e) {
            throw new MessagingPlatformException(ErrorCode.OTHER, "Timeout while deleting node from context", e);
        }
    }
=======
        RaftNode config = grpcRaftController.getRaftNode(getAdmin());
>>>>>>> fc386c3d

    private CompletableFuture<Void> removeNodeFromContext(String context, String node, String nodeLabel) {
        RaftNode config = grpcRaftController.getRaftNode(GrpcRaftController.ADMIN_GROUP);
        return raftGroupServiceFactory.getRaftGroupService(context).deleteNode(context, nodeLabel).thenApply(r -> {
                ContextConfiguration contextConfiguration =
                        ContextConfiguration.newBuilder()
                                            .setContext(context)
                                            .addAllNodes(nodes(context)
                                                                 .filter(n -> !n.getNode().getNodeName().equals(node))
                                                                 .collect(Collectors.toList()))
                                            .build();
                config.appendEntry(ContextConfiguration.class.getName(),
                                   contextConfiguration.toByteArray());
                return r;
        });
    }

    @Override
    public void deleteNode(String name) {
        ClusterNode clusterNode = contextController.getNode(name);
        List<CompletableFuture<Void>> completableFutures = clusterNode.getContexts()
                                                                      .stream()
                                                                      .filter(contextClusterNode -> contextClusterNode.getContext().getAllNodes().size() > 1)
                                                                      .map(contextClusterNode ->
                    removeNodeFromContext(contextClusterNode.getContext().getName(),
                                          contextClusterNode.getClusterNode().getName(),
                                          contextClusterNode.getClusterNodeLabel())
                ).collect(Collectors.toList());

        try {
            CompletableFuture.allOf(completableFutures.toArray(new CompletableFuture[0]))
                             .thenAccept(r -> {
                                 RaftNode config = grpcRaftController.getRaftNode(GrpcRaftController.ADMIN_GROUP);
                                 config.appendEntry(DeleteNode.class.getName(),
                                                    DeleteNode.newBuilder().setNodeName(name).build().toByteArray());
                             })
                             .get();
        } catch (InterruptedException e) {
            Thread.currentThread().interrupt();
            throw new MessagingPlatformException(ErrorCode.OTHER, e.getMessage(), e);
        } catch (ExecutionException e) {
            logger.warn("Failed to delete node {}", name, e);
            throw new MessagingPlatformException(ErrorCode.OTHER, "Failed to execute", e.getCause());
        }
    }

    @Override
    public void addContext(String context, List<String> nodes) {
<<<<<<< HEAD
        RaftNode config = grpcRaftController.getRaftNode(GrpcRaftController.ADMIN_GROUP);
        List<Node> raftNodes = new ArrayList<>();
        List<NodeInfoWithLabel> clusterNodes = new ArrayList<>();
        nodes.forEach(n -> {
            ClusterNode clusterNode = contextController.getNode(n);
            String nodeLabel = generateNodeLabel(n);
            raftNodes.add( createNode(clusterNode, nodeLabel));
            clusterNodes.add( NodeInfoWithLabel.newBuilder().setNode(clusterNode.toNodeInfo()).setLabel(nodeLabel).build());

        });
=======
        RaftNode config = grpcRaftController.getRaftNode(getAdmin());
        List<Node> raftNodes = contextController.getNodes(nodes);
>>>>>>> fc386c3d
        Node target = raftNodes.get(0);

        try {
            raftGroupServiceFactory.getRaftGroupServiceForNode(target.getNodeName()).initContext(context, raftNodes)
                                                 .thenApply(r -> {
                                  ContextConfiguration contextConfiguration = ContextConfiguration.newBuilder()
                                                                                                  .setContext(context)
                                                                                                  .addAllNodes(clusterNodes)
                                                                                                  .build();
                                  config.appendEntry(ContextConfiguration.class.getName(),
                                                                 contextConfiguration.toByteArray());
                                  return r;
                              }).get();
        } catch (InterruptedException e) {
            Thread.currentThread().interrupt();
            throw new MessagingPlatformException(ErrorCode.OTHER, e.getMessage(), e);
        } catch (ExecutionException e) {
            throw new MessagingPlatformException(ErrorCode.OTHER, e.getCause().getMessage(), e.getCause());
        }
    }

    @Override
    public void join(NodeInfo nodeInfo) {
<<<<<<< HEAD
        RaftNode adminNode = grpcRaftController.getRaftNode(GrpcRaftController.ADMIN_GROUP);
=======
        RaftNode config = grpcRaftController.getRaftNode(getAdmin());
>>>>>>> fc386c3d
        List<String> contexts = nodeInfo.getContextsList().stream().map(ContextRole::getName).collect(Collectors
                                                                                                              .toList());
        if (contexts.isEmpty()) {
            contexts = contextController.getContexts().map(io.axoniq.axonserver.enterprise.jpa.Context::getName)
                                                           .collect(Collectors.toList());
        }

        String nodeLabel = generateNodeLabel(nodeInfo.getNodeName());
        Node node = Node.newBuilder().setNodeId(nodeLabel)
                        .setHost(nodeInfo.getInternalHostName())
                        .setPort(nodeInfo.getGrpcInternalPort())
                        .setNodeName(nodeInfo.getNodeName())
                        .build();
        List<CompletableFuture<Void>> completableFutures = new ArrayList<>();
        contextController.addNode(nodeInfo);
        contexts.forEach(c -> {

            Context context = contextController.getContext(c);
            if( context != null) {
                completableFutures.add(raftGroupServiceFactory.getRaftGroupService(c).addNodeToContext(c, node).thenAccept(v -> {

                adminNode.appendEntry(ContextConfiguration.class.getName(),
                                   createContextConfigBuilder(c).addNodes(
                                           NodeInfoWithLabel.newBuilder().setLabel(nodeLabel).setNode(nodeInfo).build())
                                                                .build().toByteArray());
                }));
            } else {
                    completableFutures.add(raftGroupServiceFactory.getRaftGroupServiceForNode(ClusterNode.from(nodeInfo))
                                                                  .initContext(c, Collections.singletonList(node))
                    .thenAccept(r -> {
                    ContextConfiguration.Builder groupConfigurationBuilder = ContextConfiguration.newBuilder()
                                                                                                 .setContext(c);
                    adminNode.appendEntry(ContextConfiguration.class.getName(),
                                          groupConfigurationBuilder.addNodes(
                                                  NodeInfoWithLabel.newBuilder().setLabel(nodeLabel).setNode(nodeInfo).build())
                                                                       .build().toByteArray());
                    }));
            }
        });
        try {
            CompletableFuture.allOf(completableFutures.toArray(new CompletableFuture[0])).get();
        } catch (InterruptedException e) {
            Thread.currentThread().interrupt();
            throw new MessagingPlatformException(ErrorCode.OTHER, e.getMessage(), e);
        } catch (ExecutionException e) {
            throw new MessagingPlatformException(ErrorCode.OTHER, e.getCause().getMessage(), e.getCause());
        }
    }

    @Override
    public void init(List<String> contexts) {
<<<<<<< HEAD
        String adminLabel = generateNodeLabel(messagingPlatformConfiguration.getName());
        RaftGroup configGroup = grpcRaftController.initRaftGroup(GrpcRaftController.ADMIN_GROUP, adminLabel, messagingPlatformConfiguration.getName());
=======
        RaftGroup configGroup = grpcRaftController.initRaftGroup(getAdmin());
>>>>>>> fc386c3d
        RaftNode leader = grpcRaftController.waitForLeader(configGroup);
        Node me = Node.newBuilder().setNodeId(adminLabel)
                      .setHost(messagingPlatformConfiguration.getFullyQualifiedInternalHostname())
                      .setPort(messagingPlatformConfiguration.getInternalPort())
                      .setNodeName(messagingPlatformConfiguration.getName())
                      .build();

        leader.addNode(me);
        NodeInfo nodeInfo = NodeInfo.newBuilder()
                                    .setGrpcInternalPort(messagingPlatformConfiguration.getInternalPort())
                                    .setNodeName(messagingPlatformConfiguration.getName())
                                    .setInternalHostName(messagingPlatformConfiguration
                                                                 .getFullyQualifiedInternalHostname())
                                    .setGrpcPort(messagingPlatformConfiguration.getPort())
                                    .setHttpPort(messagingPlatformConfiguration.getHttpPort())
                                    .setHostName(messagingPlatformConfiguration.getFullyQualifiedHostname())
                                    .build();
        ContextConfiguration contextConfiguration = ContextConfiguration.newBuilder()
<<<<<<< HEAD
                                                                        .setContext(GrpcRaftController.ADMIN_GROUP)
                                                                        .addNodes(NodeInfoWithLabel.newBuilder().setNode(nodeInfo).setLabel(adminLabel))
=======
                                                                        .setContext(getAdmin())
                                                                        .addNodes(nodeInfo)
>>>>>>> fc386c3d
                                                                        .build();
        leader.appendEntry(ContextConfiguration.class.getName(), contextConfiguration.toByteArray());

        contexts.forEach(c -> {
            String contextLabel = generateNodeLabel(messagingPlatformConfiguration.getName());
            RaftGroup group = grpcRaftController.initRaftGroup(c, contextLabel, messagingPlatformConfiguration.getName());
            RaftNode groupLeader = grpcRaftController.waitForLeader(group);
            Node contextMe = Node.newBuilder().setNodeId(contextLabel)
                          .setHost(messagingPlatformConfiguration.getFullyQualifiedInternalHostname())
                          .setPort(messagingPlatformConfiguration.getInternalPort())
                                 .setNodeName(messagingPlatformConfiguration.getName())
                          .build();

            groupLeader.addNode(contextMe).thenAccept(r -> {
            ContextConfiguration groupConfiguration = ContextConfiguration.newBuilder()
                                                                          .setContext(c)
                                                                          .addNodes(NodeInfoWithLabel.newBuilder().setNode(nodeInfo).setLabel(contextLabel))
                                                                          .build();
            leader.appendEntry(ContextConfiguration.class.getName(), groupConfiguration.toByteArray());
            });
        });
    }

    @Override
    public CompletableFuture<Application> refreshToken(Application application) {
        CompletableFuture<Application> result = new CompletableFuture<>();
        try {
            RaftNode config = grpcRaftController.getRaftNode(getAdmin());
            JpaApplication jpaApplication = applicationController.get(application.getName());

            String token = UUID.randomUUID().toString();
            Application updatedApplication = Application.newBuilder(ApplicationProtoConverter.createApplication(jpaApplication))
                                                        .setToken(applicationController.hash(token))
                                                        .setTokenPrefix(applicationController.tokenPrefix(token))
                                                        .build();
            return distributeApplication(config, updatedApplication, token);
        } catch(ApplicationNotFoundException notFound) {
            result.completeExceptionally(new MessagingPlatformException(ErrorCode.NO_SUCH_APPLICATION, "Application not found"));
        } catch (Exception other) {
            result.completeExceptionally(new MessagingPlatformException(ErrorCode.OTHER, other.getMessage()));
        }
        return result;
    }

    @Override
    public CompletableFuture<Application> updateApplication(Application application) {
        RaftNode config = grpcRaftController.getRaftNode(getAdmin());
        JpaApplication storedApplication = null;
        try {
            storedApplication = applicationController.get(application.getName());
        } catch( ApplicationNotFoundException ane) {
            logger.debug("JpaApplication not found {}, creating new", application.getName());
        }
        String token = "Token already returned";
        String hashedToken;
        String tokenPrefix;
        if (storedApplication == null) {
            if (StringUtils.isEmpty(application.getToken())) {
                token = UUID.randomUUID().toString();
                hashedToken = applicationController.hash(token);
                tokenPrefix = applicationController.tokenPrefix(token);
            } else {
                token = application.getToken();
                hashedToken = applicationController.hash(token);
                tokenPrefix = applicationController.tokenPrefix(token);
            }
        } else {
            hashedToken = storedApplication.getHashedToken();
            tokenPrefix = storedApplication.getTokenPrefix() == null ? "" : storedApplication.getTokenPrefix();
        }
        Application updatedApplication = Application.newBuilder(application)
                                                    .setToken(hashedToken)
                                                    .setTokenPrefix(tokenPrefix)
                                                    .build();
        return distributeApplication(config, updatedApplication, token);
    }

    private CompletableFuture<Application> distributeApplication(RaftNode config, Application updatedApplication, String token) {
        return config.appendEntry(Application.class.getName(), updatedApplication.toByteArray())
              .thenApply(done -> {
                        contextController.getContexts()
                                         .forEach(c -> updateApplicationInGroup(updatedApplication, c));
                        return Application.newBuilder(updatedApplication).setToken(token).build();
                }
        );
    }

    private void updateApplicationInGroup(Application updatedApplication, Context c) {
        try {
            ApplicationContextRole roles = getRolesPerContext(updatedApplication,
                                                              c.getName());
            ContextApplication contextApplication =
                    ContextApplication.newBuilder()
                                      .setContext(c.getName())
                                      .setName(updatedApplication.getName())
                                      .setHashedToken(updatedApplication.getToken())
                                      .setTokenPrefix(updatedApplication
                                                              .getTokenPrefix())
                                      .addAllRoles(roles == null || roles.getRolesCount() == 0 ?
                                                           Collections.emptyList() : roles.getRolesList()).build();

            raftGroupServiceFactory.getRaftGroupService(c.getName())
                                   .updateApplication(contextApplication);
        } catch (Exception ex) {
            logger.warn("Failed to update application in context {}", c.getName(), ex);
        }
    }

    @Override
    public CompletableFuture<Void> updateUser(User request) {
        RaftNode config = grpcRaftController.getRaftNode(getAdmin());
        return config.appendEntry(User.class.getName(), request.toByteArray());
    }

    private ApplicationContextRole getRolesPerContext(Application application, String name) {
        for (ApplicationContextRole applicationContextRole : application.getRolesPerContextList()) {
            if (name.equals(applicationContextRole.getContext())) {
                return applicationContextRole;
            }
        }
        return null;
    }

    @Override
    public CompletableFuture<Void> updateLoadBalancingStrategy(LoadBalanceStrategy loadBalancingStrategy) {
        RaftNode config = grpcRaftController.getRaftNode(getAdmin());
        CompletableFuture<Void> result = new CompletableFuture<>();
        config.appendEntry(LoadBalanceStrategy.class.getName(), loadBalancingStrategy.toByteArray())
              .whenComplete(
                      (done, throwable) -> {
                          if (throwable != null) {
                              logger.warn("_admin: Failed to add load balancing strategy", throwable);
                              result.completeExceptionally(throwable);
                          } else {
                              result.complete(null);
                              contextController.getContexts()
                                                                  .filter(c -> !isAdmin(c.getName()))
                                                                  .forEach(c -> {
                                                                      raftGroupServiceFactory.getRaftGroupService(c.getName())
                                                                                                           .updateLoadBalancingStrategy(c.getName(),
                                                                                                                                        loadBalancingStrategy);
                                                                  });
                          }
                      }
              );
        return result;
    }


    @Override
    public CompletableFuture<Void> updateProcessorLoadBalancing(ProcessorLBStrategy processorLBStrategy) {
        RaftNode config = grpcRaftController.getRaftNode(getAdmin());
        CompletableFuture<Void> result = new CompletableFuture<>();
        config.appendEntry(ProcessorLBStrategy.class.getName(), processorLBStrategy.toByteArray())
              .whenComplete(
                      (done, throwable) -> {
                          if (throwable != null) {
                              logger.warn("_admin: Failed to set processor load balancing strategies", throwable);
                              result.completeExceptionally(throwable);
                          } else {
                              result.complete(null);
                              raftGroupServiceFactory.getRaftGroupService(processorLBStrategy.getContext())
                                                                   .updateProcessorLoadBalancing(processorLBStrategy.getContext(),
                                                                                                 processorLBStrategy);
                          }
                      }
              );
        return result;
    }

    private ContextConfiguration.Builder createContextConfigBuilder(String c) {
        ContextConfiguration.Builder groupConfigurationBuilder = ContextConfiguration.newBuilder()
                                                                                     .setContext(c);
        contextController.getContext(c).getAllNodes().forEach(n -> groupConfigurationBuilder
                .addNodes(NodeInfoWithLabel.newBuilder()
                                           .setNode(n.getClusterNode().toNodeInfo())
                                           .setLabel(n.getClusterNodeLabel())
                                           .build()));
        return groupConfigurationBuilder;
    }

    @Override
    public  CompletableFuture<Void> deleteUser(User request) {
        RaftNode config = grpcRaftController.getRaftNode(getAdmin());
        return config.appendEntry(DELETE_USER, request.toByteArray());
    }

    @Override
    public  CompletableFuture<Void> deleteApplication(Application request) {
        RaftNode config = grpcRaftController.getRaftNode(getAdmin());
        return config.appendEntry(DELETE_APPLICATION, request.toByteArray())
              .thenAccept(done ->
                              contextController.getContexts()
                                               .forEach(c -> raftGroupServiceFactory.getRaftGroupService(c.getName())
                                                                                .updateApplication(ContextApplication.newBuilder()
                                                                                                           .setContext(c.getName())
                                                                                                           .setName(request.getName())
                                                                                                                     .build()))
              );
    }

    @Override
    public CompletableFuture<Void> deleteLoadBalancingStrategy(LoadBalanceStrategy loadBalancingStrategy) {
        RaftNode config = grpcRaftController.getRaftNode(getAdmin());
        CompletableFuture<Void> result = new CompletableFuture<>();
        config.appendEntry(DELETE_LOAD_BALANCING_STRATEGY, loadBalancingStrategy.toByteArray())
              .whenComplete(
                      (done, throwable) -> {
                          if (throwable != null) {
                              logger.warn("_admin: Failed to delete application", throwable);
                              result.completeExceptionally(throwable);
                          } else {
                              result.complete(null);
                              contextController.getContexts()
                                               .filter(c -> !isAdmin(c.getName()))
                                               .forEach(c -> {
                                                   try {
                                                       raftGroupServiceFactory.getRaftGroupService(c.getName())
                                                                              .deleteLoadBalancingStrategy(c.getName(),
                                                                                                           loadBalancingStrategy);
                                                   } catch (Exception ex) {
                                                       logger.warn("{}: Failed to delete load balancing strategy {}", c, loadBalancingStrategy.getName());
                                                   }
                                               });
                          }
                      }
              );
        return result;
    }
}<|MERGE_RESOLUTION|>--- conflicted
+++ resolved
@@ -161,7 +161,6 @@
 
     @Override
     public void deleteNodeFromContext(String context, String node) {
-<<<<<<< HEAD
         Context contextDef = contextController.getContext(context);
         String nodeLabel = contextDef.getNodeLabel(node);
 
@@ -177,12 +176,9 @@
             throw new MessagingPlatformException(ErrorCode.OTHER, "Timeout while deleting node from context", e);
         }
     }
-=======
-        RaftNode config = grpcRaftController.getRaftNode(getAdmin());
->>>>>>> fc386c3d
 
     private CompletableFuture<Void> removeNodeFromContext(String context, String node, String nodeLabel) {
-        RaftNode config = grpcRaftController.getRaftNode(GrpcRaftController.ADMIN_GROUP);
+        RaftNode config = grpcRaftController.getRaftNode(getAdmin());
         return raftGroupServiceFactory.getRaftGroupService(context).deleteNode(context, nodeLabel).thenApply(r -> {
                 ContextConfiguration contextConfiguration =
                         ContextConfiguration.newBuilder()
@@ -228,8 +224,7 @@
 
     @Override
     public void addContext(String context, List<String> nodes) {
-<<<<<<< HEAD
-        RaftNode config = grpcRaftController.getRaftNode(GrpcRaftController.ADMIN_GROUP);
+        RaftNode config = grpcRaftController.getRaftNode(getAdmin());
         List<Node> raftNodes = new ArrayList<>();
         List<NodeInfoWithLabel> clusterNodes = new ArrayList<>();
         nodes.forEach(n -> {
@@ -239,10 +234,6 @@
             clusterNodes.add( NodeInfoWithLabel.newBuilder().setNode(clusterNode.toNodeInfo()).setLabel(nodeLabel).build());
 
         });
-=======
-        RaftNode config = grpcRaftController.getRaftNode(getAdmin());
-        List<Node> raftNodes = contextController.getNodes(nodes);
->>>>>>> fc386c3d
         Node target = raftNodes.get(0);
 
         try {
@@ -266,11 +257,7 @@
 
     @Override
     public void join(NodeInfo nodeInfo) {
-<<<<<<< HEAD
-        RaftNode adminNode = grpcRaftController.getRaftNode(GrpcRaftController.ADMIN_GROUP);
-=======
-        RaftNode config = grpcRaftController.getRaftNode(getAdmin());
->>>>>>> fc386c3d
+        RaftNode adminNode = grpcRaftController.getRaftNode(getAdmin());
         List<String> contexts = nodeInfo.getContextsList().stream().map(ContextRole::getName).collect(Collectors
                                                                                                               .toList());
         if (contexts.isEmpty()) {
@@ -322,12 +309,8 @@
 
     @Override
     public void init(List<String> contexts) {
-<<<<<<< HEAD
         String adminLabel = generateNodeLabel(messagingPlatformConfiguration.getName());
-        RaftGroup configGroup = grpcRaftController.initRaftGroup(GrpcRaftController.ADMIN_GROUP, adminLabel, messagingPlatformConfiguration.getName());
-=======
-        RaftGroup configGroup = grpcRaftController.initRaftGroup(getAdmin());
->>>>>>> fc386c3d
+        RaftGroup configGroup = grpcRaftController.initRaftGroup(getAdmin(), adminLabel, messagingPlatformConfiguration.getName());
         RaftNode leader = grpcRaftController.waitForLeader(configGroup);
         Node me = Node.newBuilder().setNodeId(adminLabel)
                       .setHost(messagingPlatformConfiguration.getFullyQualifiedInternalHostname())
@@ -346,13 +329,8 @@
                                     .setHostName(messagingPlatformConfiguration.getFullyQualifiedHostname())
                                     .build();
         ContextConfiguration contextConfiguration = ContextConfiguration.newBuilder()
-<<<<<<< HEAD
-                                                                        .setContext(GrpcRaftController.ADMIN_GROUP)
+                                                                        .setContext(getAdmin())
                                                                         .addNodes(NodeInfoWithLabel.newBuilder().setNode(nodeInfo).setLabel(adminLabel))
-=======
-                                                                        .setContext(getAdmin())
-                                                                        .addNodes(nodeInfo)
->>>>>>> fc386c3d
                                                                         .build();
         leader.appendEntry(ContextConfiguration.class.getName(), contextConfiguration.toByteArray());
 
