package io.axoniq.axonserver.enterprise.cluster;

import io.axoniq.axonserver.access.application.ApplicationController;
import io.axoniq.axonserver.access.application.ApplicationNotFoundException;
import io.axoniq.axonserver.access.application.JpaApplication;
import io.axoniq.axonserver.access.user.UserController;
import io.axoniq.axonserver.cluster.RaftNode;
import io.axoniq.axonserver.cluster.util.RoleUtils;
import io.axoniq.axonserver.config.MessagingPlatformConfiguration;
import io.axoniq.axonserver.enterprise.cluster.events.ClusterEvents;
import io.axoniq.axonserver.enterprise.context.ContextController;
import io.axoniq.axonserver.enterprise.context.ContextNameValidation;
import io.axoniq.axonserver.enterprise.jpa.ClusterNode;
import io.axoniq.axonserver.enterprise.jpa.Context;
import io.axoniq.axonserver.enterprise.jpa.ContextClusterNode;
import io.axoniq.axonserver.exception.ErrorCode;
import io.axoniq.axonserver.exception.MessagingPlatformException;
import io.axoniq.axonserver.grpc.ApplicationProtoConverter;
import io.axoniq.axonserver.grpc.UserProtoConverter;
import io.axoniq.axonserver.grpc.cluster.Node;
import io.axoniq.axonserver.grpc.cluster.Role;
import io.axoniq.axonserver.grpc.internal.Application;
import io.axoniq.axonserver.grpc.internal.ApplicationContextRole;
import io.axoniq.axonserver.grpc.internal.ContextApplication;
import io.axoniq.axonserver.grpc.internal.ContextConfiguration;
import io.axoniq.axonserver.grpc.internal.ContextRole;
import io.axoniq.axonserver.grpc.internal.ContextUpdateConfirmation;
import io.axoniq.axonserver.grpc.internal.ContextUser;
import io.axoniq.axonserver.grpc.internal.DeleteNode;
import io.axoniq.axonserver.grpc.internal.LoadBalanceStrategy;
import io.axoniq.axonserver.grpc.internal.NodeInfo;
import io.axoniq.axonserver.grpc.internal.NodeInfoWithLabel;
import io.axoniq.axonserver.grpc.internal.ProcessorLBStrategy;
import io.axoniq.axonserver.grpc.internal.User;
import io.axoniq.axonserver.grpc.internal.UserContextRole;
import io.axoniq.axonserver.util.StringUtils;
import org.jetbrains.annotations.NotNull;
import org.slf4j.Logger;
import org.slf4j.LoggerFactory;
import org.springframework.context.event.EventListener;
import org.springframework.core.annotation.Order;
import org.springframework.stereotype.Component;
import org.springframework.transaction.annotation.Transactional;

import java.util.ArrayList;
import java.util.Collection;
import java.util.Collections;
import java.util.HashSet;
import java.util.List;
import java.util.Set;
import java.util.UUID;
import java.util.concurrent.CompletableFuture;
import java.util.concurrent.CopyOnWriteArraySet;
import java.util.concurrent.TimeUnit;
import java.util.function.Predicate;
import java.util.stream.Collectors;

import static io.axoniq.axonserver.RaftAdminGroup.getAdmin;
import static io.axoniq.axonserver.RaftAdminGroup.isAdmin;
import static io.axoniq.axonserver.enterprise.CompetableFutureUtils.getFuture;
import static io.axoniq.axonserver.enterprise.logconsumer.DeleteApplicationConsumer.DELETE_APPLICATION;
import static io.axoniq.axonserver.enterprise.logconsumer.DeleteLoadBalancingStrategyConsumer.DELETE_LOAD_BALANCING_STRATEGY;
import static io.axoniq.axonserver.enterprise.logconsumer.DeleteUserConsumer.DELETE_USER;
import static io.axoniq.axonserver.rest.ClusterRestController.CONTEXT_NONE;
import static io.axoniq.axonserver.util.StringUtils.getOrDefault;

/**
 * Service to orchestrate configuration changes. This service is executed on the leader of the _admin context.
 *
 * @author Marc Gathier
 */
@Component
class LocalRaftConfigService implements RaftConfigService {

    private final GrpcRaftController grpcRaftController;
    private final ContextController contextController;
    private final ClusterController clusterController;
    private final RaftGroupServiceFactory raftGroupServiceFactory;
    private final ApplicationController applicationController;
    private final UserController userController;
    private final MessagingPlatformConfiguration messagingPlatformConfiguration;
    private final Predicate<String> contextNameValidation = new ContextNameValidation();
    private final CopyOnWriteArraySet<String> contextsInProgress = new CopyOnWriteArraySet<>();
    private final Logger logger = LoggerFactory.getLogger(LocalRaftConfigService.class);


    public LocalRaftConfigService(GrpcRaftController grpcRaftController,
                                  ContextController contextController,
                                  ClusterController clusterController,
                                  RaftGroupServiceFactory raftGroupServiceFactory,
                                  ApplicationController applicationController,
                                  UserController userController,
                                  MessagingPlatformConfiguration messagingPlatformConfiguration) {
        this.grpcRaftController = grpcRaftController;
        this.contextController = contextController;
        this.clusterController = clusterController;
        this.raftGroupServiceFactory = raftGroupServiceFactory;
        this.applicationController = applicationController;
        this.userController = userController;
        this.messagingPlatformConfiguration = messagingPlatformConfiguration;
    }

    @Override
    public void addNodeToContext(String context, String node, Role role) {
        logger.info("Add node request invoked for node: {} - and context: {}", node, context);
        Context contextDefinition = contextController.getContext(context);

        if (contextDefinition == null) {
            throw new MessagingPlatformException(ErrorCode.CONTEXT_NOT_FOUND,
                                                 String.format("Context %s not found", context));
        }
        ClusterNode clusterNode = clusterController.getNode(node);
        if (clusterNode == null) {
            throw new MessagingPlatformException(ErrorCode.NO_SUCH_NODE, String.format("Node %s not found", node));
        }
        if (clusterNode.getContextNames().contains(context)) {
            return;
        }
        ContextConfiguration oldConfiguration = createContextConfigBuilder(contextDefinition).build();
        String nodeLabel = generateNodeLabel(node);
        Node raftNode = createNode(clusterNode, nodeLabel, role);

        ContextConfiguration contextConfiguration =
                ContextConfiguration.newBuilder(oldConfiguration).setPending(true)
                                    .build();

        appendToAdmin(ContextConfiguration.class.getName(), contextConfiguration.toByteArray());

        try {
            raftGroupServiceFactory.getRaftGroupService(context)
                                   .addNodeToContext(context, raftNode)
                                   .thenAccept(result -> handleContextUpdateResult(context, result))
                                   .exceptionally(e -> resetAdminConfiguration(oldConfiguration,
                                                                               "Failed to add node: " + node,
                                                                               e));
        } catch (RuntimeException throwable) {
            resetAdminConfiguration(oldConfiguration, "Failed to add node: " + node, throwable);
            throw throwable;
        }
    }

    private void handleContextUpdateResult(String context,
                                           ContextUpdateConfirmation result) {
        if (!result.getSuccess()) {
            logger.error("{}: {}", context, result.getMessage());
        }
        ContextConfiguration updatedConfiguration = createContextConfiguration(context, result);
        try {
            sendToAdmin(updatedConfiguration.getClass().getName(), updatedConfiguration.toByteArray());
        } catch (Exception exception) {
            logger.warn("{}: Error sending updated configuration to admin {}", context, exception.getMessage());
        }
    }

    private Void resetAdminConfiguration(ContextConfiguration oldConfiguration, String message, Throwable reason) {
        if (oldConfiguration == null) {
            logger.error("{}", message, reason);
            return null;
        }
        logger.error("{}: {}", oldConfiguration.getContext(), message, reason);
        try {
            appendToAdmin(oldConfiguration.getClass().getName(), oldConfiguration.toByteArray());
        } catch (Exception adminException) {
            logger.debug("{}: Error while restoring old configuration in admin {}",
                         oldConfiguration.getContext(),
                         adminException.getMessage());
        }
        return null;
    }

    private String generateNodeLabel(String node) {
        return node + "-" + UUID.randomUUID();
    }

    private Node createNode(ClusterNode clusterNode, String nodeLabel, Role role) {
        return Node.newBuilder().setNodeId(nodeLabel)
                   .setHost(clusterNode.getInternalHostName())
                   .setPort(clusterNode.getGrpcInternalPort())
                   .setNodeName(clusterNode.getName())
                   .setRole(RoleUtils.getOrDefault(role))
                   .build();
    }

    @Override
    public void deleteContext(String context) {
        logger.info("Delete context invoked for context: {}", context);
        if (isAdmin(context)) {
            throw new MessagingPlatformException(ErrorCode.CANNOT_DELETE_INTERNAL_CONTEXT,
                                                 String.format("Deletion of internal context %s not allowed", context));
        }

        Context contextInAdmin = contextController.getContext(context);
        if (contextInAdmin == null) {
            logger.warn("Could not find context {} in admin tables, sending deleteContext to all nodes", context);
            clusterController.remoteNodeNames().forEach(node -> raftGroupServiceFactory.getRaftGroupServiceForNode(node)
                                                                                       .deleteContext(context, false));
            raftGroupServiceFactory.getRaftGroupServiceForNode(this.messagingPlatformConfiguration.getName())
                                   .deleteContext(context, false);
            contextsInProgress.remove(context);
            return;
        }
        Collection<String> nodeNames = contextInAdmin.getNodeNames();
        @SuppressWarnings("unchecked")
        CompletableFuture<Void>[] workers = new CompletableFuture[nodeNames.size()];

        ContextConfiguration contextConfiguration = createContextConfigBuilder(contextInAdmin)
                .setPending(true)
                .build();

        appendToAdmin(ContextConfiguration.class.getName(), contextConfiguration.toByteArray());

        int nodeIdx = 0;
        Iterable<String> nodes = new HashSet<>(nodeNames);
        for (String name : nodes) {
            workers[nodeIdx] = raftGroupServiceFactory.getRaftGroupServiceForNode(name).deleteContext(context, false);
            workers[nodeIdx].thenAccept(r -> nodeNames.remove(name));
            nodeIdx++;
        }

        CompletableFuture.allOf(workers).whenComplete((result, exception) -> {
            ContextConfiguration.Builder updatedContextConfigurationBuilder =
                    ContextConfiguration.newBuilder()
                                        .setContext(context);
            if (exception != null) {
                logger.warn("{}: Could not delete context from {}", context, String.join(",", nodeNames), exception);

                contextInAdmin.getNodes().stream().filter(c -> nodeNames.contains(c.getClusterNode().getName()))
                              .forEach(c -> updatedContextConfigurationBuilder.addNodes(NodeInfoWithLabel.newBuilder()
                                                                                                         .setLabel(c.getClusterNodeLabel())
                                                                                                         .setNode(c.getClusterNode()
                                                                                                                   .toNodeInfo())));
            }
            try {
                appendToAdmin(ContextConfiguration.class.getName(),
                              updatedContextConfigurationBuilder.build().toByteArray());
            } catch (Exception second) {
                logger.debug("{}: Error while updating configuration {}", context, second.getMessage());
            }
            contextsInProgress.remove(context);
        });
    }


    @Override
    public void deleteNodeFromContext(String context, String node) {
        logger.info("Delete node from context invoked for context: {} - and node: {}", context, node);
        Context contextDef = contextController.getContext(context);
        String nodeLabel = contextDef.getNodeLabel(node);

        if (!contextDef.getNodeNames().contains(node)) {
            throw new MessagingPlatformException(ErrorCode.NO_SUCH_NODE,
                                                 String.format("Node %s not found in context %s", node, context));
        }

        if (contextDef.getNodeNames().size() == 1) {
            throw new MessagingPlatformException(ErrorCode.CANNOT_REMOVE_LAST_NODE,
                                                 String.format(
                                                         "Node %s is last node in context %s, to delete the context use unregister context",
                                                               node,
                                                               context));
        }

        removeNodeFromContext(contextDef, node, nodeLabel);
    }

    private CompletableFuture<Void> removeNodeFromContext(Context context,
                                                          String node, String nodeLabel) {
        CompletableFuture<Void> removeDone = new CompletableFuture<>();
        ContextConfiguration oldConfiguration = createContextConfigBuilder(context)
                .build();
        try {
            ContextConfiguration contextConfiguration = ContextConfiguration.newBuilder(oldConfiguration)
                                                                            .setPending(true)
                                                                            .build();
            appendToAdmin(ContextConfiguration.class.getName(), contextConfiguration.toByteArray());

            transferLeader(context, node);

            raftGroupServiceFactory.getRaftGroupService(context.getName()).deleteNode(context.getName(), nodeLabel)
                                   .thenAccept(result -> handleContextUpdateResult(context.getName(), result))
                                   .exceptionally(e -> resetAdminConfiguration(oldConfiguration,
                                                                               "Failed to delete node " + node,
                                                                               e))
                                   .thenAccept(e -> removeDone.complete(null));
        } catch (Exception ex) {
            resetAdminConfiguration(oldConfiguration, "Failed to delete node " + node, ex);
            removeDone.completeExceptionally(ex);
        }

        return removeDone;
    }

    private void transferLeader(Context context, String node)
            throws InterruptedException, java.util.concurrent.ExecutionException {
        String leader = raftGroupServiceFactory.getLeader(context.getName());
        if (node.equals(leader)) {
            logger.info("{}: leader is {}", context, leader);
            raftGroupServiceFactory.getRaftGroupService(context.getName()).transferLeadership(context.getName())
                                   .get();
            leader = raftGroupServiceFactory.getLeader(context.getName());
            int retries = 25;
            while ((leader == null || leader.equals(node)) && retries > 0) {
                Thread.sleep(250);
                leader = raftGroupServiceFactory.getLeader(context.getName());
                retries--;
            }
            if (leader == null || leader.equals(node)) {
                throw new MessagingPlatformException(ErrorCode.OTHER, "Moving leader to other node failed");
            }

            logger.info("{}: leader changed to {}", context, leader);
        }
    }

    /**
     * Deletes a node from the AxonServer cluster.
     * <p>
     * Process:
     * <ol>
     * <li>First remove the node from all non-admin contexts (unless the node is the only member of the context)</li>
     * <li>Then, remove the node from the admin context, if it is member</li>
     * <li>Append deleteNode entry to the admin log</li>
     * </ol>
     * </p>
     *
     * @param name name of the node to delete
     */
    @Override
    public void deleteNode(String name) {
        ClusterNode clusterNode = clusterController.getNode(name);
        if (clusterNode == null) {
            logger.info("Delete Node: {} - Node not found.", name);
            return;
        }
        Set<ContextClusterNode> membersToDelete =
                clusterNode.getContexts()
                           .stream()
                           .filter(contextClusterNode -> contextClusterNode.getContext().getNodes().size() > 1)
                           .filter(contextClusterNode -> !isAdmin(contextClusterNode.getContext().getName()))
                           .collect(Collectors.toSet());


        List<CompletableFuture<Void>> completableFutures = new ArrayList<>();
        membersToDelete.forEach(contextClusterNode ->
                                        completableFutures.add(
                                                removeNodeFromContext(contextClusterNode.getContext(),
                                                                      name,
                                                                      contextClusterNode.getClusterNodeLabel())));

        getFuture(CompletableFuture.allOf(completableFutures.toArray(new CompletableFuture[0]))
                                   .thenApply(r ->
                                                      clusterNode.getContext(getAdmin())
                                                                 .map(adminContext ->
                                                                              removeNodeFromContext(
                                                                                      adminContext.getContext(),
                                                                                      name,
                                                                                      adminContext
                                                                                              .getClusterNodeLabel()))
                                                                 .orElse(CompletableFuture.completedFuture(null)))
                                   .thenAccept(r -> {
                                       try {
                                           Thread.sleep((long) (grpcRaftController.electionTimeout() * 1.5));
                                           waitForAdminLeader();
                                           appendToAdmin(DeleteNode.class.getName(),
                                                         DeleteNode.newBuilder().setNodeName(name).build()
                                                                   .toByteArray());
                                       } catch (InterruptedException e) {
                                           Thread.currentThread().interrupt();
                                       }
                                   }));
    }

    private void waitForAdminLeader() throws InterruptedException {
        int retries = 25;
        while (retries > 0) {
            try {
                raftGroupServiceFactory.getRaftGroupService(getAdmin());
                return;
            } catch (RuntimeException re) {
                retries--;
                Thread.sleep(250);
            }
        }
    }

    @Override
    public void addContext(io.axoniq.axonserver.grpc.internal.Context contextDefinition) {
        String context = contextDefinition.getName();
        if (!contextsInProgress.add(context)) {
            throw new UnsupportedOperationException("The creation of the context is already in progress.");
        }
        Context contextDef = contextController.getContext(context);
        if (contextDef != null) {
            contextsInProgress.remove(context);
            throw new MessagingPlatformException(ErrorCode.CONTEXT_EXISTS,
                                                 String.format("Context %s already exists", context));
        }

        List<Node> raftNodes = new ArrayList<>();
<<<<<<< HEAD
        contextDefinition.getMembersList().forEach(n -> {
            ClusterNode clusterNode = contextController.getNode(n.getNodeName());
            String nodeLabel = generateNodeLabel(n.getNodeName());
            raftNodes.add(createNode(clusterNode, nodeLabel));
=======
        nodes.forEach(n -> {
            ClusterNode clusterNode = clusterController.getNode(n);
            String nodeLabel = generateNodeLabel(n);
            raftNodes.add(createNode(clusterNode, nodeLabel, Role.PRIMARY));
>>>>>>> 4c44e7f0
        });
        Node target = raftNodes.get(0);

        getFuture(
            raftGroupServiceFactory.getRaftGroupServiceForNode(target.getNodeName()).initContext(context, raftNodes)
                                   .thenAccept(contextConfiguration -> {
                                       ContextConfiguration completed =
                                               ContextConfiguration.newBuilder(contextConfiguration)
                                                                   .setPending(false)
                                                                   .putAllMetaData(contextDefinition.getMetaDataMap())
                                                                   .build();
                                       appendToAdmin(ContextConfiguration.class.getName(),
                                                     completed.toByteArray());
                                   }).whenComplete((success, error) -> {
                contextsInProgress.remove(context);
                if (error != null) {
                    deleteContext(context);
                } else {
                    addWildcardApps(context);
                    addWildcardUsers(context);
                }
            }));
    }

    private void addWildcardUsers(String context) {
        userController.getUsers().stream()
                      .map(io.axoniq.axonserver.access.jpa.User::newContextPermissions)
                      .filter(user -> !user.getRoles().isEmpty())
                      .forEach(user -> {
                          ContextUser contextUser = UserProtoConverter.createContextUser(context, user);
                          getFuture(raftGroupServiceFactory.getRaftGroupService(context)
                                                           .updateUser(contextUser));
                      });
    }

    private void addWildcardApps(String context) {
        applicationController.getApplications().stream()
                             .map(JpaApplication::newContextPermissions)
                             .filter(app -> !app.getContexts().isEmpty())
                             .forEach(app -> {
                                 ContextApplication contextApplication =
                                         ContextApplication.newBuilder()
                                                           .setContext(context)
                                                           .setName(app.getName())
                                                           .setHashedToken(app.getHashedToken())
                                                           .setTokenPrefix(app.getTokenPrefix())
                                                           .addAllRoles(app.getContexts().stream().findFirst()
                                                                           .map(ac ->
                                                                                        ac.getRoles().stream()
                                                                                          .map(io.axoniq.axonserver.access.application.ApplicationContextRole::getRole)
                                                                                          .collect(
                                                                                                  Collectors.toList())
                                                                           ).orElse(Collections.emptyList())).build();

                                 getFuture(raftGroupServiceFactory.getRaftGroupService(context)
                                                                  .updateApplication(contextApplication));
                             });
    }

    @Override
    public void join(NodeInfo nodeInfo) {
        RaftNode adminNode = grpcRaftController.getRaftNode(getAdmin());
        if (!adminNode.isLeader()) {
            throw new MessagingPlatformException(ErrorCode.NODE_IS_REPLICA,
                                                 "Send join request to the leader of _admin context: " + adminNode
                                                         .getLeaderName());
        }
        List<String> contexts = contextsToJoin(nodeInfo);

        String nodeLabel = generateNodeLabel(nodeInfo.getNodeName());
        Node node = Node.newBuilder().setNodeId(nodeLabel)
                        .setHost(nodeInfo.getInternalHostName())
                        .setPort(nodeInfo.getGrpcInternalPort())
                        .setNodeName(nodeInfo.getNodeName())
                        .build();
        clusterController.addConnection(nodeInfo);
        contexts.forEach(c -> {
            Context context = contextController.getContext(c);
            ContextConfiguration oldConfiguration = null;
            ContextConfiguration newContext;
            try {
                if (context != null) {
                    if (context.getNodeNames().contains(nodeInfo.getNodeName())) {
                        logger.info("{}: Node {} is already member", c, node.getNodeName());
                    } else {
                        oldConfiguration = createContextConfigBuilder(context).build();
                        ContextConfiguration old = oldConfiguration;
                        ContextConfiguration pending = ContextConfiguration.newBuilder(old).setPending(true)
                                                                           .build();

                        appendToAdmin(ContextConfiguration.class.getName(), pending.toByteArray());
                        raftGroupServiceFactory.getRaftGroupService(c)
                                               .addNodeToContext(c, node)
                                               .thenAccept(result -> handleContextUpdateResult(c, result))
                                               .exceptionally(e -> resetAdminConfiguration(old,
                                                                                           "Failed to add " + node
                                                                                                   .getNodeName(),
                                                                                           e));
                    }
                } else {
                    context = new Context(c);
                    oldConfiguration = createContextConfigBuilder(context).build();
                    ContextConfiguration old = oldConfiguration;
                    ContextConfiguration pending = ContextConfiguration.newBuilder(old).setPending(true).build();
                    newContext = createContextConfigBuilder(context)
                            .addNodes(newNodeInfoWithLabel(nodeLabel, nodeInfo)).build();
                    appendToAdmin(ContextConfiguration.class.getName(), pending.toByteArray());

                    raftGroupServiceFactory.getRaftGroupServiceForNode(ClusterNode.from(nodeInfo))
                                           .initContext(c, Collections.singletonList(node))
                                           .thenAccept(result -> {
                                               ContextConfiguration confirmConfiguration = ContextConfiguration
                                                       .newBuilder(newContext).setPending(false).build();
                                               try {
                                                   sendToAdmin(confirmConfiguration.getClass().getName(),
                                                               confirmConfiguration.toByteArray());
                                               } catch (Exception second) {
                                                   logger.warn(
                                                           "{}: Error while restoring updated configuration in admin {}",
                                                           c,
                                                           second.getMessage());
                                               }
                                           }).exceptionally(throwable -> resetAdminConfiguration(old,
                                                                                                 "Error while creating context",
                                                                                                 throwable));
                }
            } catch (Exception ex) {
                resetAdminConfiguration(oldConfiguration, "Error while adding node " + node.getNodeName(), ex);
            }
        });
    }

    @NotNull
    private List<String> contextsToJoin(NodeInfo nodeInfo) {
        List<String> contexts = nodeInfo.getContextsList().stream().map(ContextRole::getName).collect(Collectors
                                                                                                              .toList());
        if ((contexts.size() == 1) && contexts.get(0).equals(CONTEXT_NONE)) {
            logger.debug("join(): Joining to no contexts.");
            contexts.clear();
        } else if (contexts.isEmpty()) {
            logger.debug("join(): Joining to all contexts.");
            contexts = contextController.getContexts().map(Context::getName).collect(Collectors.toList());
        } else {
            logger.debug("join(): Joining to a specified set of contexts.");
        }
        return contexts;
    }

    private ContextConfiguration createContextConfiguration(String context, ContextUpdateConfirmation result) {
        ContextConfiguration.Builder builder = ContextConfiguration.newBuilder()
                                                                   .setContext(context)
                                                                   .setPending(result.getPending());

        result.getMembersList().forEach(contextMember -> {
            ClusterNode node = clusterController.getNode(contextMember.getNodeName());
            if (node == null) {
                logger.warn("Could not find {} in admin", contextMember.getNodeName());
                node = new ClusterNode(contextMember.getNodeName(),
                                       null,
                                       contextMember.getHost(),
                                       null,
                                       contextMember.getPort(),
                                       null);
            }

            builder.addNodes(NodeInfoWithLabel.newBuilder().setNode(node.toNodeInfo())
                                              .setLabel(contextMember.getNodeId())
                                              .setRole(contextMember.getRole())
            );
        });

        return builder.build();
    }

    private void appendToAdmin(String name, byte[] bytes) {
        getFuture(raftGroupServiceFactory.getRaftGroupService(getAdmin())
                                         .appendEntry(getAdmin(), name, bytes), 5, TimeUnit.SECONDS);
    }

    private void sendToAdmin(String name, byte[] bytes) {
        raftGroupServiceFactory.getRaftGroupService(getAdmin()).appendEntry(getAdmin(), name, bytes);
    }

    private NodeInfoWithLabel newNodeInfoWithLabel(String nodeLabel, NodeInfo nodeInfo) {
        return NodeInfoWithLabel.newBuilder()
                                .setLabel(nodeLabel)
                                .setNode(nodeInfo)
                                .setRole(Role.PRIMARY)
                                .build();
    }

    @Override
    public void init(List<String> contexts) {
        if (!canInit()) {
            throw new MessagingPlatformException(ErrorCode.ALREADY_MEMBER_OF_CLUSTER,
                                                 "Node is already member of cluster or initialized before");
        }
        for (String context : contexts) {
            if (!contextNameValidation.test(context)) {
                throw new MessagingPlatformException(ErrorCode.INVALID_CONTEXT_NAME,
                                                     "Invalid context name: " + context);
            }
        }
        logger.info("Initialization of this node with following contexts: {}", contexts);
        init(getAdmin());
        contexts.forEach(this::init);
    }

    private boolean canInit() {
        return !(contextController.getContexts().count() > 0 ||
                clusterController.remoteNodeNames().iterator().hasNext());
    }

    private void init(String contextName) {
        String nodeName = messagingPlatformConfiguration.getName();
        String nodeLabelForContext = generateNodeLabel(nodeName);
        grpcRaftController.initRaftGroup(contextName,
                                         nodeLabelForContext,
                                         messagingPlatformConfiguration.getName());
        NodeInfo nodeInfo = NodeInfo
                .newBuilder()
                .setNodeName(nodeName)
                .setGrpcInternalPort(messagingPlatformConfiguration.getInternalPort())
                .setInternalHostName(messagingPlatformConfiguration.getFullyQualifiedInternalHostname())
                .setGrpcPort(messagingPlatformConfiguration.getPort())
                .setHttpPort(messagingPlatformConfiguration.getHttpPort())
                .setHostName(messagingPlatformConfiguration.getFullyQualifiedHostname())
                .build();
        ContextConfiguration contextConfiguration = ContextConfiguration
                .newBuilder()
                .setContext(contextName)
                .addNodes(NodeInfoWithLabel.newBuilder()
                                           .setNode(nodeInfo)
                                           .setRole(Role.PRIMARY)
                                           .setLabel(nodeLabelForContext))
                .build();
        RaftNode adminLeader = grpcRaftController.waitForLeader(grpcRaftController.getRaftGroup(getAdmin()));
        getFuture(adminLeader
                          .appendEntry(ContextConfiguration.class.getName(), contextConfiguration.toByteArray()));
    }

    @Override
    public Application refreshToken(Application application) {
        try {
            JpaApplication jpaApplication = applicationController.get(application.getName());

            String token = UUID.randomUUID().toString();
            Application updatedApplication = Application.newBuilder(ApplicationProtoConverter
                                                                            .createApplication(jpaApplication))
                                                        .setToken(applicationController.hash(token))
                                                        .setTokenPrefix(ApplicationController.tokenPrefix(token))
                                                        .build();
            return distributeApplication(updatedApplication, token);
        } catch (ApplicationNotFoundException notFound) {
            throw new MessagingPlatformException(ErrorCode.NO_SUCH_APPLICATION,
                                                 "Application not found");
        }
    }

    @Override
    public Application updateApplication(Application application) {
        validateContextNames(application);
        JpaApplication storedApplication = null;
        try {
            storedApplication = applicationController.get(application.getName());
        } catch (ApplicationNotFoundException ane) {
            logger.debug("JpaApplication not found {}, creating new", application.getName());
        }
        String token = "Token already returned";
        String hashedToken;
        String tokenPrefix;
        if (storedApplication == null) {
            if (StringUtils.isEmpty(application.getToken())) {
                token = UUID.randomUUID().toString();
                hashedToken = applicationController.hash(token);
                tokenPrefix = ApplicationController.tokenPrefix(token);
            } else {
                token = application.getToken();
                hashedToken = applicationController.hash(token);
                tokenPrefix = ApplicationController.tokenPrefix(token);
            }
        } else {
            hashedToken = storedApplication.getHashedToken();
            tokenPrefix = storedApplication.getTokenPrefix() == null ? "" : storedApplication.getTokenPrefix();
        }
        Application updatedApplication = Application.newBuilder(application)
                                                    .setToken(hashedToken)
                                                    .setTokenPrefix(tokenPrefix)
                                                    .build();
        return distributeApplication(updatedApplication, token);
    }

    private Application distributeApplication(Application updatedApplication,
                                              String token) {
        appendToAdmin(Application.class.getName(), updatedApplication.toByteArray());
        contextController.getContexts().forEach(c -> updateApplicationInGroup(updatedApplication, c));
        return Application.newBuilder(updatedApplication).setToken(token).build();
    }

    private void updateApplicationInGroup(Application updatedApplication, Context c) {
        try {
            Collection<String> roles = getRolesPerContext(updatedApplication,
                                                          c.getName());
            ContextApplication contextApplication =
                    ContextApplication.newBuilder()
                                      .setContext(c.getName())
                                      .setName(updatedApplication.getName())
                                      .setHashedToken(updatedApplication.getToken())
                                      .setTokenPrefix(updatedApplication
                                                              .getTokenPrefix())
                                      .addAllRoles(roles).build();

            raftGroupServiceFactory.getRaftGroupService(c.getName())
                                   .updateApplication(contextApplication).get();
        } catch (Exception ex) {
            logger.warn("Failed to update application in context {}", c.getName(), ex);
        }
    }

    @Override
    @Transactional
    public void updateUser(User request) {
        validateContextNames(request);

        appendToAdmin(User.class.getName(), request.toByteArray());

        String password = userController.getPassword(request.getName());
        contextController.getContexts().forEach(c -> updateUserInGroup(request, password, c.getName()));
    }

    private void validateContextNames(User request) {
        Set<String> validContexts = contextController.getContexts().map(Context::getName).collect(Collectors.toSet());
        Set<String> invalidContexts = request.getRolesList()
                                             .stream()
                                             .map(UserContextRole::getContext)
                                             .filter(role -> !role.equals("*"))
                                             .filter(role -> !validContexts.contains(role))
                                             .collect(Collectors.toSet());

        if (!invalidContexts.isEmpty()) {
            throw new MessagingPlatformException(ErrorCode.CONTEXT_NOT_FOUND,
                                                 String.format("Context unknown: %s", invalidContexts));
        }
    }

    private void validateContextNames(Application application) {
        Set<String> validContexts = contextController.getContexts().map(Context::getName).collect(Collectors.toSet());
        Set<String> invalidContexts = application.getRolesPerContextList()
                                                 .stream()
                                                 .map(ApplicationContextRole::getContext)
                                                 .filter(role -> !role.equals("*"))
                                                 .filter(role -> !validContexts.contains(role))
                                                 .collect(Collectors.toSet());

        if (!invalidContexts.isEmpty()) {
            throw new MessagingPlatformException(ErrorCode.CONTEXT_NOT_FOUND,
                                                 String.format("Context unknown: %s", invalidContexts));
        }
    }

    private void updateUserInGroup(User request, String password, String context) {
        Set<UserContextRole> roles = getUserRolesPerContext(request.getRolesList(), context);
        ContextUser contextUser =
                ContextUser.newBuilder()
                           .setContext(context)
                           .setUser(User.newBuilder(request)
                                        .setPassword(getOrDefault(password, ""))
                                        .clearRoles()
                                        .addAllRoles(roles).build())
                           .build();
        getFuture(raftGroupServiceFactory.getRaftGroupService(context)
                                         .updateUser(contextUser));
    }

    private Set<UserContextRole> getUserRolesPerContext(List<UserContextRole> rolesList, String context) {
        return rolesList.stream()
                        .filter(r -> r.getContext().equals(context) || r.getContext().equals("*"))
                        .collect(Collectors.toSet());
    }

    private Collection<String> getRolesPerContext(Application application, String name) {
        Set<String> roles = new HashSet<>();
        for (ApplicationContextRole applicationContextRole : application.getRolesPerContextList()) {
            if (name.equals(applicationContextRole.getContext())) {
                roles.addAll(applicationContextRole.getRolesList());
            }

            if (applicationContextRole.getContext().equals("*")) {
                roles.addAll(applicationContextRole.getRolesList());
            }
        }
        return roles;
    }

    @Override
    public void updateLoadBalancingStrategy(LoadBalanceStrategy loadBalancingStrategy) {
        appendToAdmin(LoadBalanceStrategy.class.getName(), loadBalancingStrategy.toByteArray());
        contextController.getContexts()
                         .filter(c -> !isAdmin(c.getName()))
                         .forEach(c -> raftGroupServiceFactory.getRaftGroupService(c.getName())
                                                              .updateLoadBalancingStrategy(c.getName(),
                                                                                           loadBalancingStrategy));
    }


    @Override
    public void updateProcessorLoadBalancing(ProcessorLBStrategy processorLBStrategy) {
        appendToAdmin(ProcessorLBStrategy.class.getName(), processorLBStrategy.toByteArray());
        raftGroupServiceFactory.getRaftGroupService(processorLBStrategy.getContext())
                               .updateProcessorLoadBalancing(processorLBStrategy
                                                                     .getContext(),
                                                             processorLBStrategy);
    }

    private ContextConfiguration.Builder createContextConfigBuilder(Context context) {
        ContextConfiguration.Builder groupConfigurationBuilder = ContextConfiguration.newBuilder()
                                                                                     .setContext(context.getName());
        context.getNodes().forEach(n -> groupConfigurationBuilder
                .setPending(context.isChangePending())
                .addNodes(NodeInfoWithLabel.newBuilder()
                                           .setNode(n.getClusterNode().toNodeInfo())
                                           .setLabel(n.getClusterNodeLabel())
                                           .setRole(n.getRole())
                                           .build()));
        return groupConfigurationBuilder;
    }

    @Override
    public void deleteUser(User user) {
        appendToAdmin(DELETE_USER, user.toByteArray());
        contextController.getContexts().forEach(c -> updateUserInGroup(user, null, c.getName()));
    }

    @Override
    public void deleteApplication(Application application) {
        appendToAdmin(DELETE_APPLICATION, application.toByteArray());
        contextController.getContexts().forEach(c ->
                                                        raftGroupServiceFactory.getRaftGroupService(c.getName())
                                                                               .updateApplication(ContextApplication
                                                                                                          .newBuilder()
                                                                                                          .setContext(
                                                                                                                  c.getName())
                                                                                                          .setName(
                                                                                                                  application
                                                                                                                          .getName())
                                                                                                          .build()));
    }

    @Override
    public void deleteLoadBalancingStrategy(LoadBalanceStrategy loadBalancingStrategy) {
        appendToAdmin(DELETE_LOAD_BALANCING_STRATEGY, loadBalancingStrategy.toByteArray());
        contextController.getContexts()
                         .filter(c -> !isAdmin(c.getName()))
                         .forEach(c -> {
                             try {
                                 raftGroupServiceFactory.getRaftGroupService(c.getName())
                                                        .deleteLoadBalancingStrategy(c.getName(),
                                                                                     loadBalancingStrategy);
                             } catch (Exception ex) {
                                 logger.warn("{}: Failed to delete load balancing strategy {}",
                                             c,
                                             loadBalancingStrategy.getName());
                             }
                         });
    }

    /**
     * Event handler for {@link io.axoniq.axonserver.enterprise.cluster.events.ClusterEvents.LeaderConfirmation} events.
     * Checks if there were configuration changes pending when the leader changed, and if so, removes the flag.
     *
     * @param leaderConfirmation the event
     */
    @EventListener
    public void on(ClusterEvents.LeaderConfirmation leaderConfirmation) {
        checkPendingChanges(leaderConfirmation.getContext());
    }

    /**
     * Event handler for {@link io.axoniq.axonserver.enterprise.cluster.events.ClusterEvents.BecomeLeader} events.
     * Checks if there were configuration changes pending when the leader changed, and if so, removes the flag.
     *
     * @param becomeLeader the event
     */
    @EventListener
    @Order(5)
    public void on(ClusterEvents.BecomeLeader becomeLeader) {
        checkPendingChanges(becomeLeader.getContext());
    }

    private void checkPendingChanges(String contextName) {
        try {
            RaftNode admin = grpcRaftController.getRaftNode(getAdmin());
            if (admin.isLeader()) {
                Context context = contextController.getContext(contextName);
                if (context != null && context.isChangePending()) {
                    ContextConfiguration configuration = createContextConfigBuilder(context).setPending(false)
                                                                                            .build();
                    admin.appendEntry(ContextConfiguration.class.getName(), configuration.toByteArray());
                }
            }
        } catch (MessagingPlatformException ex) {
            if (!ErrorCode.CONTEXT_NOT_FOUND.equals(ex.getErrorCode())) {
                logger.warn("Error checking pending changes", ex);
            }
        }
    }
}<|MERGE_RESOLUTION|>--- conflicted
+++ resolved
@@ -397,17 +397,10 @@
         }
 
         List<Node> raftNodes = new ArrayList<>();
-<<<<<<< HEAD
         contextDefinition.getMembersList().forEach(n -> {
-            ClusterNode clusterNode = contextController.getNode(n.getNodeName());
+            ClusterNode clusterNode = clusterController.getNode(n.getNodeName());
             String nodeLabel = generateNodeLabel(n.getNodeName());
-            raftNodes.add(createNode(clusterNode, nodeLabel));
-=======
-        nodes.forEach(n -> {
-            ClusterNode clusterNode = clusterController.getNode(n);
-            String nodeLabel = generateNodeLabel(n);
             raftNodes.add(createNode(clusterNode, nodeLabel, Role.PRIMARY));
->>>>>>> 4c44e7f0
         });
         Node target = raftNodes.get(0);
 
