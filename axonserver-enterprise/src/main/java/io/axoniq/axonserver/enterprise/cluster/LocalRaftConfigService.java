package io.axoniq.axonserver.enterprise.cluster;

import io.axoniq.axonserver.access.application.ApplicationController;
import io.axoniq.axonserver.access.application.ApplicationNotFoundException;
import io.axoniq.axonserver.access.application.JpaApplication;
import io.axoniq.axonserver.cluster.RaftNode;
import io.axoniq.axonserver.config.MessagingPlatformConfiguration;
import io.axoniq.axonserver.enterprise.cluster.events.ClusterEvents;
import io.axoniq.axonserver.enterprise.context.ContextController;
import io.axoniq.axonserver.enterprise.context.ContextNameValidation;
import io.axoniq.axonserver.enterprise.jpa.ClusterNode;
import io.axoniq.axonserver.enterprise.jpa.Context;
import io.axoniq.axonserver.enterprise.jpa.ContextClusterNode;
import io.axoniq.axonserver.exception.ErrorCode;
import io.axoniq.axonserver.exception.MessagingPlatformException;
import io.axoniq.axonserver.grpc.ApplicationProtoConverter;
import io.axoniq.axonserver.grpc.cluster.Node;
import io.axoniq.axonserver.grpc.internal.Application;
import io.axoniq.axonserver.grpc.internal.ApplicationContextRole;
import io.axoniq.axonserver.grpc.internal.ContextApplication;
import io.axoniq.axonserver.grpc.internal.ContextConfiguration;
import io.axoniq.axonserver.grpc.internal.ContextRole;
import io.axoniq.axonserver.grpc.internal.ContextUpdateConfirmation;
import io.axoniq.axonserver.grpc.internal.DeleteNode;
import io.axoniq.axonserver.grpc.internal.LoadBalanceStrategy;
import io.axoniq.axonserver.grpc.internal.NodeInfo;
import io.axoniq.axonserver.grpc.internal.NodeInfoWithLabel;
import io.axoniq.axonserver.grpc.internal.ProcessorLBStrategy;
import io.axoniq.axonserver.grpc.internal.User;
import io.axoniq.axonserver.util.StringUtils;
import org.jetbrains.annotations.NotNull;
import org.slf4j.Logger;
import org.slf4j.LoggerFactory;
import org.springframework.context.event.EventListener;
import org.springframework.core.annotation.Order;
import org.springframework.stereotype.Component;

import java.util.ArrayList;
import java.util.Collection;
import java.util.Collections;
import java.util.HashSet;
import java.util.List;
import java.util.Set;
import java.util.UUID;
import java.util.concurrent.CompletableFuture;
import java.util.concurrent.CopyOnWriteArraySet;
import java.util.concurrent.TimeUnit;
import java.util.function.Predicate;
import java.util.stream.Collectors;

import static io.axoniq.axonserver.RaftAdminGroup.getAdmin;
import static io.axoniq.axonserver.RaftAdminGroup.isAdmin;
import static io.axoniq.axonserver.enterprise.CompetableFutureUtils.getFuture;
import static io.axoniq.axonserver.enterprise.logconsumer.DeleteApplicationConsumer.DELETE_APPLICATION;
import static io.axoniq.axonserver.enterprise.logconsumer.DeleteLoadBalancingStrategyConsumer.DELETE_LOAD_BALANCING_STRATEGY;
import static io.axoniq.axonserver.enterprise.logconsumer.DeleteUserConsumer.DELETE_USER;
import static io.axoniq.axonserver.rest.ClusterRestController.CONTEXT_NONE;

/**
 * Service to orchestrate configuration changes. This service is executed on the leader of the _admin context.
 *
 * @author Marc Gathier
 */
@Component
class LocalRaftConfigService implements RaftConfigService {

    private final GrpcRaftController grpcRaftController;
    private final ContextController contextController;
    private final RaftGroupServiceFactory raftGroupServiceFactory;
    private final ApplicationController applicationController;
    private final MessagingPlatformConfiguration messagingPlatformConfiguration;
    private final Predicate<String> contextNameValidation = new ContextNameValidation();
    private final CopyOnWriteArraySet<String> contextsInProgress = new CopyOnWriteArraySet<>();
    private Logger logger = LoggerFactory.getLogger(LocalRaftConfigService.class);


    public LocalRaftConfigService(GrpcRaftController grpcRaftController, ContextController contextController,
                                  RaftGroupServiceFactory raftGroupServiceFactory,
                                  ApplicationController applicationController,
                                  MessagingPlatformConfiguration messagingPlatformConfiguration) {
        this.grpcRaftController = grpcRaftController;
        this.contextController = contextController;
        this.raftGroupServiceFactory = raftGroupServiceFactory;
        this.applicationController = applicationController;
        this.messagingPlatformConfiguration = messagingPlatformConfiguration;
    }

    @Override
    public void addNodeToContext(String context, String node) {
        logger.info("Add node request invoked for node: {} - and context: {}", node, context);
        Context contextDefinition = contextController.getContext(context);

        if (contextDefinition == null) {
            throw new MessagingPlatformException(ErrorCode.CONTEXT_NOT_FOUND,
                                                 String.format("Context %s not found", context));
        }
        ClusterNode clusterNode = contextController.getNode(node);
        if (clusterNode == null) {
            throw new MessagingPlatformException(ErrorCode.NO_SUCH_NODE, String.format("Node %s not found", node));
        }
        if (clusterNode.getContextNames().contains(context)) {
            return;
        }
        ContextConfiguration oldConfiguration = createContextConfigBuilder(contextDefinition).build();
        String nodeLabel = generateNodeLabel(node);
        Node raftNode = createNode(clusterNode, nodeLabel);

        ContextConfiguration contextConfiguration =
                ContextConfiguration.newBuilder(oldConfiguration).setPending(true)
                                    .build();

        appendToAdmin(ContextConfiguration.class.getName(), contextConfiguration.toByteArray());

        try {
            raftGroupServiceFactory.getRaftGroupService(context)
                                   .addNodeToContext(context, raftNode)
                                   .thenAccept(result -> handleContextUpdateResult(context, result))
                                   .exceptionally(e -> resetAdminConfiguration(oldConfiguration,
                                                                               "Failed to add node: " + node,
                                                                               e));
        } catch (RuntimeException throwable) {
            resetAdminConfiguration(oldConfiguration, "Failed to add node: " + node, throwable);
            throw throwable;
        }
    }

    private void handleContextUpdateResult(String context,
                                           ContextUpdateConfirmation result) {
        if (!result.getSuccess()) {
            logger.error("{}: {}", context, result.getMessage());
        }
        ContextConfiguration updatedConfiguration = createContextConfiguration(context, result);
        try {
            sendToAdmin(updatedConfiguration.getClass().getName(), updatedConfiguration.toByteArray());
        } catch (Exception exception) {
            logger.warn("{}: Error sending updated configuration to admin {}", context, exception.getMessage());
        }
    }

    private Void resetAdminConfiguration(ContextConfiguration oldConfiguration, String message, Throwable reason) {
        if (oldConfiguration == null) {
            logger.error("{}", message, reason);
            return null;
        }
        logger.error("{}: {}", oldConfiguration.getContext(), message, reason);
        try {
            appendToAdmin(oldConfiguration.getClass().getName(), oldConfiguration.toByteArray());
        } catch (Exception adminException) {
            logger.debug("{}: Error while restoring old configuration in admin {}",
                         oldConfiguration.getContext(),
                         adminException.getMessage());
        }
        return null;
    }

    private String generateNodeLabel(String node) {
        return node + "-" + UUID.randomUUID();
    }

    private Node createNode(ClusterNode clusterNode, String nodeLabel) {
        return Node.newBuilder().setNodeId(nodeLabel)
                   .setHost(clusterNode.getInternalHostName())
                   .setPort(clusterNode.getGrpcInternalPort())
                   .setNodeName(clusterNode.getName())
                   .build();
    }

    @Override
    public void deleteContext(String context) {
        logger.info("Delete context invoked for context: {}", context);
        if (isAdmin(context)) {
            throw new MessagingPlatformException(ErrorCode.CANNOT_DELETE_INTERNAL_CONTEXT,
                                                 String.format("Deletion of internal context %s not allowed", context));
        }

        Context contextInAdmin = contextController.getContext(context);
        if (contextInAdmin == null) {
            logger.warn("Could not find context {} in admin tables, sending deleteContext to all nodes", context);
            contextController.getRemoteNodes().forEach(node -> raftGroupServiceFactory.getRaftGroupServiceForNode(node)
                                                                                      .deleteContext(context));
            raftGroupServiceFactory.getRaftGroupServiceForNode(this.messagingPlatformConfiguration.getName())
                                   .deleteContext(context);
            contextsInProgress.remove(context);
            return;
        }
        Collection<String> nodeNames = contextInAdmin.getNodeNames();
        @SuppressWarnings("unchecked")
        CompletableFuture<Void>[] workers = new CompletableFuture[nodeNames.size()];

        ContextConfiguration contextConfiguration = createContextConfigBuilder(contextInAdmin)
                .setPending(true)
                .build();

        appendToAdmin(ContextConfiguration.class.getName(), contextConfiguration.toByteArray());

        int nodeIdx = 0;
        Iterable<String> nodes = new HashSet<>(nodeNames);
        for (String name : nodes) {
            workers[nodeIdx] = raftGroupServiceFactory.getRaftGroupServiceForNode(name).deleteContext(context);
            workers[nodeIdx].thenAccept(r -> nodeNames.remove(name));
            nodeIdx++;
        }

        CompletableFuture.allOf(workers).whenComplete((result, exception) -> {
            ContextConfiguration.Builder updatedContextConfigurationBuilder =
                    ContextConfiguration.newBuilder()
                                        .setContext(context);
            if (exception != null) {
                logger.warn("{}: Could not delete context from {}", context, String.join(",", nodeNames), exception);

                contextInAdmin.getAllNodes().stream().filter(c -> nodeNames.contains(c.getClusterNode().getName()))
                              .forEach(c -> updatedContextConfigurationBuilder.addNodes(NodeInfoWithLabel.newBuilder()
                                                                                                         .setLabel(c.getClusterNodeLabel())
                                                                                                         .setNode(c.getClusterNode()
                                                                                                                   .toNodeInfo())));
            }
            try {
                appendToAdmin(ContextConfiguration.class.getName(),
                              updatedContextConfigurationBuilder.build().toByteArray());
            } catch (Exception second) {
                logger.debug("{}: Error while updating configuration {}", context, second.getMessage());
            }
            contextsInProgress.remove(context);
        });
    }


    @Override
    public void deleteNodeFromContext(String context, String node) {
        logger.info("Delete node from context invoked for context: {} - and node: {}", context, node);
        Context contextDef = contextController.getContext(context);
        String nodeLabel = contextDef.getNodeLabel(node);

        if (!contextDef.getNodeNames().contains(node)) {
            throw new MessagingPlatformException(ErrorCode.NO_SUCH_NODE,
                                                 String.format("Node %s not found in context %s", node, context));
        }

        if (contextDef.getNodeNames().size() == 1) {
            throw new MessagingPlatformException(ErrorCode.CANNOT_REMOVE_LAST_NODE,
                                                 String.format(
                                                         "Node %s is last node in context %s, to delete the context use unregister context",
                                                               node,
                                                               context));
        }

        removeNodeFromContext(contextDef, node, nodeLabel);
    }

    private CompletableFuture<Void> removeNodeFromContext(Context context,
                                                          String node, String nodeLabel) {
        CompletableFuture<Void> removeDone = new CompletableFuture<>();
        ContextConfiguration oldConfiguration = createContextConfigBuilder(context)
                .build();
<<<<<<< HEAD
        appendToAdmin(ContextConfiguration.class.getName(), contextConfiguration.toByteArray());
=======
>>>>>>> e7a7b8ed
        try {
            ContextConfiguration contextConfiguration = ContextConfiguration.newBuilder(oldConfiguration)
                                                                            .setPending(true)
                                                                            .build();
            appendToAdmin(ContextConfiguration.class.getName(), contextConfiguration.toByteArray());

            transferLeader(context, node);

            raftGroupServiceFactory.getRaftGroupService(context.getName()).deleteNode(context.getName(), nodeLabel)
                                   .thenAccept(result -> handleContextUpdateResult(context.getName(), result))
                                   .exceptionally(e -> resetAdminConfiguration(oldConfiguration,
                                                                               "Failed to delete node " + node,
                                                                               e))
                                   .thenAccept(e -> removeDone.complete(null));

        } catch (Exception ex) {
            resetAdminConfiguration(oldConfiguration, "Failed to delete node " + node, ex);
            removeDone.completeExceptionally(ex);
        }

        return removeDone;
    }

    private void transferLeader(Context context, String node)
            throws InterruptedException, java.util.concurrent.ExecutionException {
        String leader = raftGroupServiceFactory.getLeader(context.getName());
        if (node.equals(leader)) {
            logger.info("{}: leader is {}", context, leader);
            raftGroupServiceFactory.getRaftGroupService(context.getName()).transferLeadership(context.getName())
                                   .get();
            leader = raftGroupServiceFactory.getLeader(context.getName());
            int retries = 25;
            while ((leader == null || leader.equals(node)) && retries > 0) {
                Thread.sleep(250);
                leader = raftGroupServiceFactory.getLeader(context.getName());
                retries--;
            }
            if (leader == null || leader.equals(node)) {
                throw new MessagingPlatformException(ErrorCode.OTHER, "Moving leader to other node failed");
            }

            logger.info("{}: leader changed to {}", context, leader);
        }
    }

    /**
     * Deletes a node from the AxonServer cluster.
     * <p>
     * Process:
     * <ol>
     * <li>First remove the node from all non-admin contexts (unless the node is the only member of the context)</li>
     * <li>Then, remove the node from the admin context, if it is member</li>
     * <li>Append deleteNode entry to the admin log</li>
     * </ol>
     * </p>
     *
     * @param name name of the node to delete
     */
    @Override
    public void deleteNode(String name) {
        ClusterNode clusterNode = contextController.getNode(name);
        if (clusterNode == null) {
            logger.info("Delete Node: {} - Node not found.", name);
            return;
        }
        Set<ContextClusterNode> membersToDelete =
                clusterNode.getContexts()
                           .stream()
                           .filter(contextClusterNode -> contextClusterNode.getContext().getAllNodes().size() > 1)
                           .filter(contextClusterNode -> !isAdmin(contextClusterNode.getContext().getName()))
                           .collect(Collectors.toSet());


        List<CompletableFuture<Void>> completableFutures = new ArrayList<>();
        membersToDelete.forEach(contextClusterNode ->
                                        completableFutures.add(
                                                removeNodeFromContext(contextClusterNode.getContext(),
                                                                      name,
                                                                      contextClusterNode.getClusterNodeLabel())));

        getFuture(CompletableFuture.allOf(completableFutures.toArray(new CompletableFuture[0]))
                                   .thenApply(r ->
                                                      clusterNode.getContext(getAdmin())
                                                                 .map(adminContext ->
                                                                              removeNodeFromContext(
                                                                                      adminContext.getContext(),
                                                                                      name,
                                                                                      adminContext
                                                                                              .getClusterNodeLabel()))
                                                                 .orElse(CompletableFuture.completedFuture(null)))
                                   .thenAccept(r -> {
                                       try {
                                           Thread.sleep((long) (grpcRaftController.electionTimeout() * 1.5));
                                           waitForAdminLeader();
                                           appendToAdmin(DeleteNode.class.getName(),
                                                         DeleteNode.newBuilder().setNodeName(name).build()
                                                                   .toByteArray());
                                       } catch (InterruptedException e) {
                                           Thread.currentThread().interrupt();
                                       }
                                   }));
    }

    private void waitForAdminLeader() throws InterruptedException {
        int retries = 25;
        while (retries > 0) {
            try {
                raftGroupServiceFactory.getRaftGroupService(getAdmin());
                return;
            } catch (RuntimeException re) {
                retries--;
                Thread.sleep(250);
            }
        }
    }

    @Override
    public void addContext(String context, List<String> nodes) {
        if (!contextsInProgress.add(context)) {
            throw new UnsupportedOperationException("The creation of the context is already in progress.");
        }
        Context contextDef = contextController.getContext(context);
        if (contextDef != null) {
            contextsInProgress.remove(context);
            throw new MessagingPlatformException(ErrorCode.CONTEXT_EXISTS,
                                                 String.format("Context %s already exists", context));
        }

        List<Node> raftNodes = new ArrayList<>();
        nodes.forEach(n -> {
            ClusterNode clusterNode = contextController.getNode(n);
            String nodeLabel = generateNodeLabel(n);
            raftNodes.add(createNode(clusterNode, nodeLabel));
        });
        Node target = raftNodes.get(0);

        getFuture(
            raftGroupServiceFactory.getRaftGroupServiceForNode(target.getNodeName()).initContext(context, raftNodes)
                                   .thenAccept(contextConfiguration -> {
                                       ContextConfiguration completed = ContextConfiguration.newBuilder(
                                               contextConfiguration)
                                                                                            .setPending(false)
                                                                                            .build();
                                       appendToAdmin(ContextConfiguration.class.getName(),
                                                     completed.toByteArray());
                                   }).whenComplete((success, error) -> {
                contextsInProgress.remove(context);
                if (error != null) {
                    deleteContext(context);
                }
            }));
    }

    @Override
    public void join(NodeInfo nodeInfo) {
        RaftNode adminNode = grpcRaftController.getRaftNode(getAdmin());
        if (!adminNode.isLeader()) {
            throw new MessagingPlatformException(ErrorCode.NODE_IS_REPLICA,
                                                 "Send join request to the leader of _admin context: " + adminNode
                                                         .getLeaderName());
        }
        List<String> contexts = contextsToJoin(nodeInfo);

        String nodeLabel = generateNodeLabel(nodeInfo.getNodeName());
        Node node = Node.newBuilder().setNodeId(nodeLabel)
                        .setHost(nodeInfo.getInternalHostName())
                        .setPort(nodeInfo.getGrpcInternalPort())
                        .setNodeName(nodeInfo.getNodeName())
                        .build();
        contextController.addNode(nodeInfo);
        contexts.forEach(c -> {
            Context context = contextController.getContext(c);
            ContextConfiguration oldConfiguration = null;
            ContextConfiguration newContext;
            try {
                if (context != null) {
                    if (context.getNodeNames().contains(nodeInfo.getNodeName())) {
                        logger.info("{}: Node {} is already member", c, node.getNodeName());
                    } else {
                        oldConfiguration = createContextConfigBuilder(context).build();
                        ContextConfiguration old = oldConfiguration;
                        ContextConfiguration pending = ContextConfiguration.newBuilder(old).setPending(true)
                                                                           .build();

                        appendToAdmin(ContextConfiguration.class.getName(), pending.toByteArray());
                        raftGroupServiceFactory.getRaftGroupService(c)
                                               .addNodeToContext(c, node)
                                               .thenAccept(result -> handleContextUpdateResult(c, result))
                                               .exceptionally(e -> resetAdminConfiguration(old,
                                                                                           "Failed to add " + node
                                                                                                   .getNodeName(),
                                                                                           e));
                    }
                } else {
                    context = new Context(c);
                    oldConfiguration = createContextConfigBuilder(context).build();
                    ContextConfiguration old = oldConfiguration;
                    ContextConfiguration pending = ContextConfiguration.newBuilder(old).setPending(true).build();
                    newContext = createContextConfigBuilder(context)
                            .addNodes(newNodeInfoWithLabel(nodeLabel, nodeInfo)).build();
                    appendToAdmin(ContextConfiguration.class.getName(), pending.toByteArray());

                    raftGroupServiceFactory.getRaftGroupServiceForNode(ClusterNode.from(nodeInfo))
                                           .initContext(c, Collections.singletonList(node))
                                           .thenAccept(result -> {
                                               ContextConfiguration confirmConfiguration = ContextConfiguration
                                                       .newBuilder(newContext).setPending(false).build();
                                               try {
                                                   sendToAdmin(confirmConfiguration.getClass().getName(),
                                                               confirmConfiguration.toByteArray());
                                               } catch (Exception second) {
                                                   logger.warn(
                                                           "{}: Error while restoring updated configuration in admin {}",
                                                           c,
                                                           second.getMessage());
                                               }
                                           }).exceptionally(throwable -> resetAdminConfiguration(old,
                                                                                                 "Error while creating context",
                                                                                                 throwable));
                }
            } catch (Exception ex) {
                resetAdminConfiguration(oldConfiguration, "Error while adding node " + node.getNodeName(), ex);
            }
        });
    }

    @NotNull
    private List<String> contextsToJoin(NodeInfo nodeInfo) {
        List<String> contexts = nodeInfo.getContextsList().stream().map(ContextRole::getName).collect(Collectors
                                                                                                              .toList());
        if ((contexts.size() == 1) && contexts.get(0).equals(CONTEXT_NONE)) {
            logger.debug("join(): Joining to no contexts.");
            contexts.clear();
        } else if (contexts.isEmpty()) {
            logger.debug("join(): Joining to all contexts.");
            contexts = contextController.getContexts().map(Context::getName).collect(Collectors.toList());
        } else {
            logger.debug("join(): Joining to a specified set of contexts.");
        }
        return contexts;
    }

    private ContextConfiguration createContextConfiguration(String context, ContextUpdateConfirmation result) {
        ContextConfiguration.Builder builder = ContextConfiguration.newBuilder()
                                                                   .setContext(context)
                                                                   .setPending(result.getPending());

        result.getMembersList().forEach(contextMember -> {
            ClusterNode node = contextController.getNode(contextMember.getNodeName());
            if (node == null) {
                logger.warn("Could not find {} in admin", contextMember.getNodeName());
                node = new ClusterNode(contextMember.getNodeName(),
                                       null,
                                       contextMember.getHost(),
                                       null,
                                       contextMember.getPort(),
                                       null);
            }

            builder.addNodes(NodeInfoWithLabel.newBuilder().setNode(node.toNodeInfo())
                                              .setLabel(contextMember.getNodeId()));
        });

        return builder.build();
    }

    private void appendToAdmin(String name, byte[] bytes) {
        getFuture(raftGroupServiceFactory.getRaftGroupService(getAdmin())
                                         .appendEntry(getAdmin(), name, bytes), 5, TimeUnit.SECONDS);
    }

    private void sendToAdmin(String name, byte[] bytes) {
        raftGroupServiceFactory.getRaftGroupService(getAdmin()).appendEntry(getAdmin(), name, bytes);
    }

    private NodeInfoWithLabel newNodeInfoWithLabel(String nodeLabel, NodeInfo nodeInfo) {
        return NodeInfoWithLabel.newBuilder()
                                .setLabel(nodeLabel)
                                .setNode(nodeInfo)
                                .build();
    }

    @Override
    public void init(List<String> contexts) {
        for (String context : contexts) {
            if (!contextNameValidation.test(context)) {
                throw new MessagingPlatformException(ErrorCode.INVALID_CONTEXT_NAME,
                                                     "Invalid context name: " + context);
            }
        }
        logger.info("Initialization of this node with following contexts: {}", contexts);
        init(getAdmin());
        contexts.forEach(this::init);
    }

    private void init(String contextName) {
        String nodeName = messagingPlatformConfiguration.getName();
        String nodeLabelForContext = generateNodeLabel(nodeName);
        grpcRaftController.initRaftGroup(contextName,
                                         nodeLabelForContext,
                                         messagingPlatformConfiguration.getName());
        NodeInfo nodeInfo = NodeInfo
                .newBuilder()
                .setNodeName(nodeName)
                .setGrpcInternalPort(messagingPlatformConfiguration.getInternalPort())
                .setInternalHostName(messagingPlatformConfiguration.getFullyQualifiedInternalHostname())
                .setGrpcPort(messagingPlatformConfiguration.getPort())
                .setHttpPort(messagingPlatformConfiguration.getHttpPort())
                .setHostName(messagingPlatformConfiguration.getFullyQualifiedHostname())
                .build();
        ContextConfiguration contextConfiguration = ContextConfiguration
                .newBuilder()
                .setContext(contextName)
                .addNodes(NodeInfoWithLabel.newBuilder().setNode(nodeInfo).setLabel(nodeLabelForContext))
                .build();
        RaftNode adminLeader = grpcRaftController.waitForLeader(grpcRaftController.getRaftGroup(getAdmin()));
        getFuture(adminLeader
                          .appendEntry(ContextConfiguration.class.getName(), contextConfiguration.toByteArray()));
    }

    @Override
    public Application refreshToken(Application application) {
        try {
            JpaApplication jpaApplication = applicationController.get(application.getName());

            String token = UUID.randomUUID().toString();
            Application updatedApplication = Application.newBuilder(ApplicationProtoConverter
                                                                            .createApplication(jpaApplication))
                                                        .setToken(applicationController.hash(token))
                                                        .setTokenPrefix(ApplicationController.tokenPrefix(token))
                                                        .build();
            return distributeApplication(updatedApplication, token);
        } catch (ApplicationNotFoundException notFound) {
            throw new MessagingPlatformException(ErrorCode.NO_SUCH_APPLICATION,
                                                 "Application not found");
        }
    }

    @Override
<<<<<<< HEAD
    public Application updateApplication(Application application)  {
=======
    public Application updateApplication(Application application) {
        RaftNode config = grpcRaftController.getRaftNode(getAdmin());
>>>>>>> e7a7b8ed
        JpaApplication storedApplication = null;
        try {
            storedApplication = applicationController.get(application.getName());
        } catch (ApplicationNotFoundException ane) {
            logger.debug("JpaApplication not found {}, creating new", application.getName());
        }
        String token = "Token already returned";
        String hashedToken;
        String tokenPrefix;
        if (storedApplication == null) {
            if (StringUtils.isEmpty(application.getToken())) {
                token = UUID.randomUUID().toString();
                hashedToken = applicationController.hash(token);
                tokenPrefix = ApplicationController.tokenPrefix(token);
            } else {
                token = application.getToken();
                hashedToken = applicationController.hash(token);
                tokenPrefix = ApplicationController.tokenPrefix(token);
            }
        } else {
            hashedToken = storedApplication.getHashedToken();
            tokenPrefix = storedApplication.getTokenPrefix() == null ? "" : storedApplication.getTokenPrefix();
        }
        Application updatedApplication = Application.newBuilder(application)
                                                    .setToken(hashedToken)
                                                    .setTokenPrefix(tokenPrefix)
                                                    .build();
        return distributeApplication(updatedApplication, token);
    }

    private Application distributeApplication(Application updatedApplication,
                                              String token) {
        appendToAdmin(Application.class.getName(), updatedApplication.toByteArray());
        contextController.getContexts().forEach(c -> updateApplicationInGroup(updatedApplication, c));
        return Application.newBuilder(updatedApplication).setToken(token).build();
    }

    private void updateApplicationInGroup(Application updatedApplication, Context c) {
        try {
            ApplicationContextRole roles = getRolesPerContext(updatedApplication,
                                                              c.getName());
            ContextApplication contextApplication =
                    ContextApplication.newBuilder()
                                      .setContext(c.getName())
                                      .setName(updatedApplication.getName())
                                      .setHashedToken(updatedApplication.getToken())
                                      .setTokenPrefix(updatedApplication
                                                              .getTokenPrefix())
                                      .addAllRoles(roles == null || roles.getRolesCount() == 0 ?
                                                           Collections.emptyList() : roles.getRolesList()).build();

            raftGroupServiceFactory.getRaftGroupService(c.getName())
                                   .updateApplication(contextApplication).get();
        } catch (Exception ex) {
            logger.warn("Failed to update application in context {}", c.getName(), ex);
        }
    }

    @Override
<<<<<<< HEAD
    public void updateUser(User request)  {
        appendToAdmin(User.class.getName(), request.toByteArray());
=======
    public void updateUser(User request) {
        RaftNode config = grpcRaftController.getRaftNode(getAdmin());
        getFuture(config.appendEntry(User.class.getName(), request.toByteArray()));
>>>>>>> e7a7b8ed
    }

    private ApplicationContextRole getRolesPerContext(Application application, String name) {
        for (ApplicationContextRole applicationContextRole : application.getRolesPerContextList()) {
            if (name.equals(applicationContextRole.getContext())) {
                return applicationContextRole;
            }
        }
        return null;
    }

    @Override
    public void updateLoadBalancingStrategy(LoadBalanceStrategy loadBalancingStrategy) {
        appendToAdmin(LoadBalanceStrategy.class.getName(), loadBalancingStrategy.toByteArray());
        contextController.getContexts()
                         .filter(c -> !isAdmin(c.getName()))
                         .forEach(c -> raftGroupServiceFactory.getRaftGroupService(c.getName())
                                                              .updateLoadBalancingStrategy(c.getName(),
                                                                                           loadBalancingStrategy));
    }


    @Override
    public void updateProcessorLoadBalancing(ProcessorLBStrategy processorLBStrategy) {
        appendToAdmin(ProcessorLBStrategy.class.getName(), processorLBStrategy.toByteArray());
        raftGroupServiceFactory.getRaftGroupService(processorLBStrategy.getContext())
                               .updateProcessorLoadBalancing(processorLBStrategy
                                                                     .getContext(),
                                                             processorLBStrategy);
    }

    private ContextConfiguration.Builder createContextConfigBuilder(Context context) {
        ContextConfiguration.Builder groupConfigurationBuilder = ContextConfiguration.newBuilder()
                                                                                     .setContext(context.getName());
        context.getAllNodes().forEach(n -> groupConfigurationBuilder
                .setPending(context.isChangePending())
                .addNodes(NodeInfoWithLabel.newBuilder()
                                           .setNode(n.getClusterNode().toNodeInfo())
                                           .setLabel(n.getClusterNodeLabel())
                                           .build()));
        return groupConfigurationBuilder;
    }

    @Override
<<<<<<< HEAD
    public void deleteUser(User user)  {
        appendToAdmin(DELETE_USER, user.toByteArray());
    }

    @Override
    public void deleteApplication(Application application)  {
        appendToAdmin(DELETE_APPLICATION, application.toByteArray());
=======
    public void deleteUser(User user) {
        RaftNode config = grpcRaftController.getRaftNode(getAdmin());
        getFuture(config.appendEntry(DELETE_USER, user.toByteArray()));
    }

    @Override
    public void deleteApplication(Application application) {
        RaftNode config = grpcRaftController.getRaftNode(getAdmin());
        getFuture(config.appendEntry(DELETE_APPLICATION, application.toByteArray()));
>>>>>>> e7a7b8ed
        contextController.getContexts().forEach(c ->
                                                        raftGroupServiceFactory.getRaftGroupService(c.getName())
                                                                               .updateApplication(ContextApplication
                                                                                                          .newBuilder()
                                                                                                          .setContext(
                                                                                                                  c.getName())
                                                                                                          .setName(
                                                                                                                  application
                                                                                                                          .getName())
                                                                                                          .build()));
    }

    @Override
    public void deleteLoadBalancingStrategy(LoadBalanceStrategy loadBalancingStrategy) {
        appendToAdmin(DELETE_LOAD_BALANCING_STRATEGY, loadBalancingStrategy.toByteArray());
        contextController.getContexts()
                         .filter(c -> !isAdmin(c.getName()))
                         .forEach(c -> {
                             try {
                                 raftGroupServiceFactory.getRaftGroupService(c.getName())
                                                        .deleteLoadBalancingStrategy(c.getName(),
                                                                                     loadBalancingStrategy);
                             } catch (Exception ex) {
                                 logger.warn("{}: Failed to delete load balancing strategy {}",
                                             c,
                                             loadBalancingStrategy.getName());
                             }
                         });
    }

    /**
     * Event handler for {@link io.axoniq.axonserver.enterprise.cluster.events.ClusterEvents.LeaderConfirmation} events.
     * Checks if there were configuration changes pending when the leader changed, and if so, removes the flag.
     *
     * @param leaderConfirmation the event
     */
    @EventListener
    public void on(ClusterEvents.LeaderConfirmation leaderConfirmation) {
        checkPendingChanges(leaderConfirmation.getContext());
    }

    /**
     * Event handler for {@link io.axoniq.axonserver.enterprise.cluster.events.ClusterEvents.BecomeLeader} events.
     * Checks if there were configuration changes pending when the leader changed, and if so, removes the flag.
     *
     * @param becomeLeader the event
     */
    @EventListener
    @Order(5)
    public void on(ClusterEvents.BecomeLeader becomeLeader) {
        checkPendingChanges(becomeLeader.getContext());
    }

    private void checkPendingChanges(String contextName) {
        try {
            RaftNode admin = grpcRaftController.getRaftNode(getAdmin());
            if (admin.isLeader()) {
                Context context = contextController.getContext(contextName);
                if (context != null && context.isChangePending()) {
                    ContextConfiguration configuration = createContextConfigBuilder(context).setPending(false)
                                                                                            .build();
                    admin.appendEntry(ContextConfiguration.class.getName(), configuration.toByteArray());
                }
            }
        } catch (MessagingPlatformException ex) {
            if (!ErrorCode.CONTEXT_NOT_FOUND.equals(ex.getErrorCode())) {
                logger.warn("Error checking pending changes", ex);
            }
        }
    }
}<|MERGE_RESOLUTION|>--- conflicted
+++ resolved
@@ -252,10 +252,6 @@
         CompletableFuture<Void> removeDone = new CompletableFuture<>();
         ContextConfiguration oldConfiguration = createContextConfigBuilder(context)
                 .build();
-<<<<<<< HEAD
-        appendToAdmin(ContextConfiguration.class.getName(), contextConfiguration.toByteArray());
-=======
->>>>>>> e7a7b8ed
         try {
             ContextConfiguration contextConfiguration = ContextConfiguration.newBuilder(oldConfiguration)
                                                                             .setPending(true)
@@ -270,7 +266,6 @@
                                                                                "Failed to delete node " + node,
                                                                                e))
                                    .thenAccept(e -> removeDone.complete(null));
-
         } catch (Exception ex) {
             resetAdminConfiguration(oldConfiguration, "Failed to delete node " + node, ex);
             removeDone.completeExceptionally(ex);
@@ -595,12 +590,7 @@
     }
 
     @Override
-<<<<<<< HEAD
-    public Application updateApplication(Application application)  {
-=======
     public Application updateApplication(Application application) {
-        RaftNode config = grpcRaftController.getRaftNode(getAdmin());
->>>>>>> e7a7b8ed
         JpaApplication storedApplication = null;
         try {
             storedApplication = applicationController.get(application.getName());
@@ -660,14 +650,8 @@
     }
 
     @Override
-<<<<<<< HEAD
-    public void updateUser(User request)  {
+    public void updateUser(User request) {
         appendToAdmin(User.class.getName(), request.toByteArray());
-=======
-    public void updateUser(User request) {
-        RaftNode config = grpcRaftController.getRaftNode(getAdmin());
-        getFuture(config.appendEntry(User.class.getName(), request.toByteArray()));
->>>>>>> e7a7b8ed
     }
 
     private ApplicationContextRole getRolesPerContext(Application application, String name) {
@@ -712,25 +696,13 @@
     }
 
     @Override
-<<<<<<< HEAD
-    public void deleteUser(User user)  {
+    public void deleteUser(User user) {
         appendToAdmin(DELETE_USER, user.toByteArray());
     }
 
     @Override
-    public void deleteApplication(Application application)  {
+    public void deleteApplication(Application application) {
         appendToAdmin(DELETE_APPLICATION, application.toByteArray());
-=======
-    public void deleteUser(User user) {
-        RaftNode config = grpcRaftController.getRaftNode(getAdmin());
-        getFuture(config.appendEntry(DELETE_USER, user.toByteArray()));
-    }
-
-    @Override
-    public void deleteApplication(Application application) {
-        RaftNode config = grpcRaftController.getRaftNode(getAdmin());
-        getFuture(config.appendEntry(DELETE_APPLICATION, application.toByteArray()));
->>>>>>> e7a7b8ed
         contextController.getContexts().forEach(c ->
                                                         raftGroupServiceFactory.getRaftGroupService(c.getName())
                                                                                .updateApplication(ContextApplication
