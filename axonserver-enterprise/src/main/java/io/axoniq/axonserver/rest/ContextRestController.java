--- conflicted
+++ resolved
@@ -13,21 +13,8 @@
 import io.axoniq.axonserver.topology.EventStoreLocator;
 import io.axoniq.axonserver.topology.Topology;
 import org.springframework.context.ApplicationEventPublisher;
-<<<<<<< HEAD
 import org.springframework.http.ResponseEntity;
-import org.springframework.web.bind.annotation.CrossOrigin;
-import org.springframework.web.bind.annotation.DeleteMapping;
-import org.springframework.web.bind.annotation.GetMapping;
-import org.springframework.web.bind.annotation.PatchMapping;
-import org.springframework.web.bind.annotation.PathVariable;
-import org.springframework.web.bind.annotation.PostMapping;
-import org.springframework.web.bind.annotation.RequestBody;
-import org.springframework.web.bind.annotation.RequestMapping;
-import org.springframework.web.bind.annotation.RequestParam;
-import org.springframework.web.bind.annotation.RestController;
-=======
 import org.springframework.web.bind.annotation.*;
->>>>>>> 9b94c5c3
 
 import javax.validation.Valid;
 import java.util.List;
@@ -48,17 +35,11 @@
     private final ApplicationEventPublisher applicationEventPublisher;
     private final FeatureChecker limits;
 
-<<<<<<< HEAD
     public ContextRestController(ContextController contextController,
                                  ClusterController clusterController,
                                  AxonHubManager axonHubManager, EventStoreLocator eventStoreManager,
                                  ApplicationEventPublisher applicationEventPublisher,
                                  FeatureChecker limits) {
-=======
-    public ContextRestController( ContextController contextController, AxonHubManager axonHubManager, EventStoreLocator eventStoreManager,
-                                  ApplicationEventPublisher applicationEventPublisher,
-                                  FeatureChecker limits) {
->>>>>>> 9b94c5c3
         this.contextController = contextController;
         this.clusterController = clusterController;
         this.axonHubManager = axonHubManager;
