package io.axoniq.axonserver.rest;

import io.axoniq.axonserver.KeepNames;
import io.axoniq.axonserver.enterprise.cluster.ClusterController;
import io.axoniq.axonserver.enterprise.cluster.GrpcRaftController;
import io.axoniq.axonserver.enterprise.cluster.RaftConfigServiceFactory;
import io.axoniq.axonserver.enterprise.jpa.ClusterNode;
import io.axoniq.axonserver.exception.ErrorCode;
import io.axoniq.axonserver.exception.MessagingPlatformException;
import io.axoniq.axonserver.features.Feature;
import io.axoniq.axonserver.features.FeatureChecker;
import io.axoniq.axonserver.grpc.internal.ContextRole;
import io.axoniq.axonserver.grpc.internal.NodeInfo;
import io.axoniq.axonserver.rest.json.RestResponse;
import org.springframework.http.ResponseEntity;
import org.springframework.web.bind.annotation.DeleteMapping;
import org.springframework.web.bind.annotation.GetMapping;
import org.springframework.web.bind.annotation.PathVariable;
import org.springframework.web.bind.annotation.PostMapping;
import org.springframework.web.bind.annotation.RequestBody;
import org.springframework.web.bind.annotation.RequestMapping;
import org.springframework.web.bind.annotation.RestController;

import java.util.List;
import java.util.stream.Collectors;
import java.util.stream.Stream;
import javax.validation.Valid;
import javax.validation.constraints.NotNull;

/**
 * @author Marc Gathier
 */
@RestController("ClusterRestController")
@RequestMapping("/v1/cluster")
public class ClusterRestController {

    private final ClusterController clusterController;
    private final RaftConfigServiceFactory raftServiceFactory;
    private final GrpcRaftController grpcRaftController;
    private final FeatureChecker limits;


    public ClusterRestController(ClusterController clusterController,
                                 RaftConfigServiceFactory raftServiceFactory,
                                 GrpcRaftController grpcRaftController,
                                 FeatureChecker limits) {
        this.clusterController = clusterController;
        this.raftServiceFactory = raftServiceFactory;
        this.grpcRaftController = grpcRaftController;
        this.limits = limits;
    }


    @PostMapping
    public ResponseEntity<RestResponse> add(@Valid @RequestBody ClusterJoinRequest jsonClusterNode) {
        if (!Feature.CLUSTERING.enabled(limits)) {
            return new RestResponse(false, "License does not allow clustering of Axon servers")
                    .asResponseEntity(ErrorCode.CLUSTER_NOT_ALLOWED);
        }
        if (!grpcRaftController.getContexts().isEmpty()) {
            return new RestResponse(false, "License does not allow clustering of Axon servers")
                    .asResponseEntity(ErrorCode.CLUSTER_NOT_ALLOWED);
        }

        NodeInfo.Builder nodeInfoBuilder = NodeInfo.newBuilder(clusterController.getMe().toNodeInfo());
<<<<<<< HEAD
        if (jsonClusterNode.getContexts() != null && !jsonClusterNode.getContexts().isEmpty()) {
            jsonClusterNode.getContexts().forEach(c -> nodeInfoBuilder
                    .addContexts(ContextRole.newBuilder().setName(c).build()));
=======
        if( jsonClusterNode.getContext() != null && ! jsonClusterNode.getContext().isEmpty()) {
            nodeInfoBuilder.addContexts(ContextRole.newBuilder().setName(jsonClusterNode.getContext()).build());
>>>>>>> 2be3cfc3
        }

        try {
            raftServiceFactory.getRaftConfigServiceStub(jsonClusterNode.internalHostName,
                                                        jsonClusterNode.internalGrpcPort)
                              .joinCluster(nodeInfoBuilder.build());

            return ResponseEntity.accepted()
                                 .body(new RestResponse(true,
                                                        "Accepted join request, may take a while to process"));
        } catch (Exception ex) {
            return new RestResponse(false, ex.getMessage()).asResponseEntity(ErrorCode.fromException(ex));
        }
    }


    @DeleteMapping( path = "{name}")
    public void deleteNode(@PathVariable("name") String name) {
        if( !Feature.CLUSTERING.enabled(limits) ) {
            throw new MessagingPlatformException(ErrorCode.CLUSTER_NOT_ALLOWED, "License does not allow clustering of Axon servers");
        }
        raftServiceFactory.getRaftConfigService().deleteNode(name);
    }


    @GetMapping
    public List<JsonClusterNode> list() {
        Stream<JsonClusterNode> otherNodes = clusterController.getRemoteConnections().stream().map(e -> JsonClusterNode.from(e.getClusterNode(), e.isConnected()));
        return Stream.concat(Stream.of(JsonClusterNode.from(clusterController.getMe(), true)), otherNodes).collect(Collectors.toList());
    }

    @GetMapping(path="{name}")
    public JsonClusterNode getOne(@PathVariable("name") String name) {
        ClusterNode node = clusterController.getNode(name);
        if( node == null ) throw new MessagingPlatformException(ErrorCode.NO_SUCH_NODE, "Node " + name + " not found");

        return JsonClusterNode.from(node, true);
    }

    @KeepNames
    public static class JsonClusterNode {
        private String name;
        private String internalHostName;
        private Integer internalGrpcPort;
        private String hostName;
        private Integer grpcPort;
        private Integer httpPort;
        private boolean connected;

        public boolean isConnected() {
            return connected;
        }

        public void setConnected(boolean connected) {
            this.connected = connected;
        }

        public String getName() {
            return name;
        }

        public void setName(String name) {
            this.name = name;
        }

        public String getInternalHostName() {
            return internalHostName;
        }

        public void setInternalHostName(String internalHostName) {
            this.internalHostName = internalHostName;
        }

        public String getHostName() {
            return hostName;
        }

        public void setHostName(String hostName) {
            this.hostName = hostName;
        }

        public Integer getHttpPort() {
            return httpPort;
        }

        public void setHttpPort(Integer httpPort) {
            this.httpPort = httpPort;
        }

        public Integer getInternalGrpcPort() {
            return internalGrpcPort;
        }

        public void setInternalGrpcPort(Integer internalGrpcPort) {
            this.internalGrpcPort = internalGrpcPort;
        }

        public Integer getGrpcPort() {
            return grpcPort;
        }

        public void setGrpcPort(Integer grpcPort) {
            this.grpcPort = grpcPort;
        }

        public static JsonClusterNode from(ClusterNode jpaClusterNode, boolean connected) {
            JsonClusterNode clusterNode = new JsonClusterNode();
            clusterNode.name = jpaClusterNode.getName();
            clusterNode.internalHostName = jpaClusterNode.getInternalHostName();
            clusterNode.internalGrpcPort = jpaClusterNode.getGrpcInternalPort();
            clusterNode.hostName = jpaClusterNode.getHostName();
            clusterNode.grpcPort = jpaClusterNode.getGrpcPort();
            clusterNode.httpPort = jpaClusterNode.getHttpPort();
            clusterNode.connected = connected;
            return clusterNode;
        }
    }

    @KeepNames
    public static class ClusterJoinRequest {
        @NotNull(message = "missing required field: internalHostName")
        private String internalHostName;
        @NotNull(message = "missing required field: internalGrpcPort")
        private Integer internalGrpcPort;

        private String context;

        public String getInternalHostName() {
            return internalHostName;
        }

        public void setInternalHostName(String internalHostName) {
            this.internalHostName = internalHostName;
        }

        public Integer getInternalGrpcPort() {
            return internalGrpcPort;
        }

        public void setInternalGrpcPort(@NotNull Integer internalGrpcPort) {
            this.internalGrpcPort = internalGrpcPort;
        }

        public String getContext() {
            return context;
        }

        public void setContext(String context) {
            this.context = context;
        }
    }
}<|MERGE_RESOLUTION|>--- conflicted
+++ resolved
@@ -63,14 +63,9 @@
         }
 
         NodeInfo.Builder nodeInfoBuilder = NodeInfo.newBuilder(clusterController.getMe().toNodeInfo());
-<<<<<<< HEAD
-        if (jsonClusterNode.getContexts() != null && !jsonClusterNode.getContexts().isEmpty()) {
-            jsonClusterNode.getContexts().forEach(c -> nodeInfoBuilder
-                    .addContexts(ContextRole.newBuilder().setName(c).build()));
-=======
-        if( jsonClusterNode.getContext() != null && ! jsonClusterNode.getContext().isEmpty()) {
-            nodeInfoBuilder.addContexts(ContextRole.newBuilder().setName(jsonClusterNode.getContext()).build());
->>>>>>> 2be3cfc3
+        if (jsonClusterNode.getContext() != null && !jsonClusterNode.getContext().isEmpty()) {
+            nodeInfoBuilder
+                    .addContexts(ContextRole.newBuilder().setName(jsonClusterNode.getContext()).build());
         }
 
         try {
