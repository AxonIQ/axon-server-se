package io.axoniq.axonserver.licensing;

import org.slf4j.Logger;
import org.slf4j.LoggerFactory;
import org.springframework.util.StringUtils;

import java.time.LocalDate;
import java.time.temporal.ChronoUnit;
import java.util.Arrays;
import java.util.Collections;
import java.util.Properties;
import java.util.Set;
import java.util.UUID;
import java.util.stream.Collectors;

/**
 * Singleton that provides access to information from the license key used by this
 * instance of the Messaging Platform, in particular the effective rate limit.
 *
 * This is deliberately not a Spring component, since all of the flexibility that Spring
 * offers to choose different implementations and override properties, would just be
 * a Bad Thing here.
 *
 * Initial call to getInstance() should take place in main() before Boot starts. As a
 * result, instance initialization doesn't need to be thread safe.
 *
 * Actual complexity of reading/verifying is delegated to the LicensePropertyReader.
 *
 * @author Frans van Buul
 *
 */
public final class LicenseConfiguration {

    private static final String AXON_HUB = "AxonHub";
    private static final String AXON_SERVER = "AxonServer";
    private static final String AXON_DB = "AxonDB";

    public static void refresh() {
        Properties properties = new LicensePropertyReader().readLicenseProperties();
        if(properties == null) {
            if( ! Edition.Free.equals(instance.edition)) {
                instance = instance.withGraceDate( LocalDate.now().minus(1, ChronoUnit.DAYS));
            }
        } else {
            instance = instance.withGraceDate( getLocalDate(properties.getProperty("grace_date")))
            .withExpiryDate(getLocalDate(properties.getProperty("expiry_date")));
        }
    }


    public enum Edition {
        Enterprise, Free, Standard
    }
    private static final Logger log = LoggerFactory.getLogger(LicenseConfiguration.class);
    private static LicenseConfiguration instance;

    public static LicenseConfiguration getInstance() {
        if(instance == null) {
            Properties properties = new LicensePropertyReader().readLicenseProperties();
            if(properties == null) {
                log.warn("License property not specified - Running in Free mode");
                instance = new LicenseConfiguration(null, Edition.Free, UUID.randomUUID().toString(),
                                                    1, 1, null,
                                                    AXON_SERVER,
                                                    null,
<<<<<<< HEAD
                                                    LocalDate.parse(properties.getProperty("grace_date")));
=======
                                                    null);
>>>>>>> f3c25771
            } else {
                instance = new LicenseConfiguration(
                        getLocalDate(properties.getProperty("expiry_date")),
                        Edition.valueOf(properties.getProperty("edition")),
                        properties.getProperty("license_key_id"),
                        Integer.valueOf(properties.getProperty("contexts", "1")),
                        Integer.valueOf(properties.getProperty("clusterNodes", "3")),
                        properties.getProperty("licensee"),
                        properties.getProperty("product"),
                        properties.getProperty("packs"),
                        getLocalDate(properties.getProperty("grace_date")));
                if(LocalDate.now().isAfter(instance.expiryDate)) {
                    if( LocalDate.now().isBefore(instance.graceDate)) {
                        log.warn("License has expired, AxonServer will continue working until {}", instance.graceDate);
                    } else {
                        throw LicenseException.expired(instance.expiryDate);
                    }
                }
                if(!validProduct(properties.getProperty("product"))) {
                    throw LicenseException.wrongProduct(AXON_SERVER);
                }
                log.info("Licensed to: {}", instance.licensee);
                log.info("Running {} mode", instance.edition);
                log.info("License expiry date is {}", instance.expiryDate);
            }
        }
        return instance;
    }

    private static LocalDate getLocalDate(String dateString) {
        if(StringUtils.isEmpty(dateString)) return null;
        return LocalDate.parse(dateString);

    }

    private static boolean validProduct(String product) {
        return product != null && (product.contains(AXON_HUB) || product.contains(AXON_DB) || product.contains(AXON_SERVER));
    }

    private final LocalDate expiryDate;
    private final Edition edition;
    private final String licenseId;
    private final int contexts;
    private final int clusterNodes;
    private final String licensee;
    private final LocalDate graceDate;
    private final String product;
    private final Set<String> packs;

    LicenseConfiguration(LocalDate expiryDate, Edition edition, String licenseId, int contexts, int clusterNodes,
                         String licensee, String product, String packs, LocalDate graceDate) {
        this.expiryDate = expiryDate;
        this.edition = edition;
        this.licenseId = licenseId;
        this.contexts = contexts;
        this.clusterNodes = clusterNodes;
        this.licensee = licensee;
        this.product = product;
        this.graceDate = graceDate == null ? expiryDate : graceDate;
        this.packs = StringUtils.isEmpty(packs) ? Collections.emptySet() : Arrays.stream(packs.split(",")).collect(
                Collectors.toSet());

    }

    public LocalDate getExpiryDate() {
        return expiryDate;
    }

    public LocalDate getGraceDate() {
        return graceDate;
    }

    public boolean hasPack(String pack) {
        return packs.contains(pack);
    }

    public boolean isMessaging() {
        return product.contains(AXON_HUB) || product.contains(AXON_SERVER);
    }

    public boolean isStorage() {
        return product.contains(AXON_DB) || product.contains(AXON_SERVER);
    }

    public Edition getEdition() {
        return edition;
    }

    public int getContexts() {
        return contexts;
    }

    public String getLicenseId() {
        return licenseId;
    }

    public String getLicensee() {
        return licensee;
    }

    public int getClusterNodes() {
        return clusterNodes;
    }

    public static boolean isEnterprise() {
        return Edition.Enterprise.equals(getInstance().edition) || Edition.Standard.equals(getInstance().edition);
    }

    private LicenseConfiguration withExpiryDate(LocalDate newExpiryDate) {
        return new LicenseConfiguration(newExpiryDate, edition, licenseId, contexts,
                                        clusterNodes, licensee, product,
                                        String.join(",", packs), graceDate);
    }

    private LicenseConfiguration withGraceDate(LocalDate newGraceDate) {
        return new LicenseConfiguration(expiryDate, edition, licenseId, contexts,
                                        clusterNodes, licensee, product,
                                        String.join( ",", packs), newGraceDate);
    }
}<|MERGE_RESOLUTION|>--- conflicted
+++ resolved
@@ -63,11 +63,7 @@
                                                     1, 1, null,
                                                     AXON_SERVER,
                                                     null,
-<<<<<<< HEAD
-                                                    LocalDate.parse(properties.getProperty("grace_date")));
-=======
                                                     null);
->>>>>>> f3c25771
             } else {
                 instance = new LicenseConfiguration(
                         getLocalDate(properties.getProperty("expiry_date")),
