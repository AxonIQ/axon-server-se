--- conflicted
+++ resolved
@@ -235,7 +235,6 @@
     repeated NodeInfo nodes = 2;
 }
 
-<<<<<<< HEAD
 
 message ContextName {
     string context = 1;
@@ -245,7 +244,6 @@
     string node = 1;
     string context = 2;
 }
-=======
 message LoadBalanceStrategy {
     string name = 1;
     string factoryBean = 2;
@@ -259,7 +257,6 @@
     string strategy = 4;
 }
 
->>>>>>> 9d484f07
 /**
  * Services on config leader
  */
