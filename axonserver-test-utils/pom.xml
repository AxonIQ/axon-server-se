<?xml version="1.0" encoding="UTF-8"?>
<!--
  ~  Copyright (c) 2017-2022 AxonIQ B.V. and/or licensed to AxonIQ B.V.
  ~  under one or more contributor license agreements.
  ~
  ~  Licensed under the AxonIQ Open Source License Agreement v1.0;
  ~  you may not use this file except in compliance with the license.
  ~
  -->

<project xmlns="http://maven.apache.org/POM/4.0.0" xmlns:xsi="http://www.w3.org/2001/XMLSchema-instance" xsi:schemaLocation="http://maven.apache.org/POM/4.0.0 http://maven.apache.org/xsd/maven-4.0.0.xsd">
    <parent>
        <artifactId>axonserver-se</artifactId>
        <groupId>io.axoniq.axonserver</groupId>
<<<<<<< HEAD
        <version>2023.0.0-SNAPSHOT</version>
=======
        <version>4.6.2-SNAPSHOT</version>
>>>>>>> 413f3dab
    </parent>
    <modelVersion>4.0.0</modelVersion>

    <artifactId>axonserver-test-utils</artifactId>

    <dependencies>
        <dependency>
            <groupId>com.google.code.findbugs</groupId>
            <artifactId>findbugs</artifactId>
            <version>3.0.1</version>
        </dependency>
        <dependency>
            <groupId>commons-lang</groupId>
            <artifactId>commons-lang</artifactId>
            <version>2.6</version>
        </dependency>
        <dependency>
            <groupId>io.grpc</groupId>
            <artifactId>grpc-stub</artifactId>
        </dependency>
    </dependencies>

    <build>
        <plugins>
            <plugin>
                <groupId>org.codehaus.mojo</groupId>
                <artifactId>license-maven-plugin</artifactId>
                <configuration>
                    <skipDownloadLicenses>true</skipDownloadLicenses>
                    <skipAggregateThirdPartyReport>true</skipAggregateThirdPartyReport>
                    <skipAddThirdParty>true</skipAddThirdParty>
                    <skipAggregateAddThirdParty>true</skipAggregateAddThirdParty>
                </configuration>
            </plugin>
        </plugins>
    </build>
</project><|MERGE_RESOLUTION|>--- conflicted
+++ resolved
@@ -12,11 +12,7 @@
     <parent>
         <artifactId>axonserver-se</artifactId>
         <groupId>io.axoniq.axonserver</groupId>
-<<<<<<< HEAD
         <version>2023.0.0-SNAPSHOT</version>
-=======
-        <version>4.6.2-SNAPSHOT</version>
->>>>>>> 413f3dab
     </parent>
     <modelVersion>4.0.0</modelVersion>
 
