--- conflicted
+++ resolved
@@ -2,13 +2,8 @@
 <project xmlns="http://maven.apache.org/POM/4.0.0" xmlns:xsi="http://www.w3.org/2001/XMLSchema-instance" xsi:schemaLocation="http://maven.apache.org/POM/4.0.0 http://maven.apache.org/xsd/maven-4.0.0.xsd">
     <parent>
         <groupId>io.axoniq.axonserver</groupId>
-<<<<<<< HEAD
-        <artifactId>axonserver-parent</artifactId>
+        <artifactId>axonserver-ee</artifactId>
         <version>4.2-SNAPSHOT</version>
-=======
-        <artifactId>axonserver-ee</artifactId>
-        <version>4.1.2-SNAPSHOT</version>
->>>>>>> fdf1a17a
         <relativePath>../../pom.xml</relativePath>
     </parent>
     <modelVersion>4.0.0</modelVersion>
