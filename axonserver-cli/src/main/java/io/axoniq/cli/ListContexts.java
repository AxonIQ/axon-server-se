--- conflicted
+++ resolved
@@ -18,7 +18,6 @@
 
         // get http client
         try (CloseableHttpClient httpclient = createClient(commandLine)) {
-<<<<<<< HEAD
             if( jsonOutput(commandLine)) {
                 System.out.println(getJSON(httpclient,
                                            url,
@@ -40,16 +39,6 @@
                                                                                .map(Object::toString)
                                                                                .collect(Collectors.joining(",")));
                 }
-=======
-            ContextNode[] contexts = getJSON(httpclient, url, ContextNode[].class, 200, commandLine.getOptionValue(CommandOptions.TOKEN.getOpt()));
-            System.out.printf("%-20s %-40s %-20s %-20s%n", "Name", "Members", "Master", "Coordinator");
-
-            for( ContextNode context : contexts) {
-                System.out.printf("%-20s%-40s %-20s %-20s%n\n", context.getContext(),
-                        context.getNodes() == null? "" : context.getNodes().stream().map(Object::toString).collect(Collectors.joining(",")),
-                                  context.getMaster(),
-                                  context.getCoordinator());
->>>>>>> 263b208e
             }
         }
 
