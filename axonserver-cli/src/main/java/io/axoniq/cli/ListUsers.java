--- conflicted
+++ resolved
@@ -17,7 +17,6 @@
 
         // get http client
         try (CloseableHttpClient httpclient = createClient(commandLine)) {
-<<<<<<< HEAD
             if( jsonOutput(commandLine)) {
                 System.out.println(getJSON(httpclient,
                                            url,
@@ -35,13 +34,6 @@
                 for (User user : users) {
                     System.out.printf("%-60s\n", user.getUserName());
                 }
-=======
-            User[] users = getJSON(httpclient, url, User[].class, 200, commandLine.getOptionValue(CommandOptions.TOKEN.getOpt()));
-            System.out.printf("%-40s %-20s%n", "Name", "Roles");
-
-            for( User user : users) {
-                System.out.printf("%-40s %-20s%n", user.getUserName(), String.join(",",user.getRoles()));
->>>>>>> 263b208e
             }
         }
 
