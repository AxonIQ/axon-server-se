package io.axoniq.cli;

import io.axoniq.cli.json.ClusterNode;
import org.apache.commons.cli.CommandLine;
import org.apache.commons.cli.ParseException;
import org.apache.http.impl.client.CloseableHttpClient;

import java.io.IOException;
import java.util.ArrayList;
import java.util.Arrays;
import java.util.List;

import static io.axoniq.cli.CommandOptions.INTERNALHOST;
import static io.axoniq.cli.CommandOptions.INTERNALPORT;

/**
 * @author Marc Gathier
 */
public class RegisterNode extends AxonIQCliCommand {
    public static void run(String[] args) throws IOException {
        // check args
<<<<<<< HEAD
        CommandLine commandLine = processCommandLine(args[0], args, INTERNALHOST, CommandOptions.INTERNALPORT, CommandOptions.CONTEXTS, CommandOptions.TOKEN);
=======
        CommandLine commandLine = processCommandLine(args[0], args, INTERNALHOST, CommandOptions.INTERNALPORT, CommandOptions.CONTEXTS,
                                                     CommandOptions.TOKEN);
>>>>>>> 263b208e

        String url = createUrl(commandLine, "/v1/cluster");
        Number port = null;
        try {
            port = (Number)commandLine.getParsedOptionValue(INTERNALPORT.getOpt());
        } catch (ParseException e) {
            throw new RuntimeException("Invalid value for option " + INTERNALPORT);
        }
        if( port == null) port = 8224;

        ClusterNode clusterNode = new ClusterNode(commandLine.getOptionValue(INTERNALHOST.getOpt().charAt(0)),
                port.intValue());

<<<<<<< HEAD
        if( commandLine.hasOption(CommandOptions.CONTEXTS.getOpt())) {
            List<String> contexts = new ArrayList<>(Arrays.asList(commandLine.getOptionValues(CommandOptions.CONTEXTS.getOpt())));
            if(! contexts.isEmpty()) {
                clusterNode.setContexts(contexts);
            }
        }
=======
        Map<String, ClusterNode.ContextRoleJSON> contextMap = new HashMap<>();
        if( commandLine.hasOption(CommandOptions.CONTEXTS.getOpt()) ) {
            String[] storageContexts = commandLine.getOptionValues(CommandOptions.CONTEXTS.getOpt());
            for (String storageContext : storageContexts) {
                contextMap.put(storageContext, new ClusterNode.ContextRoleJSON(storageContext, true, true));
            }
        }

        if(! contextMap.isEmpty()) {
            clusterNode.setContexts(new ArrayList<>(contextMap.values()));
        }
>>>>>>> 263b208e


        try (CloseableHttpClient httpclient = createClient(commandLine) ) {
            postJSON(httpclient, url, clusterNode, 200, commandLine.getOptionValue(CommandOptions.TOKEN.getOpt()));
        }
    }
}<|MERGE_RESOLUTION|>--- conflicted
+++ resolved
@@ -19,12 +19,8 @@
 public class RegisterNode extends AxonIQCliCommand {
     public static void run(String[] args) throws IOException {
         // check args
-<<<<<<< HEAD
-        CommandLine commandLine = processCommandLine(args[0], args, INTERNALHOST, CommandOptions.INTERNALPORT, CommandOptions.CONTEXTS, CommandOptions.TOKEN);
-=======
         CommandLine commandLine = processCommandLine(args[0], args, INTERNALHOST, CommandOptions.INTERNALPORT, CommandOptions.CONTEXTS,
                                                      CommandOptions.TOKEN);
->>>>>>> 263b208e
 
         String url = createUrl(commandLine, "/v1/cluster");
         Number port = null;
@@ -38,26 +34,12 @@
         ClusterNode clusterNode = new ClusterNode(commandLine.getOptionValue(INTERNALHOST.getOpt().charAt(0)),
                 port.intValue());
 
-<<<<<<< HEAD
         if( commandLine.hasOption(CommandOptions.CONTEXTS.getOpt())) {
             List<String> contexts = new ArrayList<>(Arrays.asList(commandLine.getOptionValues(CommandOptions.CONTEXTS.getOpt())));
             if(! contexts.isEmpty()) {
                 clusterNode.setContexts(contexts);
             }
         }
-=======
-        Map<String, ClusterNode.ContextRoleJSON> contextMap = new HashMap<>();
-        if( commandLine.hasOption(CommandOptions.CONTEXTS.getOpt()) ) {
-            String[] storageContexts = commandLine.getOptionValues(CommandOptions.CONTEXTS.getOpt());
-            for (String storageContext : storageContexts) {
-                contextMap.put(storageContext, new ClusterNode.ContextRoleJSON(storageContext, true, true));
-            }
-        }
-
-        if(! contextMap.isEmpty()) {
-            clusterNode.setContexts(new ArrayList<>(contextMap.values()));
-        }
->>>>>>> 263b208e
 
 
         try (CloseableHttpClient httpclient = createClient(commandLine) ) {
