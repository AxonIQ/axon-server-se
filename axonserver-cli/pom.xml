<?xml version="1.0" encoding="UTF-8"?>
<!--
  ~ Copyright (c) 2017-2019 AxonIQ B.V. and/or licensed to AxonIQ B.V.
  ~ under one or more contributor license agreements.
  ~
  ~  Licensed under the AxonIQ Open Source License Agreement v1.0;
  ~  you may not use this file except in compliance with the license.
  ~
  -->

<project xmlns="http://maven.apache.org/POM/4.0.0" xmlns:xsi="http://www.w3.org/2001/XMLSchema-instance" xsi:schemaLocation="http://maven.apache.org/POM/4.0.0 http://maven.apache.org/xsd/maven-4.0.0.xsd">
    <modelVersion>4.0.0</modelVersion>
    <parent>
		<groupId>io.axoniq.axonserver</groupId>
		<artifactId>axonserver-se</artifactId>
<<<<<<< HEAD
        <version>4.4-SNAPSHOT</version>
=======
        <version>4.3.2-SNAPSHOT</version>
>>>>>>> 398b7563
        <relativePath>../pom.xml</relativePath>
    </parent>
    <artifactId>axonserver-cli</artifactId>

    <name>AxonServer Command Line Interface</name>
    <description>Command Line interface for AxonServer components</description>

    <dependencies>
        <dependency>
            <groupId>com.fasterxml.jackson.core</groupId>
            <artifactId>jackson-databind</artifactId>
        </dependency>
        <dependency>
            <groupId>commons-logging</groupId>
            <artifactId>commons-logging</artifactId>
            <version>1.2</version>
        </dependency>
        <dependency>
            <groupId>org.apache.httpcomponents</groupId>
            <artifactId>httpclient</artifactId>
            <version>4.5.3</version>
        </dependency>
        <dependency>
            <groupId>commons-cli</groupId>
            <artifactId>commons-cli</artifactId>
            <version>1.3.1</version>
        </dependency>
    </dependencies>

    <build>
        <plugins>
            <plugin>
                <groupId>org.springframework.boot</groupId>
                <artifactId>spring-boot-maven-plugin</artifactId>
                <configuration>
                    <executable>true</executable>
                    <mainClass>io.axoniq.cli.CommandDispatcher</mainClass>
                    <classifier>exec</classifier>
                </configuration>
                <executions>
                    <execution>
                        <goals>
                            <goal>repackage</goal>
                        </goals>
                        <phase>package</phase>
                    </execution>
                </executions>
            </plugin>
            <plugin>
                <artifactId>maven-release-plugin</artifactId>
				<version>2.5.1</version>
				<dependencies>
				  <dependency>
					<groupId>org.apache.maven.scm</groupId>
					<artifactId>maven-scm-provider-gitexe</artifactId>
					<version>1.9.2</version>
				  </dependency>
				</dependencies>				
                <configuration>
                    <mavenExecutorId>forked-path</mavenExecutorId>
                    <goals>deploy</goals>
                    <arguments>-Dmaven.javadoc.skip=true</arguments>
                </configuration>
                <executions>
                    <execution>
                        <id>default</id>
                        <goals>
                            <goal>perform</goal>
                        </goals>
                        <configuration>
                            <pomFileName>${project.artifactId}/pom.xml</pomFileName>
                        </configuration>
                    </execution>
                </executions>
            </plugin>
        </plugins>
    </build>

</project><|MERGE_RESOLUTION|>--- conflicted
+++ resolved
@@ -13,11 +13,7 @@
     <parent>
 		<groupId>io.axoniq.axonserver</groupId>
 		<artifactId>axonserver-se</artifactId>
-<<<<<<< HEAD
         <version>4.4-SNAPSHOT</version>
-=======
-        <version>4.3.2-SNAPSHOT</version>
->>>>>>> 398b7563
         <relativePath>../pom.xml</relativePath>
     </parent>
     <artifactId>axonserver-cli</artifactId>
