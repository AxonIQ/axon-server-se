<?xml version="1.0" encoding="UTF-8"?>
<!--
  ~ Copyright (c) 2017-2019 AxonIQ B.V. and/or licensed to AxonIQ B.V.
  ~ under one or more contributor license agreements.
  ~
  ~  Licensed under the AxonIQ Open Source License Agreement v1.0;
  ~  you may not use this file except in compliance with the license.
  ~
  -->

<project xmlns="http://maven.apache.org/POM/4.0.0" xmlns:xsi="http://www.w3.org/2001/XMLSchema-instance" xsi:schemaLocation="http://maven.apache.org/POM/4.0.0 http://maven.apache.org/xsd/maven-4.0.0.xsd">
    <modelVersion>4.0.0</modelVersion>
    <parent>
		<groupId>io.axoniq.axonserver</groupId>
		<artifactId>axonserver-parent</artifactId>
<<<<<<< HEAD
        <version>4.2-SNAPSHOT</version>
=======
        <version>4.1.1-SNAPSHOT</version>
>>>>>>> fdf1a17a
    </parent>
    <artifactId>axonserver-cli</artifactId>

    <name>AxonServer Command Line Interface</name>
    <description>Command Line interface for AxonServer components</description>

    <properties>
        <project.build.sourceEncoding>UTF-8</project.build.sourceEncoding>
        <project.reporting.outputEncoding>UTF-8</project.reporting.outputEncoding>
        <java.version>1.8</java.version>
        <maven.compiler.source>${java.version}</maven.compiler.source>
        <maven.compiler.target>${java.version}</maven.compiler.target>
    </properties>

    <dependencies>
        <dependency>
            <groupId>com.fasterxml.jackson.core</groupId>
            <artifactId>jackson-databind</artifactId>
            <version>2.8.8</version>
        </dependency>
        <dependency>
            <groupId>commons-logging</groupId>
            <artifactId>commons-logging</artifactId>
            <version>1.2</version>
        </dependency>
        <dependency>
            <groupId>org.apache.httpcomponents</groupId>
            <artifactId>httpclient</artifactId>
            <version>4.5.3</version>
        </dependency>
        <dependency>
            <groupId>commons-cli</groupId>
            <artifactId>commons-cli</artifactId>
            <version>1.3.1</version>
        </dependency>
    </dependencies>

    <build>
        <plugins>
            <plugin>
                <groupId>org.springframework.boot</groupId>
                <artifactId>spring-boot-maven-plugin</artifactId>
                <configuration>
                    <executable>true</executable>
                    <mainClass>io.axoniq.cli.CommandDispatcher</mainClass>
                    <classifier>exec</classifier>
                </configuration>
                <executions>
                    <execution>
                        <goals>
                            <goal>repackage</goal>
                        </goals>
                        <phase>package</phase>
                    </execution>
                </executions>
            </plugin>
            <plugin>
                <artifactId>maven-release-plugin</artifactId>
				<version>2.5.1</version>
				<dependencies>
				  <dependency>
					<groupId>org.apache.maven.scm</groupId>
					<artifactId>maven-scm-provider-gitexe</artifactId>
					<version>1.9.2</version>
				  </dependency>
				</dependencies>				
                <configuration>
                    <mavenExecutorId>forked-path</mavenExecutorId>
                    <goals>deploy</goals>
                    <arguments>-Dmaven.javadoc.skip=true</arguments>
                </configuration>
                <executions>
                    <execution>
                        <id>default</id>
                        <goals>
                            <goal>perform</goal>
                        </goals>
                        <configuration>
                            <pomFileName>${project.artifactId}/pom.xml</pomFileName>
                        </configuration>
                    </execution>
                </executions>
            </plugin>
            <plugin>
                <groupId>com.google.cloud.tools</groupId>
                <artifactId>jib-maven-plugin</artifactId>
                <configuration>
                    <skip>false</skip>
                    <to>
                        <image>axonserver-cli</image>
                    </to>
                </configuration>
            </plugin>
        </plugins>
    </build>

</project><|MERGE_RESOLUTION|>--- conflicted
+++ resolved
@@ -13,11 +13,7 @@
     <parent>
 		<groupId>io.axoniq.axonserver</groupId>
 		<artifactId>axonserver-parent</artifactId>
-<<<<<<< HEAD
         <version>4.2-SNAPSHOT</version>
-=======
-        <version>4.1.1-SNAPSHOT</version>
->>>>>>> fdf1a17a
     </parent>
     <artifactId>axonserver-cli</artifactId>
 
