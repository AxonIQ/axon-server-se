<?xml version="1.0" encoding="UTF-8"?>
<!--
  ~ Copyright (c) 2017-2019 AxonIQ B.V. and/or licensed to AxonIQ B.V.
  ~ under one or more contributor license agreements.
  ~
  ~  Licensed under the AxonIQ Open Source License Agreement v1.0;
  ~  you may not use this file except in compliance with the license.
  ~
  -->

<project xmlns="http://maven.apache.org/POM/4.0.0" xmlns:xsi="http://www.w3.org/2001/XMLSchema-instance" xsi:schemaLocation="http://maven.apache.org/POM/4.0.0 http://maven.apache.org/xsd/maven-4.0.0.xsd">
    <modelVersion>4.0.0</modelVersion>
    <parent>
		<groupId>io.axoniq.axonserver</groupId>
		<artifactId>axonserver-se</artifactId>
<<<<<<< HEAD
        <version>4.2-SNAPSHOT</version>
        <relativePath>../pom.xml</relativePath>
=======
        <version>4.1.7-SNAPSHOT</version>
>>>>>>> f23f3699
    </parent>
    <artifactId>axonserver-cli</artifactId>

    <name>AxonServer Command Line Interface</name>
    <description>Command Line interface for AxonServer components</description>

    <dependencies>
        <dependency>
            <groupId>com.fasterxml.jackson.core</groupId>
            <artifactId>jackson-databind</artifactId>
            <version>2.9.9</version>
        </dependency>
        <dependency>
            <groupId>commons-logging</groupId>
            <artifactId>commons-logging</artifactId>
            <version>1.2</version>
        </dependency>
        <dependency>
            <groupId>org.apache.httpcomponents</groupId>
            <artifactId>httpclient</artifactId>
            <version>4.5.3</version>
        </dependency>
        <dependency>
            <groupId>commons-cli</groupId>
            <artifactId>commons-cli</artifactId>
            <version>1.3.1</version>
        </dependency>
    </dependencies>

    <build>
        <plugins>
            <plugin>
                <groupId>org.springframework.boot</groupId>
                <artifactId>spring-boot-maven-plugin</artifactId>
                <configuration>
                    <executable>true</executable>
                    <mainClass>io.axoniq.cli.CommandDispatcher</mainClass>
                    <classifier>exec</classifier>
                </configuration>
                <executions>
                    <execution>
                        <goals>
                            <goal>repackage</goal>
                        </goals>
                        <phase>package</phase>
                    </execution>
                </executions>
            </plugin>
            <plugin>
                <artifactId>maven-release-plugin</artifactId>
				<version>2.5.1</version>
				<dependencies>
				  <dependency>
					<groupId>org.apache.maven.scm</groupId>
					<artifactId>maven-scm-provider-gitexe</artifactId>
					<version>1.9.2</version>
				  </dependency>
				</dependencies>				
                <configuration>
                    <mavenExecutorId>forked-path</mavenExecutorId>
                    <goals>deploy</goals>
                    <arguments>-Dmaven.javadoc.skip=true</arguments>
                </configuration>
                <executions>
                    <execution>
                        <id>default</id>
                        <goals>
                            <goal>perform</goal>
                        </goals>
                        <configuration>
                            <pomFileName>${project.artifactId}/pom.xml</pomFileName>
                        </configuration>
                    </execution>
                </executions>
            </plugin>
        </plugins>
    </build>

</project><|MERGE_RESOLUTION|>--- conflicted
+++ resolved
@@ -13,12 +13,8 @@
     <parent>
 		<groupId>io.axoniq.axonserver</groupId>
 		<artifactId>axonserver-se</artifactId>
-<<<<<<< HEAD
         <version>4.2-SNAPSHOT</version>
         <relativePath>../pom.xml</relativePath>
-=======
-        <version>4.1.7-SNAPSHOT</version>
->>>>>>> f23f3699
     </parent>
     <artifactId>axonserver-cli</artifactId>
 
@@ -29,7 +25,7 @@
         <dependency>
             <groupId>com.fasterxml.jackson.core</groupId>
             <artifactId>jackson-databind</artifactId>
-            <version>2.9.9</version>
+            <version>2.8.8</version>
         </dependency>
         <dependency>
             <groupId>commons-logging</groupId>
