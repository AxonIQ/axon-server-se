--- conflicted
+++ resolved
@@ -14,11 +14,7 @@
     <parent>
 		<groupId>io.axoniq.axonserver</groupId>
 		<artifactId>axonserver-se</artifactId>
-<<<<<<< HEAD
         <version>4.3-SNAPSHOT</version>
-=======
-        <version>4.2.3-SNAPSHOT</version>
->>>>>>> 8a3b5b93
     </parent>
     <artifactId>axonserver</artifactId>
     <name>AxonServer - Standard edition</name>
