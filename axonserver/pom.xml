--- conflicted
+++ resolved
@@ -281,6 +281,7 @@
             <artifactId>reactor-test</artifactId>
             <scope>test</scope>
         </dependency>
+
         <dependency>
             <groupId>org.jetbrains.kotlin</groupId>
             <artifactId>kotlin-stdlib-jdk8</artifactId>
@@ -292,22 +293,10 @@
             <version>${kotlin.version}</version>
             <scope>test</scope>
         </dependency>
-<<<<<<< HEAD
+
         <dependency>
             <groupId>org.junit.vintage</groupId>
             <artifactId>junit-vintage-engine</artifactId>
-=======
-
-        <dependency>
-            <groupId>org.jetbrains.kotlin</groupId>
-            <artifactId>kotlin-stdlib-jdk8</artifactId>
-            <version>${kotlin.version}</version>
-        </dependency>
-        <dependency>
-            <groupId>org.jetbrains.kotlin</groupId>
-            <artifactId>kotlin-test-junit</artifactId>
-            <version>${kotlin.version}</version>
->>>>>>> 14132957
             <scope>test</scope>
         </dependency>
     </dependencies>
@@ -349,66 +338,6 @@
 
             <!-- Maven antrun Plugin -->
             <plugin>
-                <groupId>org.jetbrains.kotlin</groupId>
-                <artifactId>kotlin-maven-plugin</artifactId>
-                <version>${kotlin.version}</version>
-                <executions>
-                    <execution>
-                        <id>compile</id>
-                        <goals>
-                            <goal>compile</goal>
-                        </goals>
-                        <configuration>
-                            <sourceDirs>
-                                <sourceDir>${project.basedir}/src/main/java</sourceDir>
-                            </sourceDirs>
-                        </configuration>
-                    </execution>
-                    <execution>
-                        <id>test-compile</id>
-                        <goals>
-                            <goal>test-compile</goal>
-                        </goals>
-                        <configuration>
-                            <sourceDirs>
-                                <sourceDir>${project.basedir}/src/test/java</sourceDir>
-                            </sourceDirs>
-                        </configuration>
-                    </execution>
-                </executions>
-            </plugin>
-            <plugin>
-                <groupId>org.apache.maven.plugins</groupId>
-                <artifactId>maven-compiler-plugin</artifactId>
-                <executions>
-                    <!-- Replacing default-compile as it is treated specially by maven -->
-                    <execution>
-                        <id>default-compile</id>
-                        <phase>none</phase>
-                    </execution>
-                    <!-- Replacing default-testCompile as it is treated specially by maven -->
-                    <execution>
-                        <id>default-testCompile</id>
-                        <phase>none</phase>
-                    </execution>
-                    <execution>
-                        <id>java-compile</id>
-                        <phase>compile</phase>
-                        <goals>
-                            <goal>compile</goal>
-                        </goals>
-                    </execution>
-                    <execution>
-                        <id>java-test-compile</id>
-                        <phase>test-compile</phase>
-                        <goals>
-                            <goal>testCompile</goal>
-                        </goals>
-                    </execution>
-                </executions>
-            </plugin>
-
-            <plugin>
                 <groupId>org.apache.maven.plugins</groupId>
                 <artifactId>maven-antrun-plugin</artifactId>
                 <version>3.0.0</version>
@@ -442,6 +371,37 @@
                         <goals>
                             <goal>run</goal>
                         </goals>
+                    </execution>
+                </executions>
+            </plugin>
+
+            <!-- Maven Kotlin plugin -->
+            <plugin>
+                <groupId>org.jetbrains.kotlin</groupId>
+                <artifactId>kotlin-maven-plugin</artifactId>
+                <version>${kotlin.version}</version>
+                <executions>
+                    <execution>
+                        <id>compile</id>
+                        <goals>
+                            <goal>compile</goal>
+                        </goals>
+                        <configuration>
+                            <sourceDirs>
+                                <sourceDir>${project.basedir}/src/main/java</sourceDir>
+                            </sourceDirs>
+                        </configuration>
+                    </execution>
+                    <execution>
+                        <id>test-compile</id>
+                        <goals>
+                            <goal>test-compile</goal>
+                        </goals>
+                        <configuration>
+                            <sourceDirs>
+                                <sourceDir>${project.basedir}/src/test/java</sourceDir>
+                            </sourceDirs>
+                        </configuration>
                     </execution>
                 </executions>
             </plugin>
@@ -586,35 +546,7 @@
                     </execution>
                 </executions>
             </plugin>
-            <plugin>
-                <groupId>org.jetbrains.kotlin</groupId>
-                <artifactId>kotlin-maven-plugin</artifactId>
-                <version>${kotlin.version}</version>
-                <executions>
-                    <execution>
-                        <id>compile</id>
-                        <goals>
-                            <goal>compile</goal>
-                        </goals>
-                        <configuration>
-                            <sourceDirs>
-                                <sourceDir>${project.basedir}/src/main/java</sourceDir>
-                            </sourceDirs>
-                        </configuration>
-                    </execution>
-                    <execution>
-                        <id>test-compile</id>
-                        <goals>
-                            <goal>test-compile</goal>
-                        </goals>
-                        <configuration>
-                            <sourceDirs>
-                                <sourceDir>${project.basedir}/src/test/java</sourceDir>
-                            </sourceDirs>
-                        </configuration>
-                    </execution>
-                </executions>
-            </plugin>
+
             <plugin>
                 <groupId>org.apache.maven.plugins</groupId>
                 <artifactId>maven-compiler-plugin</artifactId>
