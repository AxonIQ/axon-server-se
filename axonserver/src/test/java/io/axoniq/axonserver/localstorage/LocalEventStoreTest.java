/*
 * Copyright (c) 2017-2021 AxonIQ B.V. and/or licensed to AxonIQ B.V.
 * under one or more contributor license agreements.
 *
 *  Licensed under the AxonIQ Open Source License Agreement v1.0;
 *  you may not use this file except in compliance with the license.
 *
 */

package io.axoniq.axonserver.localstorage;

import io.axoniq.axonserver.plugin.ExecutionContext;
import io.axoniq.axonserver.grpc.event.Event;
import io.axoniq.axonserver.grpc.event.EventWithToken;
import io.axoniq.axonserver.grpc.event.GetAggregateEventsRequest;
import io.axoniq.axonserver.grpc.event.GetAggregateSnapshotsRequest;
import io.axoniq.axonserver.grpc.event.GetEventsRequest;
import io.axoniq.axonserver.grpc.event.QueryEventsRequest;
import io.axoniq.axonserver.interceptor.EventInterceptors;
import io.axoniq.axonserver.localstorage.transaction.StorageTransactionManager;
import io.axoniq.axonserver.localstorage.transaction.StorageTransactionManagerFactory;
import io.micrometer.core.instrument.simple.SimpleMeterRegistry;
import org.junit.*;
import org.springframework.data.util.CloseableIterator;
import reactor.core.publisher.Flux;
import reactor.core.publisher.FluxSink;
import reactor.core.publisher.Sinks;
import reactor.test.StepVerifier;

import java.util.ArrayList;
import java.util.Arrays;
import java.util.List;
import java.util.Optional;
import java.util.concurrent.CompletableFuture;
import java.util.concurrent.CountDownLatch;
import java.util.concurrent.ExecutionException;
import java.util.concurrent.TimeUnit;
import java.util.concurrent.atomic.AtomicReference;
import java.util.function.Consumer;
import java.util.function.Predicate;
import java.util.stream.IntStream;

import static io.axoniq.axonserver.test.AssertUtils.assertWithin;
import static junit.framework.TestCase.assertEquals;
import static org.junit.Assert.*;

/**
 * @author Marc Gathier
 */
public class LocalEventStoreTest {

    private final CountingEventInterceptors eventInterceptors = new CountingEventInterceptors();
    private LocalEventStore testSubject;

    @Before
    public void setUp() throws Exception {
        Event[] events = {
                Event.newBuilder().setAggregateIdentifier("123").setAggregateSequenceNumber(0)
                     .setTimestamp(System.currentTimeMillis())
                        .build(),
                Event.newBuilder().setAggregateIdentifier("123").setAggregateSequenceNumber(1).build(),
                Event.newBuilder().setAggregateIdentifier("123").setAggregateSequenceNumber(2).build(),
                Event.newBuilder().setAggregateIdentifier("123").setAggregateSequenceNumber(3).build(),
                Event.newBuilder().setAggregateIdentifier("123").setAggregateSequenceNumber(4).build(),
                Event.newBuilder().setAggregateIdentifier("123").setAggregateSequenceNumber(5).build(),
                Event.newBuilder().setAggregateIdentifier("123").setAggregateSequenceNumber(6).build(),
                Event.newBuilder().setAggregateIdentifier("123").setAggregateSequenceNumber(7).build(),
        };

        Event[] snapshots = {
                Event.newBuilder().setAggregateIdentifier("123").setAggregateSequenceNumber(1).build(),
                Event.newBuilder().setAggregateIdentifier("123").setAggregateSequenceNumber(2).build(),
                Event.newBuilder().setAggregateIdentifier("123").setAggregateSequenceNumber(4).build(),
                Event.newBuilder().setAggregateIdentifier("123").setAggregateSequenceNumber(6).build(),
        };
        EventStoreFactory eventStoreFactory = new EventStoreFactory() {
            @Override
            public EventStorageEngine createEventStorageEngine(String context) {
                return new TestEventStore(EventType.EVENT, events);
            }

            @Override
            public EventStorageEngine createSnapshotStorageEngine(String context) {
                return new TestEventStore(EventType.SNAPSHOT, snapshots);
            }
        };

        StorageTransactionManagerFactory transactionManagerFactory = eventStore -> new StorageTransactionManager() {
            @Override
            public CompletableFuture<Long> store(List<Event> eventList) {
                return eventStore.store(eventList);
            }

            @Override
            public Runnable reserveSequenceNumbers(List<Event> eventList) {
                return () -> {
                };
            }

        };

        testSubject = new LocalEventStore(eventStoreFactory,
                                          new SimpleMeterRegistry(),
                                          transactionManagerFactory,
                                          eventInterceptors);
        testSubject.initContext("demo", false);
        testSubject.start();
    }

    @Test
    public void appendSnapshot() throws ExecutionException, InterruptedException {
        StepVerifier.create(testSubject.appendSnapshot("demo", Event.newBuilder().build(), null))
                    .verifyComplete();
        assertEquals(1, eventInterceptors.appendSnapshot);
        assertEquals(1, eventInterceptors.snapshotPostCommit);
    }

    @Test
    public void appendSnapshotCompensate() throws InterruptedException {
        StepVerifier.create(testSubject.appendSnapshot("demo",
                                                       Event.newBuilder().setMessageIdentifier("FAIL").build(),
                                                       null))
                    .verifyError();
        assertEquals(1, eventInterceptors.appendSnapshot);
        assertEquals(0, eventInterceptors.snapshotPostCommit);
        assertEquals(1, eventInterceptors.compensations.size());
        assertEquals("Compensate Append Snapshot", eventInterceptors.compensations.get(0));
    }

    @Test
    public void createAppendEventConnection() throws ExecutionException, InterruptedException {
        Flux<SerializedEvent> events = Flux.fromStream(IntStream.range(0, 3)
                                                      .mapToObj(i -> new SerializedEvent(Event.getDefaultInstance())));
        StepVerifier.create(testSubject.appendEvents("demo", events, null))
                    .verifyComplete();

        assertEquals(3, eventInterceptors.appendEvent);
        assertEquals(1, eventInterceptors.eventsPreCommit);
        assertEquals(1, eventInterceptors.eventsPostCommit);
    }

    @Test
    public void createAppendEventConnectionCompensateAppendEntries() throws InterruptedException {
        eventInterceptors.failPreCommit = true;
        Flux<SerializedEvent> events = Flux.fromStream(IntStream.range(0, 2)
                                                      .mapToObj(i -> new SerializedEvent(Event.newBuilder()
                                                                          .setMessageIdentifier("FAIL")
                                                                          .build())));
        StepVerifier.create(testSubject.appendEvents("demo", events, null))
                    .verifyError();
        assertEquals(2, eventInterceptors.appendEvent);
        assertEquals(0, eventInterceptors.eventsPreCommit);
        assertEquals(2, eventInterceptors.compensations.size());
        assertEquals("Compensate Append Event", eventInterceptors.compensations.get(0));
        assertEquals("Compensate Append Event", eventInterceptors.compensations.get(1));
    }

    @Test
    public void createAppendEventConnectionCompensatePreCommitAndAppendEntry() throws InterruptedException {
        Flux<SerializedEvent> events = Flux.just(new SerializedEvent(Event.newBuilder().setMessageIdentifier("FAIL").build()));
        StepVerifier.create(testSubject.appendEvents("demo", events, null))
                    .verifyError();
        assertEquals(1, eventInterceptors.eventsPreCommit);
        assertEquals(2, eventInterceptors.compensations.size());
        assertEquals("Compensate Events Pre Commit", eventInterceptors.compensations.get(0));
        assertEquals("Compensate Append Event", eventInterceptors.compensations.get(1));
    }

    @Test
    public void aggregateEvents() {
        Flux<SerializedEvent> events = testSubject.aggregateEvents("demo", null,
                                                                 GetAggregateEventsRequest.newBuilder()
                                                                                          .setAllowSnapshots(true)
                                                                                          .build());

        StepVerifier.create(events.map(SerializedEvent::asEvent)
                                  .map(Event::getAggregateSequenceNumber))
                    .expectNext(6L, 7L)
                    .verifyComplete();
        assertEquals(1, eventInterceptors.readSnapshot);
        assertEquals(1, eventInterceptors.readEvent);
    }

    @Test
    public void aggregateEventsNoSnapshots() {
        Flux<SerializedEvent> events = testSubject.aggregateEvents("demo", null,
                                                                 GetAggregateEventsRequest.newBuilder()
                                                                                          .build());

        StepVerifier.create(events.map(SerializedEvent::asEvent)
                                  .map(Event::getAggregateSequenceNumber))
                    .expectNext(0L, 1L, 2L, 3L, 4L, 5L, 6L, 7L)
                    .verifyComplete();

        assertEquals(0, eventInterceptors.readSnapshot);
        assertEquals(8, eventInterceptors.readEvent);
    }

    @Test
    public void aggregateSnapshots() {
        StepVerifier.create(testSubject.aggregateSnapshots("demo",
                                       null,
                                       GetAggregateSnapshotsRequest.getDefaultInstance()))
                    .expectNextCount(4)
                    .verifyComplete();

        assertEquals(4, eventInterceptors.readSnapshot);
        assertEquals(0, eventInterceptors.readEvent);
    }

    @Test
    public void events() throws InterruptedException {
<<<<<<< HEAD
        GetEventsRequest request = GetEventsRequest.newBuilder()
                                                   .setNumberOfPermits(100)
                                                   .build();
        Sinks.Many<GetEventsRequest> manyReq = Sinks.many().unicast().onBackpressureBuffer();

        testSubject.events("demo", null, manyReq.asFlux())
                   .subscribe();

        assertEquals(Sinks.EmitResult.OK, manyReq.tryEmitNext(request));
        assertWithin(1, TimeUnit.SECONDS, () -> assertEquals(8, eventInterceptors.readEvent));
        assertEquals(Sinks.EmitResult.OK, manyReq.tryEmitComplete());
=======
        CountDownLatch latch = new CountDownLatch(8);
        AtomicReference<FluxSink<GetEventsRequest>> sink = new AtomicReference<>();
        testSubject.events("demo", null, Flux.create(sink::set))
                   .subscribe(e -> latch.countDown());

        sink.get().next(GetEventsRequest.newBuilder()
                                        .setNumberOfPermits(100)
                                        .build());
        assertTrue(latch.await(1, TimeUnit.SECONDS));
        assertEquals(8, eventInterceptors.readEvent);
>>>>>>> 88eb4a11
    }

    @Test
    public void queryEvents() throws InterruptedException {
        AtomicReference<FluxSink<QueryEventsRequest>> sinkRef = new AtomicReference<>();
        testSubject.queryEvents("demo",
                                Flux.create(sinkRef::set),
                                null)
                   .subscribe();
        sinkRef.get()
               .next(QueryEventsRequest.newBuilder()
                                       .setNumberOfPermits(100L)
                                       .setQuery("limit(100)")
                                       .build());

        assertWithin(1, TimeUnit.SECONDS, () -> assertEquals(8, eventInterceptors.readEvent));
        sinkRef.get()
               .complete();
    }

    private static class CountingEventInterceptors implements EventInterceptors {

        boolean failAppend;
        boolean failPreCommit;
        int appendEvent;
        int appendSnapshot;
        int eventsPreCommit;
        int eventsPostCommit;
        int snapshotPostCommit;
        int readEvent;
        int readSnapshot;
        List<String> compensations = new ArrayList<>();

        @Override
        public Event appendEvent(Event event, ExecutionContext executionContext) {
            if (failAppend) {
                throw new RuntimeException("appendEvent");
            }
            executionContext.onFailure((t, e) -> compensations.add("Compensate Append Event"));
            appendEvent++;
            return event;
        }

        @Override
        public Event appendSnapshot(Event snapshot, ExecutionContext executionContext) {
            if (failAppend) {
                throw new RuntimeException("appendSnapshot");
            }
            executionContext.onFailure((t, e) -> compensations.add("Compensate Append Snapshot"));
            appendSnapshot++;
            return snapshot;
        }

        @Override
        public void eventsPreCommit(List<Event> events, ExecutionContext executionContext) {
            if (failPreCommit) {
                throw new RuntimeException("eventsPreCommit");
            }
            executionContext.onFailure((t, e) -> compensations.add("Compensate Events Pre Commit"));
            eventsPreCommit++;
        }

        @Override
        public void eventsPostCommit(List<Event> events, ExecutionContext executionContext) {
            eventsPostCommit++;
        }

        @Override
        public void snapshotPostCommit(Event snapshot, ExecutionContext executionContext) {
            snapshotPostCommit++;
        }

        @Override
        public Event readSnapshot(Event snapshot, ExecutionContext executionContext) {
            readSnapshot++;
            return snapshot;
        }

        @Override
        public Event readEvent(Event event, ExecutionContext executionContext) {
            readEvent++;
            return event;
        }

        @Override
        public boolean noReadInterceptors(String context) {
            return false;
        }

        @Override
        public boolean noEventReadInterceptors(String context) {
            return false;
        }

        @Override
        public boolean noSnapshotReadInterceptors(String context) {
            return false;
        }
    }

    private static class TestEventStore extends FakeEventStore {

        private final Event[] events;

        public TestEventStore(EventType eventType, Event[] events) {
            super(eventType);
            this.events = events;
        }

        @Override
        public void processEventsPerAggregate(String aggregateId, long actualMinSequenceNumber,
                                              long actualMaxSequenceNumber, long minToken,
                                              Consumer<SerializedEvent> eventConsumer) {
            Arrays.stream(events).filter(e -> e.getAggregateSequenceNumber() >= actualMinSequenceNumber)
                  .forEach(e -> eventConsumer.accept(new SerializedEvent(e)));
        }

        @Override
        public Flux<SerializedEvent> eventsPerAggregate(String aggregateId, long firstSequenceNumber,
                                                        long lastSequenceNumber, long minToken) {
            return Flux.fromStream(Arrays.stream(events)
                                         .filter(e -> e.getAggregateSequenceNumber() >= firstSequenceNumber))
                       .map(SerializedEvent::new);
        }

        @Override
        public CloseableIterator<SerializedEventWithToken> getGlobalIterator(long start) {
            return new CloseableIterator<SerializedEventWithToken>() {
                int index = 0;

                @Override
                public boolean hasNext() {
                    return index < events.length;
                }

                @Override
                public SerializedEventWithToken next() {
                    SerializedEventWithToken serializedEventWithToken = new SerializedEventWithToken(index,
                                                                                                     events[index]);
                    index++;
                    return serializedEventWithToken;
                }

                @Override
                public void close() {

                }
            };
        }

        @Override
        public Optional<Long> getLastSequenceNumber(String aggregateIdentifier, SearchHint... hints) {
            return Optional.of(7L);
        }

        @Override
        public void query(QueryOptions queryOptions, Predicate<EventWithToken> consumer) {
            for (int i = 0; i < events.length; i++) {
                if (!consumer.test(EventWithToken.newBuilder()
                                                 .setToken(i).setEvent(events[i]).build())) {
                    return;
                }
            }
        }

        @Override
        public CompletableFuture<Long> store(List<Event> eventList) {
            if (eventList.get(0).getMessageIdentifier().equals("FAIL")) {
                CompletableFuture<Long> completableFuture = new CompletableFuture<>();
                completableFuture.completeExceptionally(new RuntimeException("Empty transaction"));
                return completableFuture;
            }
            return CompletableFuture.completedFuture(0L);
        }

        @Override
        public void processEventsPerAggregateHighestFirst(String aggregateId, long actualMinSequenceNumber,
                                                          long actualMaxSequenceNumber, int maxResults,
                                                          Consumer<SerializedEvent> eventConsumer) {
            for (int i = events.length - 1; i >= 0; i--) {
                eventConsumer.accept(new SerializedEvent(events[i]));
            }
        }

        @Override
        public Optional<SerializedEvent> getLastEvent(String aggregateId, long minSequenceNumber,
                                                      long maxSequenceNumber) {
            return Optional.of(new SerializedEvent(events[events.length - 1]));
        }
    }
}<|MERGE_RESOLUTION|>--- conflicted
+++ resolved
@@ -210,7 +210,6 @@
 
     @Test
     public void events() throws InterruptedException {
-<<<<<<< HEAD
         GetEventsRequest request = GetEventsRequest.newBuilder()
                                                    .setNumberOfPermits(100)
                                                    .build();
@@ -222,18 +221,6 @@
         assertEquals(Sinks.EmitResult.OK, manyReq.tryEmitNext(request));
         assertWithin(1, TimeUnit.SECONDS, () -> assertEquals(8, eventInterceptors.readEvent));
         assertEquals(Sinks.EmitResult.OK, manyReq.tryEmitComplete());
-=======
-        CountDownLatch latch = new CountDownLatch(8);
-        AtomicReference<FluxSink<GetEventsRequest>> sink = new AtomicReference<>();
-        testSubject.events("demo", null, Flux.create(sink::set))
-                   .subscribe(e -> latch.countDown());
-
-        sink.get().next(GetEventsRequest.newBuilder()
-                                        .setNumberOfPermits(100)
-                                        .build());
-        assertTrue(latch.await(1, TimeUnit.SECONDS));
-        assertEquals(8, eventInterceptors.readEvent);
->>>>>>> 88eb4a11
     }
 
     @Test
