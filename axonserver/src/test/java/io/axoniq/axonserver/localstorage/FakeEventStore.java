/*
 * Copyright (c) 2017-2019 AxonIQ B.V. and/or licensed to AxonIQ B.V.
 * under one or more contributor license agreements.
 *
 *  Licensed under the AxonIQ Open Source License Agreement v1.0;
 *  you may not use this file except in compliance with the license.
 *
 */

package io.axoniq.axonserver.localstorage;

import io.axoniq.axonserver.grpc.event.Event;
import io.axoniq.axonserver.grpc.event.EventWithToken;
import org.springframework.data.util.CloseableIterator;

import java.util.Optional;
import java.util.function.Consumer;
import java.util.function.Predicate;

/**
 * @author Marc Gathier
 */
public class FakeEventStore implements EventStorageEngine {

    private final EventType eventType;

    public FakeEventStore(EventType eventType) {
        this.eventType = eventType;
    }

    @Override
    public void init(boolean validate, long defaultFirstToken) {

    }

    @Override
    public Optional<Long> getLastSequenceNumber(String aggregateIdentifier, SearchHint... searchHints) {
        if ("AGGREGATE_WITH_ONE_EVENT".equals(aggregateIdentifier)) {
            return Optional.of(0L);
        }
        return Optional.empty();
    }

    @Override
    public Registration registerCloseListener(Runnable listener) {
        return () -> {};
    }

    @Override
    public Optional<SerializedEvent> getLastEvent(String aggregateId, long minSequenceNumber) {
        return Optional.empty();
    }

    @Override
<<<<<<< HEAD
    public void processEventsPerAggregate(String aggregateId, long actualMinSequenceNumber,
                                          long actualMaxSequenceNumber,
=======
    public void processEventsPerAggregate(String aggregateId, long actualMinSequenceNumber, long minToken,
>>>>>>> 2460a2dc
                                          Consumer<SerializedEvent> eventConsumer) {

    }

    @Override
    public void processEventsPerAggregateHighestFirst(String aggregateId, long actualMinSequenceNumber,
                                                      long actualMaxSequenceNumber,
                                                      int maxResults, Consumer<SerializedEvent> eventConsumer) {

    }

    @Override
    public EventTypeContext getType() {
        return new EventTypeContext("FakeContext", eventType);
    }

    @Override
    public CloseableIterator<SerializedTransactionWithToken> transactionIterator(long firstToken, long limitToken) {
        return null;
    }

    @Override
    public void query(long minToken, long minTimestamp, Predicate<EventWithToken> consumer) {

    }

    @Override
    public long getFirstToken() {
        return 0;
    }

    @Override
    public long getLastToken() {
        return 10000;
    }

    @Override
    public long nextToken() {
        return 10001;
    }

    //Not implemented for FakeEventStore
    @Override
    public void deleteAllEventData() {
    }

    @Override
    public long getTokenAt(long instant) {
        return 0;
    }

    @Override
    public CloseableIterator<SerializedEventWithToken> getGlobalIterator(long start) {
        return new CloseableIterator<SerializedEventWithToken>() {
            long sequence = start;
            int remaining = 100;
            @Override
            public void close() {

            }

            @Override
            public boolean hasNext() {
                return remaining > 0;
            }

            @Override
            public SerializedEventWithToken next() {
                remaining--;
                try {
                    SerializedEventWithToken serializedEventWithToken = new SerializedEventWithToken(sequence,
                                                                                                     Event.newBuilder()
                                                                                                          .setAggregateIdentifier(
                                                                                                                  "aaaa")
                                                                                                          .build());

                    sequence++;
                    return serializedEventWithToken;
                } catch (RuntimeException ex) {
                    ex.printStackTrace();
                    throw ex;
                }
            }
        };
    }
}<|MERGE_RESOLUTION|>--- conflicted
+++ resolved
@@ -52,12 +52,8 @@
     }
 
     @Override
-<<<<<<< HEAD
     public void processEventsPerAggregate(String aggregateId, long actualMinSequenceNumber,
-                                          long actualMaxSequenceNumber,
-=======
-    public void processEventsPerAggregate(String aggregateId, long actualMinSequenceNumber, long minToken,
->>>>>>> 2460a2dc
+                                          long actualMaxSequenceNumber, long minToken,
                                           Consumer<SerializedEvent> eventConsumer) {
 
     }
