/*
 *  Copyright (c) 2017-2022 AxonIQ B.V. and/or licensed to AxonIQ B.V.
 *  under one or more contributor license agreements.
 *
 *  Licensed under the AxonIQ Open Source License Agreement v1.0;
 *  you may not use this file except in compliance with the license.
 *
 */

package io.axoniq.axonserver.localstorage.file;

import com.google.protobuf.ByteString;
import io.axoniq.axonserver.config.FileSystemMonitor;
import io.axoniq.axonserver.config.SystemInfoProvider;
import io.axoniq.axonserver.grpc.SerializedObject;
import io.axoniq.axonserver.grpc.event.Event;
import io.axoniq.axonserver.localstorage.EventTransformationResult;
import io.axoniq.axonserver.localstorage.EventType;
import io.axoniq.axonserver.localstorage.EventTypeContext;
import io.axoniq.axonserver.localstorage.SerializedEvent;
import io.axoniq.axonserver.localstorage.SerializedEventWithToken;
import io.axoniq.axonserver.localstorage.SerializedTransactionWithToken;
import io.axoniq.axonserver.localstorage.transformation.DefaultEventTransformerFactory;
import io.axoniq.axonserver.localstorage.transformation.EventTransformerFactory;
import io.axoniq.axonserver.metric.DefaultMetricCollector;
import io.axoniq.axonserver.metric.MeterFactory;
import io.micrometer.core.instrument.simple.SimpleMeterRegistry;
import org.junit.*;
import org.junit.rules.*;
import org.reactivestreams.Subscriber;
import org.reactivestreams.Subscription;
import org.springframework.data.util.CloseableIterator;
import org.springframework.util.unit.DataSize;
import reactor.test.StepVerifier;

import java.io.File;
import java.nio.file.Path;
import java.time.Duration;
import java.util.ArrayList;
import java.util.Arrays;
import java.util.Iterator;
import java.util.List;
import java.util.UUID;
import java.util.concurrent.CompletableFuture;
import java.util.concurrent.CountDownLatch;
import java.util.concurrent.ExecutionException;
import java.util.concurrent.TimeUnit;
import java.util.concurrent.TimeoutException;
import java.util.concurrent.atomic.AtomicReference;
import java.util.stream.Collectors;
import java.util.stream.IntStream;

import static io.axoniq.axonserver.test.AssertUtils.assertWithin;
import static java.util.Collections.singletonList;
import static org.junit.Assert.*;
import static org.mockito.ArgumentMatchers.*;
import static org.mockito.Mockito.*;


/**
 * @author Marc Gathier
 */
public class PrimaryEventStoreTest {

    @ClassRule
    public static TemporaryFolder tempFolder = new TemporaryFolder();
    private final String context = "junit";
    private final EmbeddedDBProperties embeddedDBProperties;
    private final MeterFactory meterFactory = new MeterFactory(new SimpleMeterRegistry(), new DefaultMetricCollector());

    public PrimaryEventStoreTest() {
        embeddedDBProperties = new EmbeddedDBProperties(new SystemInfoProvider() {
        });
        embeddedDBProperties.getEvent().setStorage(
                tempFolder.getRoot().getAbsolutePath() + "/" + UUID.randomUUID());
        embeddedDBProperties.getEvent().setSegmentSize(DataSize.ofKilobytes(512));
        embeddedDBProperties.getSnapshot().setStorage(tempFolder.getRoot().getAbsolutePath());
        embeddedDBProperties.getEvent().setPrimaryCleanupDelay(0);
        embeddedDBProperties.getEvent().setSecondaryCleanupDelay(10);
    }

    private final FileSystemMonitor fileSystemMonitor = mock(FileSystemMonitor.class);

    private PrimaryEventStore primaryEventStore() {
        return primaryEventStore(EventType.EVENT);
    }

    private PrimaryEventStore primaryEventStore(EventType eventType) {
        return primaryEventStore(new StandardIndexManager(context, embeddedDBProperties::getEvent,
                                                          eventType,
                                                          meterFactory));
    }

    private PrimaryEventStore primaryEventStore(IndexManager indexManager) {
        EventTransformerFactory eventTransformerFactory = new DefaultEventTransformerFactory();
        InputStreamEventStore second = new InputStreamEventStore(new EventTypeContext(context, EventType.EVENT),
                                                                 indexManager,
                                                                 eventTransformerFactory,
                                                                 embeddedDBProperties::getEvent,
                                                                 meterFactory);

        doNothing().when(fileSystemMonitor).registerPath(any(), any());

        PrimaryEventStore testSubject = new PrimaryEventStore(new EventTypeContext(context, EventType.EVENT),
                                                              indexManager,
                                                              eventTransformerFactory,
                                                              embeddedDBProperties::getEvent,
                                                              second,
                                                              meterFactory, fileSystemMonitor);
        testSubject.init(false);
        verify(fileSystemMonitor).registerPath(any(String.class), any(Path.class));
        return testSubject;
    }

    @Test
    public void aggregateEvents() throws InterruptedException {
        CountDownLatch latch = new CountDownLatch(6);
        String aggregateId = "aggregateId";
        Event.Builder builder = Event.newBuilder()
                                     .setAggregateIdentifier(aggregateId)
                                     .setAggregateType("Demo").setPayload(SerializedObject.newBuilder().build());
        PrimaryEventStore testSubject = primaryEventStore(EventType.SNAPSHOT);

        testSubject.store(singletonList(builder.setMessageIdentifier("1").setAggregateSequenceNumber(5).build())).thenAccept(t -> latch
                .countDown());
        testSubject.store(singletonList(builder.setMessageIdentifier("1").setAggregateSequenceNumber(6).build())).thenAccept(t -> latch
                .countDown());
        testSubject.store(singletonList(builder.setMessageIdentifier("1").setAggregateSequenceNumber(8).build())).thenAccept(t -> latch
                .countDown());
        testSubject.store(singletonList(builder.setMessageIdentifier("1").setAggregateSequenceNumber(11).build())).thenAccept(t -> latch
                .countDown());
        testSubject.store(singletonList(builder.setMessageIdentifier("1").setAggregateSequenceNumber(30).build())).thenAccept(t -> latch
                .countDown());
        testSubject.store(singletonList(builder.setMessageIdentifier("1").setAggregateSequenceNumber(32).build())).thenAccept(t -> latch
                .countDown());
        testSubject.store(singletonList(builder.setMessageIdentifier("1").setAggregateSequenceNumber(44).build())).thenAccept(t -> latch
                .countDown());

        latch.await();
        StepVerifier.create(testSubject.eventsPerAggregate(aggregateId, 7, 20, 0)
                                       .map(SerializedEvent::getAggregateSequenceNumber))
                    .expectNext(8L, 11L)
                    .verifyComplete();

        StepVerifier.create(testSubject.eventsPerAggregate(aggregateId, 8, 30, 0)
                                       .map(SerializedEvent::getAggregateSequenceNumber))
                    .expectNext(8L, 11L)
                    .verifyComplete();


        StepVerifier.create(testSubject.eventsPerAggregate(aggregateId, 7, 30, 0)
                                       .map(SerializedEvent::getAggregateSequenceNumber))
                    .expectNext(8L, 11L)
                    .verifyComplete();

        StepVerifier.create(testSubject.eventsPerAggregate(aggregateId, 8, 31, 0)
                                       .map(SerializedEvent::getAggregateSequenceNumber))
                    .expectNext(8L, 11L, 30L)
                    .verifyComplete();
    }

    @Test
    public void testMetricsInReadingAggregatesEvents() {
        //TODO
    }

    @Test
    public void testLargeEvent() throws ExecutionException, InterruptedException, TimeoutException {
        PrimaryEventStore testSubject = primaryEventStore();
        storeEvent(testSubject, embeddedDBProperties.getEvent().getSegmentSize() + 1);
        storeEvent(testSubject, 10);
        long counter = 0;
        try (CloseableIterator<SerializedTransactionWithToken> transactionWithTokenIterator = testSubject
                .transactionIterator(0, Long.MAX_VALUE)) {
            while (transactionWithTokenIterator.hasNext()) {
                counter++;
                transactionWithTokenIterator.next();
            }
        }
        assertEquals(2, counter);
    }

    @Test
    public void testLargeSecondEvent() throws ExecutionException, InterruptedException, TimeoutException {
        PrimaryEventStore testSubject = primaryEventStore();
        storeEvent(testSubject, 10);
        storeEvent(testSubject, embeddedDBProperties.getEvent().getSegmentSize() + 1);
        long counter = 0;
        try (CloseableIterator<SerializedTransactionWithToken> transactionWithTokenIterator = testSubject
                .transactionIterator(0, Long.MAX_VALUE)) {
            while (transactionWithTokenIterator.hasNext()) {
                counter++;
                transactionWithTokenIterator.next();
            }
        }
        assertEquals(2, counter);
    }

    @Test
<<<<<<< HEAD
    public void testEventVersions() throws ExecutionException, InterruptedException, TimeoutException {
        PrimaryEventStore testSubject = primaryEventStore();
        storeEvent(testSubject, 10);
        storeEventWithNewVersion(testSubject, 10, 1);
        long counter = 0;
        try (CloseableIterator<SerializedTransactionWithToken> transactionWithTokenIterator = testSubject
                .transactionIterator(0, Long.MAX_VALUE)) {
            while (transactionWithTokenIterator.hasNext()) {
                counter++;
                transactionWithTokenIterator.next();
            }
        }
        assertEquals(2, counter);
        assertEquals(2, testSubject.nextToken());
        File file = new File(embeddedDBProperties.getEvent().getStorage(context));
        for (File f : file.listFiles()) {
            System.out.println(f.getAbsolutePath());
        }
=======
    public void aggregateEventsReusedAggregateIdentifier() throws InterruptedException {
        PrimaryEventStore testSubject = primaryEventStore();
        setupEvents(testSubject, 10000, 20);
        setupEvents(testSubject, 1, 5);

        List<SerializedEvent> events = testSubject.eventsPerAggregate("aggregate-0", 5, Long.MAX_VALUE, 0)
                                                  .collectList().block();
        assertNotNull(events);
        assertEquals(0, events.size());
>>>>>>> b53295ca
    }

    @Test
    public void transactionsIterator() throws InterruptedException {
        PrimaryEventStore testSubject = primaryEventStore();
        setupEvents(testSubject, 1000, 2);
        Iterator<SerializedTransactionWithToken> transactionWithTokenIterator = testSubject.transactionIterator(0,
                                                                                                                Long.MAX_VALUE);

        long counter = 0;
        while (transactionWithTokenIterator.hasNext()) {
            counter++;
            transactionWithTokenIterator.next();
        }

        assertEquals(1000, counter);
    }

    @Test
    public void largeTransactions() throws InterruptedException {
        PrimaryEventStore testSubject = primaryEventStore();
        setupEvents(testSubject, 10, Short.MAX_VALUE + 5);
        Iterator<SerializedTransactionWithToken> transactionWithTokenIterator =
                testSubject.transactionIterator(0, Long.MAX_VALUE);

        long counter = 0;
        while (transactionWithTokenIterator.hasNext()) {
            counter++;
            transactionWithTokenIterator.next();
        }

        assertEquals(20, counter);
        try (CloseableIterator<SerializedEventWithToken> iterator = testSubject.getGlobalIterator(0)) {
            counter = 0;
            while (iterator.hasNext()) {
                counter++;
                iterator.next();
            }
            assertEquals(10 * (Short.MAX_VALUE + 5), counter);
        }

        List<SerializedEvent> events = testSubject.eventsPerAggregate("Aggregate-4",
                                                                      0,
                                                                            Long.MAX_VALUE,
                                                                            0)
                                                        .collect(Collectors.toList())
                .block();
        assertEquals(Short.MAX_VALUE + 5, events.size());
    }

    @Test
    public void readClosedIterator() throws InterruptedException {
        PrimaryEventStore testSubject = primaryEventStore();
        setupEvents(testSubject, 1000, 20);
        assertWithin(5, TimeUnit.SECONDS, () -> assertEquals(1, testSubject.activeSegmentCount()));
        CloseableIterator<SerializedEventWithToken> transactionWithTokenIterator = testSubject.getGlobalIterator(0);
        transactionWithTokenIterator.close();
        try {
            transactionWithTokenIterator.hasNext();
            fail("Cannot read from a closed iterator");
        } catch (IllegalStateException expected) {
            // Expected exception
        }
    }

    private void setupEvents(PrimaryEventStore testSubject, int numOfTransactions, int numOfEvents)
            throws InterruptedException {
        CountDownLatch latch = new CountDownLatch(numOfTransactions);
        IntStream.range(0, numOfTransactions).forEach(j -> {
            String aggId = "Aggregate-" + j;
            List<Event> newEvents = new ArrayList<>();
            IntStream.range(0, numOfEvents)
                     .forEach(i ->
                                      newEvents.add(Event.newBuilder().setAggregateIdentifier(aggId)
                                                         .setAggregateSequenceNumber(i)
                                                         .setAggregateType("Demo")
                                                         .setPayload(SerializedObject.newBuilder().build()).build()));
            testSubject.store(newEvents).thenAccept(t -> latch.countDown());
        });

        if (!latch.await(5, TimeUnit.SECONDS)) {
            throw new RuntimeException("Timeout waiting for event store to complete");
        }
    }

    private void storeEvent(PrimaryEventStore testSubject, long payloadSize)
            throws ExecutionException, InterruptedException, TimeoutException {
        byte[] buffer = new byte[(int) payloadSize];
        Arrays.fill(buffer, (byte) 'a');
        Event newEvent = Event.newBuilder().setAggregateIdentifier("11111").setAggregateSequenceNumber(0)
                              .setAggregateType("Demo").setPayload(SerializedObject.newBuilder()
                                                                                   .setData(ByteString.copyFrom(buffer))
                                                                                   .build()).build();
        testSubject.store(singletonList(newEvent)).get(1, TimeUnit.SECONDS);
    }

    private void storeEventWithNewVersion(PrimaryEventStore testSubject, long payloadSize, int version)
            throws ExecutionException, InterruptedException, TimeoutException {
        byte[] buffer = new byte[(int) payloadSize];
        Arrays.fill(buffer, (byte) 'a');
        Event newEvent = Event.newBuilder().setAggregateIdentifier("11111").setAggregateSequenceNumber(0)
                              .setAggregateType("Demo").setPayload(SerializedObject.newBuilder()
                                                                                   .setData(ByteString.copyFrom(buffer))
                                                                                   .build()).build();
        testSubject.store(singletonList(newEvent), version).get(1, TimeUnit.SECONDS);
    }

    @Test
    public void testGlobalIterator() throws InterruptedException {
        PrimaryEventStore testSubject = primaryEventStore();
        CountDownLatch latch = new CountDownLatch(100);
        // setup with 10,000 events
        IntStream.range(0, 100).forEach(j -> {
            String aggId = UUID.randomUUID().toString();
            List<Event> newEvents = new ArrayList<>();
            IntStream.range(0, 100)
                     .forEach(i -> newEvents.add(Event.newBuilder()
                                                      .setAggregateIdentifier(aggId)
                                                      .setAggregateSequenceNumber(i)
                                                      .setAggregateType("Demo")
                                                      .setPayload(SerializedObject.getDefaultInstance())
                                                      .build()));
            testSubject.store(newEvents).thenAccept(t -> latch.countDown());
        });

        if (!latch.await(5, TimeUnit.SECONDS) ) {
            throw new RuntimeException("Timeout initializing event store");
        }
        try (CloseableIterator<SerializedEventWithToken> iterator = testSubject
                .getGlobalIterator(0)) {
            SerializedEventWithToken serializedEventWithToken = null;
            while (iterator.hasNext()) {
                serializedEventWithToken = iterator.next();
            }

            assertNotNull(serializedEventWithToken);
            assertEquals(9999, serializedEventWithToken.getToken());
        }
    }

   /* @Test
    public void testTransformation() throws InterruptedException {
        PrimaryEventStore testSubject = primaryEventStore();
        try {
            CountDownLatch latch = new CountDownLatch(100);
            SerializedObject payload = SerializedObject.newBuilder()
                                                       .setData(randomData(500))
                                                       .setType("ToBeTransformed")
                                                       .build();
            // setup with 10,000 events
            IntStream.range(0, 100).forEach(j -> {
                String aggId = "Aggregate-" + j;
                List<Event> newEvents = new ArrayList<>();
                IntStream.range(0, 100).forEach(i -> {
                    newEvents.add(Event.newBuilder()
                                       .setMessageIdentifier(UUID.randomUUID().toString())
                                       .setAggregateIdentifier(aggId).setAggregateSequenceNumber(i)
                                       .setAggregateType("Demo").setPayload(payload).build());
                });
                testSubject.store(newEvents).thenAccept(t -> latch.countDown());
            });

            assertTrue(latch.await(5, TimeUnit.SECONDS));
            assertWithin( 30, TimeUnit.SECONDS, () -> assertEquals(1, testSubject.activeSegments().size()));

            testSubject.transformContents(0, Long.MAX_VALUE, false, 1, (e, token) -> {
                if (!"Aggregate-1".equals(e.getAggregateIdentifier())) {
                    return new EventTransformationResult() {
                        @Override
                        public Event event() {
                            return e;
                        }

                        @Override
                        public long nextToken() {
                            return token + 1;
                        }
                    };
                }
                Event updated = Event.newBuilder(e).setPayload(SerializedObject.newBuilder(e.getPayload()).
                                                                               setType("Transformed")).build();

                return new EventTransformationResult() {
                    @Override
                    public Event event() {
                        return updated;
                    }

                    @Override
                    public long nextToken() {
                        return token + 1;
                    }
                };
            }, progress -> {
            });

            List<SerializedEvent> events = testSubject.eventsPerAggregate("Aggregate-1",
                                                                                0,
                                                                                Long.MAX_VALUE,
                                                                                0)
                                                            .collect(Collectors.toList())
                    .block(Duration.ofSeconds(5));
            assertEquals(100, events.size());
            events.forEach(e -> assertEquals("Transformed", e.getPayloadType()));
        } finally {
            Thread.sleep(10);
            testSubject.close(true);
        }
    }
*/
    /*@Test
    public void testTransformationCurrentSegment() throws InterruptedException {
        PrimaryEventStore testSubject = primaryEventStore();
        try {
            CountDownLatch latch = new CountDownLatch(10);
            SerializedObject payload = SerializedObject.newBuilder()
                                                       .setData(randomData(500))
                                                       .setType("ToBeTransformed")
                                                       .build();
            // setup with 1,000 events
            IntStream.range(0, 10).forEach(j -> {
                String aggId = "Aggregate-" + j;
                List<Event> newEvents = new ArrayList<>();
                IntStream.range(0, 100).forEach(i -> {
                    newEvents.add(Event.newBuilder()
                                       .setMessageIdentifier(UUID.randomUUID().toString())
                                       .setAggregateIdentifier(aggId).setAggregateSequenceNumber(i)
                                       .setAggregateType("Demo").setPayload(payload).build());
                });
                testSubject.store(newEvents).thenAccept(t -> latch.countDown());
            });

            assertTrue(latch.await(5, TimeUnit.SECONDS));
            assertWithin( 30, TimeUnit.SECONDS, () -> assertEquals(1, testSubject.activeSegments().size()));


            testSubject.transformContents(0, Long.MAX_VALUE, false, 1, (e, token) -> {
                if (!"Aggregate-9".equals(e.getAggregateIdentifier())) {
                    return eventTransformerResult(e, token + 1);
                }

                return eventTransformerResult(Event.newBuilder(e)
                                                   .setPayload(SerializedObject.newBuilder(e.getPayload()).
                                                                               setType("Transformed")).build(),
                                              token + 1);
            }, progress -> {
            });

            List<SerializedEvent> events = testSubject.eventsPerAggregate("Aggregate-9",
                                                                          0,
                                                                          Long.MAX_VALUE,
                                                                          0)
                                                      .collect(Collectors.toList())
                                                      .block(Duration.ofSeconds(5));
            assertEquals(100, events.size());
            events.forEach(e -> assertEquals("Transformed", e.getPayloadType()));
        } finally {
            Thread.sleep(10);
            testSubject.close(true);
        }
    }*/

    private EventTransformationResult eventTransformerResult(Event event, long nextToken) {
        return new EventTransformationResult() {
            @Override
            public Event event() {
                return event;
            }

            @Override
            public long nextToken() {
                return nextToken;
            }
        };
    }

    /*@Test
    public void testReadingDuringTransformation() throws InterruptedException, ExecutionException, TimeoutException {
        PrimaryEventStore testSubject = primaryEventStore();
        try {
            CountDownLatch latch = new CountDownLatch(10);
            SerializedObject payload = SerializedObject.newBuilder()
                                                       .setData(randomData(500))
                                                       .setType("ToBeTransformed")
                                                       .build();
            // setup with 1,000 events
            IntStream.range(0, 10).forEach(j -> {
                String aggId = "Aggregate-" + j;
                List<Event> newEvents = new ArrayList<>();
                IntStream.range(0, 100).forEach(i -> {
                    newEvents.add(Event.newBuilder()
                                       .setMessageIdentifier(UUID.randomUUID().toString())
                                       .setAggregateIdentifier(aggId).setAggregateSequenceNumber(i)
                                       .setAggregateType("Demo").setPayload(payload).build());
                });
                testSubject.store(newEvents).thenAccept(t -> latch.countDown());
            });

            assertTrue(latch.await(5, TimeUnit.SECONDS));
            assertWithin( 30, TimeUnit.SECONDS, () -> assertEquals(1, testSubject.activeSegments().size()));

            AtomicReference<Subscription> subscriptionRef = new AtomicReference<>();
            List<SerializedEvent> events = new ArrayList<>();
            CompletableFuture<Void> completed = new CompletableFuture<>();
            testSubject.eventsPerAggregate("Aggregate-1",
                                           0,
                                           Long.MAX_VALUE,
                                           0).subscribe(new Subscriber<SerializedEvent>() {
                @Override
                public void onSubscribe(Subscription subscription) {
                    subscriptionRef.set(subscription);
//                    subscription.request(1);
                }

                @Override
                public void onNext(SerializedEvent serializedEvent) {
                    events.add(serializedEvent);
                }

                @Override
                public void onError(Throwable throwable) {
                    completed.completeExceptionally(throwable);
                }

                @Override
                public void onComplete() {
                    completed.complete(null);
                }
            });


            testSubject.transformContents(0, Long.MAX_VALUE, false, 1, (e, token) -> {
                if (!"Aggregate-1".equals(e.getAggregateIdentifier())) {
                    return eventTransformerResult(e, token + 1);
                }

                return eventTransformerResult(Event.newBuilder(e)
                                                   .setPayload(SerializedObject.newBuilder(e.getPayload()).
                                                                               setType("Transformed")).build(),
                                              token + 1);
            }, progress -> {
            });

            subscriptionRef.get().request(1000);
            completed.get(5, TimeUnit.SECONDS);
            assertEquals(100, events.size());
            events.forEach(e -> assertEquals("invalid sequence nr: " + e.getAggregateSequenceNumber(),
                                             "ToBeTransformed", e.getPayloadType()));
        } finally {
            Thread.sleep(100);
            testSubject.close(true);
        }
    }*/

    private ByteString randomData(int i) {
        byte[] bytes = new byte[i];
        Arrays.fill(bytes, (byte)'x');
        return ByteString.copyFrom(bytes);
    }
}<|MERGE_RESOLUTION|>--- conflicted
+++ resolved
@@ -197,7 +197,6 @@
     }
 
     @Test
-<<<<<<< HEAD
     public void testEventVersions() throws ExecutionException, InterruptedException, TimeoutException {
         PrimaryEventStore testSubject = primaryEventStore();
         storeEvent(testSubject, 10);
@@ -216,7 +215,9 @@
         for (File f : file.listFiles()) {
             System.out.println(f.getAbsolutePath());
         }
-=======
+    }
+
+    @Test
     public void aggregateEventsReusedAggregateIdentifier() throws InterruptedException {
         PrimaryEventStore testSubject = primaryEventStore();
         setupEvents(testSubject, 10000, 20);
@@ -226,7 +227,6 @@
                                                   .collectList().block();
         assertNotNull(events);
         assertEquals(0, events.size());
->>>>>>> b53295ca
     }
 
     @Test
