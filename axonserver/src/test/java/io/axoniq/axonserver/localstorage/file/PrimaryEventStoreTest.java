/*
 * Copyright (c) 2017-2019 AxonIQ B.V. and/or licensed to AxonIQ B.V.
 * under one or more contributor license agreements.
 *
 *  Licensed under the AxonIQ Open Source License Agreement v1.0;
 *  you may not use this file except in compliance with the license.
 *
 */

package io.axoniq.axonserver.localstorage.file;

import com.google.protobuf.ByteString;
import io.axoniq.axonserver.config.FileSystemMonitor;
import io.axoniq.axonserver.config.SystemInfoProvider;
import io.axoniq.axonserver.grpc.SerializedObject;
import io.axoniq.axonserver.grpc.event.Event;
import io.axoniq.axonserver.localstorage.EventType;
import io.axoniq.axonserver.localstorage.EventTypeContext;
import io.axoniq.axonserver.localstorage.SerializedEvent;
import io.axoniq.axonserver.localstorage.SerializedEventWithToken;
import io.axoniq.axonserver.localstorage.SerializedTransactionWithToken;
import io.axoniq.axonserver.localstorage.transformation.DefaultEventTransformerFactory;
import io.axoniq.axonserver.localstorage.transformation.EventTransformerFactory;
import io.axoniq.axonserver.metric.DefaultMetricCollector;
import io.axoniq.axonserver.metric.MeterFactory;
import io.micrometer.core.instrument.simple.SimpleMeterRegistry;
import org.junit.*;
import org.junit.rules.*;
import org.springframework.data.util.CloseableIterator;
import reactor.test.StepVerifier;

import java.nio.file.Path;
import java.util.ArrayList;
import java.util.Arrays;
import java.util.Iterator;
import java.util.List;
import java.util.UUID;
import java.util.concurrent.CountDownLatch;
import java.util.concurrent.TimeUnit;
import java.util.stream.Collectors;
import java.util.stream.IntStream;

import static io.axoniq.axonserver.test.AssertUtils.assertWithin;
import static java.util.Collections.singletonList;
import static org.junit.Assert.*;
import static org.mockito.ArgumentMatchers.*;
import static org.mockito.Mockito.*;


/**
 * @author Marc Gathier
 */
public class PrimaryEventStoreTest {

    @ClassRule
    public static TemporaryFolder tempFolder = new TemporaryFolder();
    private final String context = "junit";
    private final EmbeddedDBProperties embeddedDBProperties;
    private final MeterFactory meterFactory = new MeterFactory(new SimpleMeterRegistry(), new DefaultMetricCollector());

    public PrimaryEventStoreTest() {
        embeddedDBProperties = new EmbeddedDBProperties(new SystemInfoProvider() {
        });
        embeddedDBProperties.getEvent().setStorage(
                tempFolder.getRoot().getAbsolutePath() + "/" + UUID.randomUUID());
        embeddedDBProperties.getEvent().setSegmentSize(512 * 1024L);
        embeddedDBProperties.getSnapshot().setStorage(tempFolder.getRoot().getAbsolutePath());
        embeddedDBProperties.getEvent().setPrimaryCleanupDelay(0);
    }

    private final FileSystemMonitor fileSystemMonitor = mock(FileSystemMonitor.class);

    private PrimaryEventStore primaryEventStore() {
        return primaryEventStore(EventType.EVENT);
    }

    private PrimaryEventStore primaryEventStore(EventType eventType) {
        return primaryEventStore(new StandardIndexManager(context, embeddedDBProperties.getEvent(),
                                                          eventType,
                                                          meterFactory));
    }

    private PrimaryEventStore primaryEventStore(IndexManager indexManager) {
        EventTransformerFactory eventTransformerFactory = new DefaultEventTransformerFactory();
        InputStreamEventStore second = new InputStreamEventStore(new EventTypeContext(context, EventType.EVENT),
                                                                 indexManager,
                                                                 eventTransformerFactory,
                                                                 embeddedDBProperties.getEvent(),
                                                                 meterFactory);

        doNothing().when(fileSystemMonitor).registerPath(any(), any());

        PrimaryEventStore testSubject = new PrimaryEventStore(new EventTypeContext(context, EventType.EVENT),
                                                              indexManager,
                                                              eventTransformerFactory,
                                                              embeddedDBProperties.getEvent(),
                                                              second,
                                                              meterFactory, fileSystemMonitor,
                                                              (short)10);
        testSubject.init(false);
        verify(fileSystemMonitor).registerPath(any(String.class), any(Path.class));
        return testSubject;
    }

    @Test
    public void aggregateEvents() throws InterruptedException {
        CountDownLatch latch = new CountDownLatch(6);
        String aggregateId = "aggregateId";
        Event.Builder builder = Event.newBuilder()
                                     .setAggregateIdentifier(aggregateId)
                                     .setAggregateType("Demo").setPayload(SerializedObject.newBuilder().build());
        PrimaryEventStore testSubject = primaryEventStore(EventType.SNAPSHOT);

        testSubject.store(singletonList(builder.setAggregateSequenceNumber(5).build())).thenAccept(t -> latch
                .countDown());
        testSubject.store(singletonList(builder.setAggregateSequenceNumber(6).build())).thenAccept(t -> latch
                .countDown());
        testSubject.store(singletonList(builder.setAggregateSequenceNumber(8).build())).thenAccept(t -> latch
                .countDown());
        testSubject.store(singletonList(builder.setAggregateSequenceNumber(11).build())).thenAccept(t -> latch
                .countDown());
        testSubject.store(singletonList(builder.setAggregateSequenceNumber(30).build())).thenAccept(t -> latch
                .countDown());
        testSubject.store(singletonList(builder.setAggregateSequenceNumber(32).build())).thenAccept(t -> latch
                .countDown());
        testSubject.store(singletonList(builder.setAggregateSequenceNumber(44).build())).thenAccept(t -> latch
                .countDown());

        latch.await();
        StepVerifier.create(testSubject.eventsPerAggregate(aggregateId, 7, 20, 0)
                                       .map(SerializedEvent::getAggregateSequenceNumber))
                    .expectNext(8L, 11L)
                    .verifyComplete();

        StepVerifier.create(testSubject.eventsPerAggregate(aggregateId, 8, 30, 0)
                                       .map(SerializedEvent::getAggregateSequenceNumber))
                    .expectNext(8L, 11L)
                    .verifyComplete();


        StepVerifier.create(testSubject.eventsPerAggregate(aggregateId, 7, 30, 0)
                                       .map(SerializedEvent::getAggregateSequenceNumber))
                    .expectNext(8L, 11L)
                    .verifyComplete();

        StepVerifier.create(testSubject.eventsPerAggregate(aggregateId, 8, 31, 0)
                                       .map(SerializedEvent::getAggregateSequenceNumber))
                    .expectNext(8L, 11L, 30L)
                    .verifyComplete();
    }

    @Test
    public void testMetricsInReadingAggregatesEvents() {
        //TODO
    }

    @Test
    public void testLargeEvent() {
        PrimaryEventStore testSubject = primaryEventStore();
        storeEvent(testSubject, embeddedDBProperties.getEvent().getSegmentSize() + 1);
        storeEvent(testSubject, 10);
        long counter = 0;
        try (CloseableIterator<SerializedTransactionWithToken> transactionWithTokenIterator = testSubject
                .transactionIterator(0, Long.MAX_VALUE)) {
            while (transactionWithTokenIterator.hasNext()) {
                counter++;
                transactionWithTokenIterator.next();
            }
        }
        assertEquals(2, counter);
    }

    @Test
    public void testLargeSecondEvent() {
        PrimaryEventStore testSubject = primaryEventStore();
        storeEvent(testSubject, 10);
        storeEvent(testSubject, embeddedDBProperties.getEvent().getSegmentSize() + 1);
        long counter = 0;
        try (CloseableIterator<SerializedTransactionWithToken> transactionWithTokenIterator = testSubject
                .transactionIterator(0, Long.MAX_VALUE)) {
            while (transactionWithTokenIterator.hasNext()) {
                counter++;
                transactionWithTokenIterator.next();
            }
        }
        assertEquals(2, counter);
    }

    @Test
    public void transactionsIterator() throws InterruptedException {
        PrimaryEventStore testSubject = primaryEventStore();
        setupEvents(testSubject, 1000, 2);
        Iterator<SerializedTransactionWithToken> transactionWithTokenIterator = testSubject.transactionIterator(0,
                                                                                                                Long.MAX_VALUE);

        long counter = 0;
        while (transactionWithTokenIterator.hasNext()) {
            counter++;
            transactionWithTokenIterator.next();
        }

        assertEquals(1000, counter);
    }

    @Test
<<<<<<< HEAD
    public void largeTransactions() throws InterruptedException {
        PrimaryEventStore testSubject = primaryEventStore();
        setupEvents(testSubject, 10, 23);
        Iterator<SerializedTransactionWithToken> transactionWithTokenIterator =
                testSubject.transactionIterator(0, Long.MAX_VALUE);

        long counter = 0;
        while (transactionWithTokenIterator.hasNext()) {
            counter++;
            transactionWithTokenIterator.next();
        }

        assertEquals(30, counter);
        try (EventIterator iterator = testSubject.getEvents(0, 0)) {
            counter = 0;
            while (iterator.hasNext()) {
                counter++;
                iterator.next();
            }
            assertEquals(230, counter);
        }

        List<SerializedEvent> events = testSubject.eventsPerAggregate("Aggregate-4",
                                                                            0,
                                                                            Long.MAX_VALUE,
                                                                            0)
                                                        .collect(Collectors.toList())
                .block();
        assertEquals(23, events.size());
    }

    private void setupEvents(PrimaryEventStore testSubject, int numOfTransactions, int numOfEvents)
            throws InterruptedException {
=======
    public void readClosedIterator() throws InterruptedException {
        PrimaryEventStore testSubject = primaryEventStore();
        setupEvents(testSubject, 1000, 20);
        assertWithin(5, TimeUnit.SECONDS, () -> assertEquals(1, testSubject.activeSegmentCount()));
        CloseableIterator<SerializedEventWithToken> transactionWithTokenIterator = testSubject.getGlobalIterator(0);
        transactionWithTokenIterator.close();
        try {
            transactionWithTokenIterator.hasNext();
            fail("Cannot read from a closed iterator");
        } catch (IllegalStateException expected) {
            // Expected exception
        }
    }

    private void setupEvents(PrimaryEventStore testSubject, int numOfTransactions, int numOfEvents) throws InterruptedException {
>>>>>>> 2ad2b2d4
        CountDownLatch latch = new CountDownLatch(numOfTransactions);
        IntStream.range(0, numOfTransactions).forEach(j -> {
            String aggId = "Aggregate-" + j;
            List<Event> newEvents = new ArrayList<>();
            IntStream.range(0, numOfEvents)
                     .forEach(i ->
                                      newEvents.add(Event.newBuilder().setAggregateIdentifier(aggId)
                                                         .setAggregateSequenceNumber(i)
                                                         .setAggregateType("Demo")
                                                         .setPayload(SerializedObject.newBuilder().build()).build()));
            testSubject.store(newEvents).thenAccept(t -> latch.countDown());
        });

        if (!latch.await(5, TimeUnit.SECONDS)) {
            throw new RuntimeException("Timeout waiting for event store to complete");
        }
    }

    private void storeEvent(PrimaryEventStore testSubject, long payloadSize) {
        CountDownLatch latch = new CountDownLatch(1);
        byte[] buffer = new byte[(int) payloadSize];
        Arrays.fill(buffer, (byte) 'a');
        Event newEvent = Event.newBuilder().setAggregateIdentifier("11111").setAggregateSequenceNumber(0)
                              .setAggregateType("Demo").setPayload(SerializedObject.newBuilder()
                                                                                   .setData(ByteString.copyFrom(buffer))
                                                                                   .build()).build();
        testSubject.store(singletonList(newEvent)).thenAccept(t -> latch.countDown());
    }

    @Test
    public void testGlobalIterator() throws InterruptedException {
        PrimaryEventStore testSubject = primaryEventStore();
        CountDownLatch latch = new CountDownLatch(100);
        // setup with 10,000 events
        IntStream.range(0, 100).forEach(j -> {
            String aggId = UUID.randomUUID().toString();
            List<Event> newEvents = new ArrayList<>();
            IntStream.range(0, 100)
                     .forEach(i -> newEvents.add(Event.newBuilder()
                                                      .setAggregateIdentifier(aggId)
                                                      .setAggregateSequenceNumber(i)
                                                      .setAggregateType("Demo")
                                                      .setPayload(SerializedObject.getDefaultInstance())
                                                      .build()));
            testSubject.store(newEvents).thenAccept(t -> latch.countDown());
        });

        if (!latch.await(5, TimeUnit.SECONDS) ) {
            throw new RuntimeException("Timeout initializing event store");
        }
        try (CloseableIterator<SerializedEventWithToken> iterator = testSubject
                .getGlobalIterator(0)) {
            SerializedEventWithToken serializedEventWithToken = null;
            while (iterator.hasNext()) {
                serializedEventWithToken = iterator.next();
            }

            assertNotNull(serializedEventWithToken);
            assertEquals(9999, serializedEventWithToken.getToken());
        }
    }
}<|MERGE_RESOLUTION|>--- conflicted
+++ resolved
@@ -203,7 +203,6 @@
     }
 
     @Test
-<<<<<<< HEAD
     public void largeTransactions() throws InterruptedException {
         PrimaryEventStore testSubject = primaryEventStore();
         setupEvents(testSubject, 10, 23);
@@ -235,9 +234,7 @@
         assertEquals(23, events.size());
     }
 
-    private void setupEvents(PrimaryEventStore testSubject, int numOfTransactions, int numOfEvents)
-            throws InterruptedException {
-=======
+    @Test
     public void readClosedIterator() throws InterruptedException {
         PrimaryEventStore testSubject = primaryEventStore();
         setupEvents(testSubject, 1000, 20);
@@ -252,8 +249,8 @@
         }
     }
 
-    private void setupEvents(PrimaryEventStore testSubject, int numOfTransactions, int numOfEvents) throws InterruptedException {
->>>>>>> 2ad2b2d4
+    private void setupEvents(PrimaryEventStore testSubject, int numOfTransactions, int numOfEvents)
+            throws InterruptedException {
         CountDownLatch latch = new CountDownLatch(numOfTransactions);
         IntStream.range(0, numOfTransactions).forEach(j -> {
             String aggId = "Aggregate-" + j;
