--- conflicted
+++ resolved
@@ -155,7 +155,6 @@
     }
 
     @Test
-<<<<<<< HEAD
     public void testLargeEvent() {
         PrimaryEventStore testSubject = primaryEventStore();
         storeEvent(testSubject, embeddedDBProperties.getEvent().getSegmentSize() + 1);
@@ -185,7 +184,9 @@
             }
         }
         assertEquals(2, counter);
-=======
+    }
+
+    @Test
     public void aggregateEventsReusedAggregateIdentifier() throws InterruptedException {
         PrimaryEventStore testSubject = primaryEventStore();
         setupEvents(testSubject, 10000, 20);
@@ -195,7 +196,6 @@
                                                   .collectList().block();
         assertNotNull(events);
         assertEquals(0, events.size());
->>>>>>> 31153b84
     }
 
     @Test
@@ -265,11 +265,7 @@
             throws InterruptedException {
         CountDownLatch latch = new CountDownLatch(numOfTransactions);
         IntStream.range(0, numOfTransactions).forEach(j -> {
-<<<<<<< HEAD
             String aggId = "Aggregate-" + j;
-=======
-            String aggId = "aggregate-" + j;
->>>>>>> 31153b84
             List<Event> newEvents = new ArrayList<>();
             IntStream.range(0, numOfEvents)
                      .forEach(i ->
@@ -280,7 +276,6 @@
             testSubject.store(newEvents).thenAccept(t -> latch.countDown());
         });
 
-<<<<<<< HEAD
         if (!latch.await(5, TimeUnit.SECONDS)) {
             throw new RuntimeException("Timeout waiting for event store to complete");
         }
@@ -295,9 +290,6 @@
                                                                                    .setData(ByteString.copyFrom(buffer))
                                                                                    .build()).build();
         testSubject.store(singletonList(newEvent)).thenAccept(t -> latch.countDown());
-=======
-        assertTrue(latch.await(5, TimeUnit.SECONDS));
->>>>>>> 31153b84
     }
 
     @Test
@@ -318,13 +310,9 @@
             testSubject.store(newEvents).thenAccept(t -> latch.countDown());
         });
 
-<<<<<<< HEAD
         if (!latch.await(5, TimeUnit.SECONDS) ) {
             throw new RuntimeException("Timeout initializing event store");
         }
-=======
-        assertTrue(latch.await(5, TimeUnit.SECONDS));
->>>>>>> 31153b84
         try (CloseableIterator<SerializedEventWithToken> iterator = testSubject
                 .getGlobalIterator(0)) {
             SerializedEventWithToken serializedEventWithToken = null;
