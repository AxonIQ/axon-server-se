/*
 * Copyright (c) 2017-2019 AxonIQ B.V. and/or licensed to AxonIQ B.V.
 * under one or more contributor license agreements.
 *
 *  Licensed under the AxonIQ Open Source License Agreement v1.0;
 *  you may not use this file except in compliance with the license.
 *
 */

package io.axoniq.axonserver.localstorage;

import io.axoniq.axonserver.grpc.event.Confirmation;
import io.axoniq.axonserver.grpc.event.Event;
import io.axoniq.axonserver.grpc.event.GetEventsRequest;
import io.axoniq.axonserver.localstorage.transaction.StorageTransactionManager;
import io.axoniq.axonserver.localstorage.transaction.StorageTransactionManagerFactory;
import io.axoniq.axonserver.util.CountingStreamObserver;
import io.grpc.stub.StreamObserver;
import io.micrometer.core.instrument.simple.SimpleMeterRegistry;
import org.junit.*;

import java.io.ByteArrayInputStream;
import java.io.InputStream;
import java.util.ArrayList;
import java.util.List;
import java.util.concurrent.CompletableFuture;
import java.util.concurrent.ExecutionException;
import java.util.concurrent.TimeUnit;
import java.util.concurrent.TimeoutException;
import java.util.stream.IntStream;

import static io.axoniq.axonserver.util.AssertUtils.assertWithin;
import static org.junit.Assert.*;

/**
 * @author Marc Gathier
 */
public class LocalEventStorageEngineTest {
    private LocalEventStore testSubject;
    private static final String SAMPLE_CONTEXT = "FakeContext";
    private List<CompletableFuture<Long>> pendingTransactions = new ArrayList<>();

    @Before
    public void setup() {
        StorageTransactionManagerFactory transactionManagerFactory = eventStore -> new StorageTransactionManager() {
            @Override
            public CompletableFuture<Long> store(List<SerializedEvent> eventList) {
                CompletableFuture<Long> pendingTransaction = new CompletableFuture<>();
                pendingTransactions.add(pendingTransaction);
                return pendingTransaction;
            }

            @Override
            public Runnable reserveSequenceNumbers(List<SerializedEvent> eventList) {
                return () -> {
                };
            }

            @Override
            public void cancelPendingTransactions() {
                pendingTransactions.forEach(p -> p
                        .completeExceptionally(new RuntimeException("Transaction cancelled")));
            }

            @Override
            public void deleteAllEventData() {

            }
        };
        testSubject = new LocalEventStore(new EventStoreFactory() {
            @Override
            public EventStorageEngine createEventStorageEngine(String context) {
                return new FakeEventStore(EventType.EVENT);
            }

            @Override
            public EventStorageEngine createSnapshotStorageEngine(String context) {
                return new FakeEventStore(EventType.SNAPSHOT);
            }
<<<<<<< HEAD

            @Override
            public StorageTransactionManager createTransactionManager(EventStorageEngine eventStorageEngine) {
                return new StorageTransactionManager() {
                    @Override
                    public CompletableFuture<Long> store(List<SerializedEvent> eventList) {
                        CompletableFuture<Long> pendingTransaction = new CompletableFuture<>();
                        pendingTransactions.add(pendingTransaction);
                        return pendingTransaction;
                    }

                    @Override
                    public Runnable reserveSequenceNumbers(List<SerializedEvent> eventList) {
                        return () -> {
                        };
                    }

                    @Override
                    public void cancelPendingTransactions() {
                        pendingTransactions.forEach(p -> p.completeExceptionally(new RuntimeException("Transaction cancelled")));
                    }

                    @Override
                    public void deleteAllEventData() {

                    }
                };
            }
        }, new SimpleMeterRegistry(), 5, 1000);
=======
        }, transactionManagerFactory, new EventStoreExistChecker() {
        }, 5, 1000);
>>>>>>> 50bad8e1
        testSubject.initContext(SAMPLE_CONTEXT, false);
    }

    @Test
    public void deleteContext() {
        testSubject.deleteContext(SAMPLE_CONTEXT, false);
    }

    @Test
    public void cancel() {
        CountingStreamObserver<Confirmation> countingStreamObserver = new CountingStreamObserver<>();
        StreamObserver<InputStream> connection = testSubject.createAppendEventConnection(SAMPLE_CONTEXT, countingStreamObserver);
        connection.onNext(new ByteArrayInputStream(Event.newBuilder().build().toByteArray()));
        connection.onCompleted();

        testSubject.cancel(SAMPLE_CONTEXT);
        assertEquals(1, pendingTransactions.size());
        assertNotNull(countingStreamObserver.error);
        assertTrue(pendingTransactions.get(0).isDone());
    }

    @Test
    public void appendSnapshot() {
        CompletableFuture<Confirmation> snapshot = testSubject.appendSnapshot(SAMPLE_CONTEXT,
                                                                              Event.newBuilder()
                                                                                   .setAggregateIdentifier("123")
                                                                                   .setAggregateSequenceNumber(100).build());
        try {
            assertEquals(1, pendingTransactions.size());
            pendingTransactions.get(0).complete(100L);
            snapshot.get(100, TimeUnit.MILLISECONDS);
        } catch (InterruptedException e) {
            e.printStackTrace();
        } catch (ExecutionException e) {
            e.printStackTrace();
        } catch (TimeoutException e) {
            e.printStackTrace();
        }
    }

    @Test
    public void createAppendEventConnection() {
        CountingStreamObserver<Confirmation> countingStreamObserver = new CountingStreamObserver<>();
        StreamObserver<InputStream> connection = testSubject.createAppendEventConnection(SAMPLE_CONTEXT, countingStreamObserver);
        connection.onNext(new ByteArrayInputStream(Event.newBuilder().build().toByteArray()));
        connection.onCompleted();

        assertEquals(1, pendingTransactions.size());
        pendingTransactions.get(0).complete(100L);
        assertNull(countingStreamObserver.error);
        assertEquals(1, countingStreamObserver.responseList.size());
        assertTrue(pendingTransactions.get(0).isDone());
    }

    @Test
    public void createAppendEventConnectionWithTooManyEvents() {
        CountingStreamObserver<Confirmation> countingStreamObserver = new CountingStreamObserver<>();
        StreamObserver<InputStream> connection = testSubject.createAppendEventConnection(SAMPLE_CONTEXT, countingStreamObserver);
        IntStream.range(0, 10).forEach(i -> connection.onNext(new ByteArrayInputStream(Event.newBuilder().build().toByteArray())));
        connection.onCompleted();

        assertEquals(0, pendingTransactions.size());
        assertNotNull(countingStreamObserver.error);
    }

    @Test
    public void listAggregateEvents() {
    }

    @Test
    public void listAggregateSnapshots() {
    }

    @Test
    public void listEvents() throws InterruptedException {
        CountingStreamObserver<InputStream> countingStreamObserver = new CountingStreamObserver<>();
        StreamObserver<GetEventsRequest> requestStreamObserver = testSubject.listEvents(
                SAMPLE_CONTEXT,
                countingStreamObserver);
        requestStreamObserver.onNext(GetEventsRequest.newBuilder()
                                                     .setTrackingToken(100)
                                                     .setNumberOfPermits(10)
                                                     .build());
        assertWithin(2000, TimeUnit.MILLISECONDS, () -> assertEquals(10, countingStreamObserver.count));
        requestStreamObserver.onNext(GetEventsRequest.newBuilder()
                                                     .setNumberOfPermits(10)
                                                     .build());
        assertWithin(2000, TimeUnit.MILLISECONDS, () -> assertEquals(20, countingStreamObserver.count));

        requestStreamObserver.onCompleted();
    }

    @Test
    public void getFirstToken() {
    }

    @Test
    public void getLastToken() {
    }

    @Test
    public void getTokenAt() {
    }

    @Test
    public void readHighestSequenceNr() {
    }

    @Test
    public void queryEvents() {
    }

    @Test
    public void isAutoStartup() {
    }

    @Test
    public void checkHeartbeat() {

    }

    @Test
    public void checkPermits() {
    }

    @Test
    public void getLastToken1() {
    }

    @Test
    public void getLastSnapshot() {
    }

    @Test
    public void streamEventTransactions() {
    }

    @Test
    public void streamSnapshotTransactions() {
    }

    @Test
    public void syncEvents() {
    }

    @Test
    public void syncSnapshots() {
    }

    @Test
    public void getWaitingEventTransactions() {
    }

    @Test
    public void getWaitingSnapshotTransactions() {
    }

    @Test
    public void getLastCommittedToken() {
    }

    @Test
    public void getLastCommittedSnapshot() {
    }

    @Test
    public void rollbackEvents() {
    }

    @Test
    public void rollbackSnapshots() {
    }

    @Test
    public void getBackupFilenames() {
    }

    @Test
    public void health() {
    }

    @Test
    public void containsEvents() {
    }

    @Test
    public void containsSnapshots() {
    }

    @Test
    public void getLastCommitted() {
    }
}<|MERGE_RESOLUTION|>--- conflicted
+++ resolved
@@ -77,40 +77,8 @@
             public EventStorageEngine createSnapshotStorageEngine(String context) {
                 return new FakeEventStore(EventType.SNAPSHOT);
             }
-<<<<<<< HEAD
-
-            @Override
-            public StorageTransactionManager createTransactionManager(EventStorageEngine eventStorageEngine) {
-                return new StorageTransactionManager() {
-                    @Override
-                    public CompletableFuture<Long> store(List<SerializedEvent> eventList) {
-                        CompletableFuture<Long> pendingTransaction = new CompletableFuture<>();
-                        pendingTransactions.add(pendingTransaction);
-                        return pendingTransaction;
-                    }
-
-                    @Override
-                    public Runnable reserveSequenceNumbers(List<SerializedEvent> eventList) {
-                        return () -> {
-                        };
-                    }
-
-                    @Override
-                    public void cancelPendingTransactions() {
-                        pendingTransactions.forEach(p -> p.completeExceptionally(new RuntimeException("Transaction cancelled")));
-                    }
-
-                    @Override
-                    public void deleteAllEventData() {
-
-                    }
-                };
-            }
+        }, transactionManagerFactory, new EventStoreExistChecker() {
         }, new SimpleMeterRegistry(), 5, 1000);
-=======
-        }, transactionManagerFactory, new EventStoreExistChecker() {
-        }, 5, 1000);
->>>>>>> 50bad8e1
         testSubject.initContext(SAMPLE_CONTEXT, false);
     }
 
