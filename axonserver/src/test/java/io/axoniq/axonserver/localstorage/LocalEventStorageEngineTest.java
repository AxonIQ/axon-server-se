/*
 * Copyright (c) 2017-2019 AxonIQ B.V. and/or licensed to AxonIQ B.V.
 * under one or more contributor license agreements.
 *
 *  Licensed under the AxonIQ Open Source License Agreement v1.0;
 *  you may not use this file except in compliance with the license.
 *
 */

package io.axoniq.axonserver.localstorage;

import io.axoniq.axonserver.exception.ErrorCode;
import io.axoniq.axonserver.exception.MessagingPlatformException;
import io.axoniq.axonserver.grpc.event.Event;
import io.axoniq.axonserver.grpc.event.GetEventsRequest;
import io.axoniq.axonserver.interceptor.NoOpEventInterceptors;
import io.axoniq.axonserver.localstorage.transaction.StorageTransactionManager;
import io.axoniq.axonserver.localstorage.transaction.StorageTransactionManagerFactory;
import io.axoniq.axonserver.metric.DefaultMetricCollector;
import io.axoniq.axonserver.metric.MeterFactory;
import io.micrometer.core.instrument.simple.SimpleMeterRegistry;
import org.junit.*;
import reactor.core.publisher.Flux;
import reactor.core.publisher.Mono;
import reactor.core.publisher.Sinks;
import reactor.test.StepVerifier;

import java.util.ArrayList;
import java.util.List;
import java.util.UUID;
import java.util.concurrent.CompletableFuture;
import java.util.concurrent.ExecutionException;
import java.util.concurrent.Executors;
import java.util.concurrent.ScheduledExecutorService;
import java.util.concurrent.TimeUnit;
import java.util.concurrent.TimeoutException;
import java.util.stream.IntStream;

import static io.axoniq.axonserver.test.AssertUtils.assertWithin;
import static org.junit.Assert.*;

/**
 * @author Marc Gathier
 */
public class LocalEventStorageEngineTest {
    private LocalEventStore testSubject;
    private static final String SAMPLE_CONTEXT = "FakeContext";
    private List<CompletableFuture<Long>> pendingTransactions = new ArrayList<>();

    @Before
    public void setup() {
        StorageTransactionManagerFactory transactionManagerFactory = eventStore -> new StorageTransactionManager() {
            @Override
            public CompletableFuture<Long> store(List<Event> eventList) {
                CompletableFuture<Long> pendingTransaction = new CompletableFuture<>();
                pendingTransactions.add(pendingTransaction);
                return pendingTransaction;
            }

            @Override
            public Runnable reserveSequenceNumbers(List<Event> eventList) {
                return () -> {
                };
            }

            @Override
            public void cancelPendingTransactions() {
                pendingTransactions.forEach(p -> p
                        .completeExceptionally(new RuntimeException("Transaction cancelled")));
            }

        };
        testSubject = new LocalEventStore(new EventStoreFactory() {
            @Override
            public EventStorageEngine createEventStorageEngine(String context) {
                return new FakeEventStore(EventType.EVENT);
            }

            @Override
            public EventStorageEngine createSnapshotStorageEngine(String context) {
                return new FakeEventStore(EventType.SNAPSHOT);
            }
        }, new MeterFactory(new SimpleMeterRegistry(), new DefaultMetricCollector()),
                                          transactionManagerFactory,
                                          new NoOpEventInterceptors(),
                                          new DefaultEventDecorator(), 5, 1000, 10, 10);
        testSubject.initContext(SAMPLE_CONTEXT, false);
        testSubject.start();
    }

    @Test
    public void deleteContext() {
        testSubject.deleteContext(SAMPLE_CONTEXT, false);
    }

    @Test
<<<<<<< HEAD
    public void cancel() throws InterruptedException {
        FakeStreamObserver<Confirmation> fakeStreamObserver = new FakeStreamObserver<>();
        StreamObserver<InputStream> connection = testSubject.createAppendEventConnection(SAMPLE_CONTEXT, null,
                                                                                         fakeStreamObserver);
        connection.onNext(new ByteArrayInputStream(Event.newBuilder()
                                                        .setMessageIdentifier(UUID.randomUUID().toString())
                                                        .build().toByteArray()));
        connection.onCompleted();

        assertWithin(100, TimeUnit.MILLISECONDS, () -> assertEquals(1, pendingTransactions.size()));
        testSubject.cancel(SAMPLE_CONTEXT);
        assertFalse(fakeStreamObserver.errors().isEmpty());
=======
    public void cancel() {
        Event event = Event.getDefaultInstance();
        Mono<Void> result = testSubject.appendEvents(SAMPLE_CONTEXT, Flux.just(event), null);

        Executors.newSingleThreadScheduledExecutor()
                 .schedule(() -> {
                     try {
                         assertWithin(100, TimeUnit.MILLISECONDS, () -> assertEquals(1, pendingTransactions.size()));
                         testSubject.cancel(SAMPLE_CONTEXT);
                     } catch (InterruptedException e) {
                         fail("No pending transactions created.");
                     }
                 }, 100, TimeUnit.MILLISECONDS);

        StepVerifier.create(result)
                    .verifyErrorMessage("Transaction cancelled");
>>>>>>> 6c828bc6
        assertTrue(pendingTransactions.get(0).isDone());
    }

    @Test
    public void appendSnapshot() throws InterruptedException, TimeoutException, ExecutionException {
        Mono<Void> snapshot = testSubject.appendSnapshot(SAMPLE_CONTEXT,
                                                         Event.newBuilder()
                                                              .setAggregateIdentifier(
                                                                      "AGGREGATE_WITH_ONE_EVENT")
                                                              .setAggregateSequenceNumber(0)
                                                              .build(),
                                                         null);
        assertWithin(1, TimeUnit.SECONDS, () -> assertEquals(1, pendingTransactions.size()));
        StepVerifier.create(snapshot.doOnSubscribe(s -> pendingTransactions.get(0).complete(100L)))
                    .verifyComplete();
    }

    @Test
    public void appendSnapshotFailsWhenNoEventsFound() throws InterruptedException, TimeoutException {
        Mono<Void> snapshot = testSubject.appendSnapshot(SAMPLE_CONTEXT,
                                                         Event.newBuilder()
                                                              .setAggregateIdentifier(
                                                                      "AGGREGATE_WITH_NO_EVENTS")
                                                              .setAggregateSequenceNumber(0)
                                                              .build(),
                                                         null);
        Thread.sleep(100);
        assertEquals(0, pendingTransactions.size());
        StepVerifier.create(snapshot)
                    .verifyErrorMatches(e -> MessagingPlatformException.class == e.getClass()
                            && ErrorCode.INVALID_SEQUENCE == ((MessagingPlatformException) e).getErrorCode());
    }

    @Test
<<<<<<< HEAD
    public void createAppendEventConnection() throws InterruptedException {
        FakeStreamObserver<Confirmation> fakeStreamObserver = new FakeStreamObserver<>();
        StreamObserver<InputStream> connection = testSubject.createAppendEventConnection(SAMPLE_CONTEXT, null,
                                                                                         fakeStreamObserver);
        connection.onNext(new ByteArrayInputStream(Event.newBuilder().setMessageIdentifier(UUID.randomUUID().toString()).build().toByteArray()));
        connection.onCompleted();

        assertWithin(100, TimeUnit.MILLISECONDS, () -> assertEquals(1, pendingTransactions.size()));
        pendingTransactions.get(0).complete(100L);
        assertTrue(fakeStreamObserver.errors().isEmpty());
        assertEquals(1, fakeStreamObserver.values().size());
=======
    public void createAppendEventConnection() {
        Flux<Event> events = Flux.just(Event.getDefaultInstance());
        Mono<Void> result = testSubject.appendEvents(SAMPLE_CONTEXT, events, null);

        Executors.newSingleThreadScheduledExecutor()
                 .schedule(() -> {
                     try {
                         assertWithin(100, TimeUnit.MILLISECONDS, () -> assertEquals(1, pendingTransactions.size()));
                         pendingTransactions.get(0).complete(100L);
                     } catch (InterruptedException e) {
                         fail("No pending transactions created.");
                     }
                 }, 100, TimeUnit.MILLISECONDS);
        StepVerifier.create(result)
                    .verifyComplete();
>>>>>>> 6c828bc6
        assertTrue(pendingTransactions.get(0).isDone());
    }

    @Test
    public void createAppendEventConnectionWithTooManyEvents() {
        Flux<Event> events = Flux.fromStream(IntStream.range(0, 10)
                                                      .mapToObj(i -> Event.getDefaultInstance()));
        Mono<Void> result = testSubject.appendEvents(SAMPLE_CONTEXT, events, null);

        StepVerifier.create(result)
                    .verifyErrorMessage("INVALID_ARGUMENT: Maximum number of events in transaction exceeded: 5");
    }

    @Test
    public void events() {
        GetEventsRequest request1 = GetEventsRequest.newBuilder()
                                                    .setTrackingToken(100)
                                                    .setNumberOfPermits(10)
                                                    .build();
        GetEventsRequest request2 = GetEventsRequest.newBuilder()
                                                    .setNumberOfPermits(10)
                                                    .build();
        Sinks.Many<GetEventsRequest> sink = Sinks.many()
                                                 .unicast()
                                                 .onBackpressureBuffer();
        ScheduledExecutorService scheduler = Executors.newSingleThreadScheduledExecutor();
        scheduler.schedule(() -> sink.tryEmitNext(request1), 100, TimeUnit.MILLISECONDS);
        scheduler.schedule(() -> sink.tryEmitNext(request2), 1, TimeUnit.SECONDS);
        scheduler.schedule(sink::tryEmitComplete, 2, TimeUnit.SECONDS);
        StepVerifier.create(testSubject.events(SAMPLE_CONTEXT, null, sink.asFlux()))
                    .expectNextCount(20)
                    .verifyComplete();
    }
}<|MERGE_RESOLUTION|>--- conflicted
+++ resolved
@@ -94,20 +94,6 @@
     }
 
     @Test
-<<<<<<< HEAD
-    public void cancel() throws InterruptedException {
-        FakeStreamObserver<Confirmation> fakeStreamObserver = new FakeStreamObserver<>();
-        StreamObserver<InputStream> connection = testSubject.createAppendEventConnection(SAMPLE_CONTEXT, null,
-                                                                                         fakeStreamObserver);
-        connection.onNext(new ByteArrayInputStream(Event.newBuilder()
-                                                        .setMessageIdentifier(UUID.randomUUID().toString())
-                                                        .build().toByteArray()));
-        connection.onCompleted();
-
-        assertWithin(100, TimeUnit.MILLISECONDS, () -> assertEquals(1, pendingTransactions.size()));
-        testSubject.cancel(SAMPLE_CONTEXT);
-        assertFalse(fakeStreamObserver.errors().isEmpty());
-=======
     public void cancel() {
         Event event = Event.getDefaultInstance();
         Mono<Void> result = testSubject.appendEvents(SAMPLE_CONTEXT, Flux.just(event), null);
@@ -124,7 +110,6 @@
 
         StepVerifier.create(result)
                     .verifyErrorMessage("Transaction cancelled");
->>>>>>> 6c828bc6
         assertTrue(pendingTransactions.get(0).isDone());
     }
 
@@ -159,19 +144,6 @@
     }
 
     @Test
-<<<<<<< HEAD
-    public void createAppendEventConnection() throws InterruptedException {
-        FakeStreamObserver<Confirmation> fakeStreamObserver = new FakeStreamObserver<>();
-        StreamObserver<InputStream> connection = testSubject.createAppendEventConnection(SAMPLE_CONTEXT, null,
-                                                                                         fakeStreamObserver);
-        connection.onNext(new ByteArrayInputStream(Event.newBuilder().setMessageIdentifier(UUID.randomUUID().toString()).build().toByteArray()));
-        connection.onCompleted();
-
-        assertWithin(100, TimeUnit.MILLISECONDS, () -> assertEquals(1, pendingTransactions.size()));
-        pendingTransactions.get(0).complete(100L);
-        assertTrue(fakeStreamObserver.errors().isEmpty());
-        assertEquals(1, fakeStreamObserver.values().size());
-=======
     public void createAppendEventConnection() {
         Flux<Event> events = Flux.just(Event.getDefaultInstance());
         Mono<Void> result = testSubject.appendEvents(SAMPLE_CONTEXT, events, null);
@@ -187,7 +159,6 @@
                  }, 100, TimeUnit.MILLISECONDS);
         StepVerifier.create(result)
                     .verifyComplete();
->>>>>>> 6c828bc6
         assertTrue(pendingTransactions.get(0).isDone());
     }
 
