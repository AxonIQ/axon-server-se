--- conflicted
+++ resolved
@@ -1,11 +1,6 @@
 /*
-<<<<<<< HEAD
- *  Copyright (c) 2017-2022 AxonIQ B.V. and/or licensed to AxonIQ B.V.
- *  under one or more contributor license agreements.
-=======
  * Copyright (c) 2017-2022 AxonIQ B.V. and/or licensed to AxonIQ B.V.
  * under one or more contributor license agreements.
->>>>>>> 7474476b
  *
  *  Licensed under the AxonIQ Open Source License Agreement v1.0;
  *  you may not use this file except in compliance with the license.
@@ -25,8 +20,7 @@
 import io.axoniq.axonserver.test.TestUtils;
 import io.axoniq.axonserver.topology.Topology;
 import io.micrometer.core.instrument.simple.SimpleMeterRegistry;
-import org.junit.Before;
-import org.junit.Test;
+import org.junit.*;
 
 import java.util.SortedSet;
 
@@ -58,8 +52,7 @@
         EventTransformerFactory eventTransformerFactory = new DefaultEventTransformerFactory();
         testSubject = new InputStreamEventStore(new EventTypeContext(context, EventType.EVENT), indexManager,
                                                 eventTransformerFactory,
-                                                embeddedDBProperties::getEvent, meterFactory,
-                                                embeddedDBProperties.getEvent().getPrimaryStorage(context));
+                                                embeddedDBProperties::getEvent, meterFactory);
         testSubject.init(true);
     }
 
