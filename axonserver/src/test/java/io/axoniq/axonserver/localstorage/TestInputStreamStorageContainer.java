/*
 *  Copyright (c) 2017-2022 AxonIQ B.V. and/or licensed to AxonIQ B.V.
 *  under one or more contributor license agreements.
 *
 *  Licensed under the AxonIQ Open Source License Agreement v1.0;
 *  you may not use this file except in compliance with the license.
 *
 */

package io.axoniq.axonserver.localstorage;

import io.axoniq.axonserver.config.FileSystemMonitor;
import io.axoniq.axonserver.config.SystemInfoProvider;
import io.axoniq.axonserver.exception.MessagingPlatformException;
import io.axoniq.axonserver.grpc.SerializedObject;
import io.axoniq.axonserver.grpc.event.Event;
import io.axoniq.axonserver.localstorage.file.EmbeddedDBProperties;
import io.axoniq.axonserver.localstorage.file.SegmentBasedEventStore;
import io.axoniq.axonserver.localstorage.file.StandardEventStoreFactory;
import io.axoniq.axonserver.localstorage.transaction.DefaultStorageTransactionManagerFactory;
import io.axoniq.axonserver.localstorage.transaction.SingleInstanceTransactionManager;
import io.axoniq.axonserver.localstorage.transaction.StorageTransactionManager;
import io.axoniq.axonserver.localstorage.transformation.DefaultEventTransformerFactory;
import io.axoniq.axonserver.metric.DefaultMetricCollector;
import io.axoniq.axonserver.metric.MeterFactory;
import io.micrometer.core.instrument.simple.SimpleMeterRegistry;
import org.springframework.util.unit.DataSize;

import java.io.File;
import java.io.IOException;
import java.util.ArrayList;
import java.util.List;
import java.util.concurrent.CountDownLatch;
import java.util.concurrent.atomic.AtomicReference;
import java.util.function.Function;
import java.util.stream.IntStream;

import static org.mockito.ArgumentMatchers.*;
import static org.mockito.Mockito.*;

/**
 * @author Marc Gathier
 */
public class TestInputStreamStorageContainer {

    private final EventStorageEngine datafileManagerChain;
    private final EventStorageEngine snapshotManagerChain;
    private EventWriteStorage eventWriter;

    private FileSystemMonitor fileSystemMonitor = mock(FileSystemMonitor.class);

    public TestInputStreamStorageContainer(File location) throws IOException {
        this(location, e-> e);
    }
    public TestInputStreamStorageContainer(File location, Function<EmbeddedDBProperties, EmbeddedDBProperties> propertiesCustomizer) throws IOException {
        EmbeddedDBProperties embeddedDBProperties = new EmbeddedDBProperties(new SystemInfoProvider() {
        });
        embeddedDBProperties.getEvent().setStorage(location.getAbsolutePath());
        embeddedDBProperties.getEvent().setSegmentSize(DataSize.ofKilobytes(256));
        embeddedDBProperties.getEvent().setForceInterval(10000);
        embeddedDBProperties.getSnapshot().setStorage(location.getAbsolutePath());
<<<<<<< HEAD
        embeddedDBProperties.getSnapshot().setSegmentSize(DataSize.ofKilobytes(512));
=======
        embeddedDBProperties.getSnapshot().setSegmentSize(512 * 1024L);
        embeddedDBProperties = propertiesCustomizer.apply(embeddedDBProperties);
>>>>>>> 31153b84
        MeterFactory meterFactory = new MeterFactory(new SimpleMeterRegistry(), new DefaultMetricCollector());

        doNothing().when(fileSystemMonitor).registerPath(any(), any());

        EventStoreFactory eventStoreFactory = new StandardEventStoreFactory(embeddedDBProperties,
                                                                            new DefaultEventTransformerFactory(),
                                                                            new DefaultStorageTransactionManagerFactory(),
                                                                            meterFactory, fileSystemMonitor);
        datafileManagerChain = eventStoreFactory.createEventStorageEngine("default");
        datafileManagerChain.init(false);
        snapshotManagerChain = eventStoreFactory.createSnapshotStorageEngine("default");
        snapshotManagerChain.init(false);
        eventWriter = new EventWriteStorage(new SingleInstanceTransactionManager(datafileManagerChain));
    }


    public void createDummyEvents(int transactions, int transactionSize) {
        createDummyEvents(transactions, transactionSize, "");
    }
    public void createDummyEvents(int transactions, int transactionSize, String prefix) {
        CountDownLatch countDownLatch = new CountDownLatch(transactions);
        AtomicReference<Throwable> error = new AtomicReference<>();

        IntStream.range(0, transactions).forEach(j -> {
            String aggId = prefix + j;
            List<Event> newEvents = new ArrayList<>();
            IntStream.range(0, transactionSize).forEach(i -> {
                newEvents.add(Event.newBuilder().setAggregateIdentifier(aggId).setAggregateSequenceNumber(i)
                                   .setAggregateType("Demo").setPayload(
                                SerializedObject
                                        .newBuilder().build()).build());
            });
            eventWriter.store(newEvents).whenComplete((r,t) -> {
                if (t != null) {
                    error.set(t);
                }
                countDownLatch.countDown();
            });
        });
        try {
            countDownLatch.await();
        } catch (InterruptedException e) {
            Thread.currentThread().interrupt();
        }

        if (error.get() != null) {
            throw MessagingPlatformException.create(error.get());
        }
    }

    public EventStorageEngine getDatafileManagerChain() {
        return datafileManagerChain;
    }

    public EventStorageEngine getSnapshotManagerChain() {
        return snapshotManagerChain;
    }

    public EventWriteStorage getEventWriter() {
        return eventWriter;
    }

    public StorageTransactionManager getTransactionManager(EventStorageEngine datafileManagerChain) {
        return new SingleInstanceTransactionManager(datafileManagerChain);
    }

    public SegmentBasedEventStore getPrimary() {
        return (SegmentBasedEventStore)datafileManagerChain;
    }

    public void close() {
        datafileManagerChain.close(false);
        snapshotManagerChain.close(false);
    }
}<|MERGE_RESOLUTION|>--- conflicted
+++ resolved
@@ -59,12 +59,8 @@
         embeddedDBProperties.getEvent().setSegmentSize(DataSize.ofKilobytes(256));
         embeddedDBProperties.getEvent().setForceInterval(10000);
         embeddedDBProperties.getSnapshot().setStorage(location.getAbsolutePath());
-<<<<<<< HEAD
         embeddedDBProperties.getSnapshot().setSegmentSize(DataSize.ofKilobytes(512));
-=======
-        embeddedDBProperties.getSnapshot().setSegmentSize(512 * 1024L);
         embeddedDBProperties = propertiesCustomizer.apply(embeddedDBProperties);
->>>>>>> 31153b84
         MeterFactory meterFactory = new MeterFactory(new SimpleMeterRegistry(), new DefaultMetricCollector());
 
         doNothing().when(fileSystemMonitor).registerPath(any(), any());
