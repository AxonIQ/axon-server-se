--- conflicted
+++ resolved
@@ -42,30 +42,4 @@
         assertNotNull(responseAtomicReference.get());
 
     }
-<<<<<<< HEAD
-
-    public static class ChangeableClock extends Clock {
-        Instant instant = Instant.now();
-
-        @Override
-        public ZoneId getZone() {
-            return null;
-        }
-
-        @Override
-        public Clock withZone(ZoneId zone) {
-            return this;
-        }
-
-        @Override
-        public Instant instant() {
-            return instant;
-        }
-
-        public void forward( long millis) {
-            instant = instant.plusMillis(millis);
-        }
-    }
-=======
->>>>>>> b8b89f4e
 }