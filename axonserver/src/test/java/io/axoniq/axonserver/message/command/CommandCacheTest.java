--- conflicted
+++ resolved
@@ -44,11 +44,7 @@
 
     }
 
-<<<<<<< HEAD
-    @Test(expected = CommandExecutionException.class)
-=======
     @Test(expected = InsufficientCacheCapacityException.class)
->>>>>>> 1d8f21d9
     public void onFullCapacityThrowError() {
         AtomicReference<SerializedCommandResponse> responseAtomicReference = new AtomicReference<>();
 
