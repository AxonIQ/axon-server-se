/*
 * Copyright (c) 2017-2019 AxonIQ B.V. and/or licensed to AxonIQ B.V.
 * under one or more contributor license agreements.
 *
 *  Licensed under the AxonIQ Open Source License Agreement v1.0;
 *  you may not use this file except in compliance with the license.
 *
 */

package io.axoniq.axonserver.message.query.subscription;

import io.axoniq.axonserver.applicationevents.SubscriptionEvents;
import io.axoniq.axonserver.applicationevents.TopologyEvents;
import io.axoniq.axonserver.grpc.query.QueryProviderInbound;
import io.axoniq.axonserver.grpc.query.QueryRequest;
import io.axoniq.axonserver.grpc.query.QuerySubscription;
import io.axoniq.axonserver.grpc.query.SubscriptionQuery;
import io.axoniq.axonserver.grpc.query.SubscriptionQueryRequest;
import io.axoniq.axonserver.message.ClientStreamIdentification;
import io.axoniq.axonserver.message.query.QueryHandler;
import io.axoniq.axonserver.message.query.QueryRegistrationCache;
import io.axoniq.axonserver.test.FakeStreamObserver;
import org.junit.*;

import java.util.ArrayList;
import java.util.Iterator;
import java.util.List;
import java.util.concurrent.atomic.AtomicInteger;

import static org.junit.Assert.*;

/**
 * @author Marc Gathier
 * @since 4.1
 */
public class SubscriptionQueryDispatcherTest {

    private SubscriptionQueryDispatcher testSubject = new SubscriptionQueryDispatcher(
            this::getDirectSubscriptions,
            new QueryRegistrationCache((queryDefinition, componentName, queryHandlers) -> null));

    private Iterator<DirectSubscriptionQueries.ContextSubscriptionQuery> getDirectSubscriptions() {
        List<DirectSubscriptionQueries.ContextSubscriptionQuery> subscriptionQueries = new ArrayList<>();
        subscriptionQueries.add(new DirectSubscriptionQueries.ContextSubscriptionQuery(
                "Demo",
                SubscriptionQuery.newBuilder()
                                 .setSubscriptionIdentifier("111")
                                 .setQueryRequest(QueryRequest.newBuilder()
                                                              .setQuery("test")
                                                              .build())
                                 .build()));
        return subscriptionQueries.iterator();
    }

    @Test
    public void onQueryDisconnected() {
        AtomicInteger dispatchedSubscriptions = new AtomicInteger();
        SubscriptionEvents.SubscribeQuery subscribeQuery =
                new SubscriptionEvents.SubscribeQuery("Demo",
                                                      "clientStreamId",
                                                      QuerySubscription.newBuilder().setClientId("clientId")
                                                                       .setQuery("test").build(),
                                                      new QueryHandler<QueryProviderInbound>(
<<<<<<< HEAD
                                                              new FakeStreamObserver<>(),
                                                              new ClientStreamIdentification("Demo", "client"),
                                                              "component", "client") {
=======
                                                              new CountingStreamObserver<>(),
                                                              new ClientStreamIdentification("Demo", "clientStreamId"),
                                                              "component", "clientId") {
>>>>>>> 64350bac
                                                          @Override
                                                          public void dispatch(SubscriptionQueryRequest query) {
                                                              dispatchedSubscriptions.incrementAndGet();
                                                          }
                                                      });
        testSubject.on(subscribeQuery);
        assertEquals(1, dispatchedSubscriptions.get());
        testSubject.on(new TopologyEvents.QueryHandlerDisconnected("Demo", "clientId", "clientStreamId"));
        testSubject.on(subscribeQuery);
        assertEquals(2, dispatchedSubscriptions.get());
    }
}<|MERGE_RESOLUTION|>--- conflicted
+++ resolved
@@ -61,15 +61,9 @@
                                                       QuerySubscription.newBuilder().setClientId("clientId")
                                                                        .setQuery("test").build(),
                                                       new QueryHandler<QueryProviderInbound>(
-<<<<<<< HEAD
                                                               new FakeStreamObserver<>(),
-                                                              new ClientStreamIdentification("Demo", "client"),
+                                                              new ClientStreamIdentification("Demo", "clientStreamId"),
                                                               "component", "client") {
-=======
-                                                              new CountingStreamObserver<>(),
-                                                              new ClientStreamIdentification("Demo", "clientStreamId"),
-                                                              "component", "clientId") {
->>>>>>> 64350bac
                                                           @Override
                                                           public void dispatch(SubscriptionQueryRequest query) {
                                                               dispatchedSubscriptions.incrementAndGet();
