/*
 *  Copyright (c) 2017-2023 AxonIQ B.V. and/or licensed to AxonIQ B.V.
 *  under one or more contributor license agreements.
 *
 *  Licensed under the AxonIQ Open Source License Agreement v1.0;
 *  you may not use this file except in compliance with the license.
 *
 */

package io.axoniq.axonserver.message.command;

import io.axoniq.axonserver.grpc.SerializedCommandProviderInbound;
import io.axoniq.axonserver.grpc.command.Command;
import io.axoniq.axonserver.message.ClientStreamIdentification;
import io.axoniq.axonserver.message.FlowControlQueues;
import io.axoniq.axonserver.test.FakeStreamObserver;
import io.axoniq.axonserver.topology.Topology;
import io.grpc.stub.StreamObserver;
import org.junit.Before;
import org.junit.Test;

import java.util.Map;
import java.util.Set;

import static org.junit.Assert.assertEquals;
import static org.junit.Assert.assertFalse;
import static org.junit.Assert.assertNotNull;
import static org.junit.Assert.assertNull;
import static org.junit.Assert.assertTrue;

/**
 * @author Marc Gathier
 */
public class CommandRegistrationCacheTest {

    private CommandRegistrationCache registrationCache;
    private StreamObserver<SerializedCommandProviderInbound> streamObserver1;
    private StreamObserver<SerializedCommandProviderInbound> streamObserver2;
    private final FlowControlQueues<WrappedCommand> flowControlQueues = new FlowControlQueues<>();


    @Before
    public void setup() {
        registrationCache = new CommandRegistrationCache();

        streamObserver1 = new FakeStreamObserver<>();
        streamObserver2 = new FakeStreamObserver<>();

        registrationCache.add("command1",
<<<<<<< HEAD
                              new DirectCommandHandler(streamObserver1,
                                                       new ClientStreamIdentification(Topology.DEFAULT_CONTEXT,
=======
                              new DirectCommandHandler(new ClientStreamIdentification(Topology.DEFAULT_CONTEXT,
>>>>>>> 0045814f
                                                                                      "client1"),
                                                       flowControlQueues,
                                                       "client1", "component"));
        registrationCache.add("command1",
<<<<<<< HEAD
                              new DirectCommandHandler(streamObserver2,
                                                       new ClientStreamIdentification(Topology.DEFAULT_CONTEXT,
                                                                                      "client2"),
                                                       flowControlQueues,
                                                       "client2", "component"));
        registrationCache.add("command2",
                              new DirectCommandHandler(streamObserver2,
                                                       new ClientStreamIdentification(Topology.DEFAULT_CONTEXT,
                                                                                      "client2"),
                                                       flowControlQueues,
                                                       "client2",
                                                       "component"));
=======
                              new DirectCommandHandler(
                                      new ClientStreamIdentification(Topology.DEFAULT_CONTEXT,
                                                                     "client2"),
                                      flowControlQueues,
                                      "client2", "component"));
        registrationCache.add("command2",
                              new DirectCommandHandler(
                                      new ClientStreamIdentification(Topology.DEFAULT_CONTEXT,
                                                                     "client2"),
                                      flowControlQueues,
                                      "client2",
                                      "component"));
>>>>>>> 0045814f
    }

    @Test
    public void removeCommandSubscription() {
        registrationCache.remove(new ClientStreamIdentification(Topology.DEFAULT_CONTEXT, "client2"), "command1");
        Map<CommandHandler, Set<CommandRegistrationCache.RegistrationEntry>> registrations = registrationCache
                .getAll();
<<<<<<< HEAD
        assertTrue(registrations.containsKey(new DirectCommandHandler(streamObserver2,
                                                                      new ClientStreamIdentification(Topology.DEFAULT_CONTEXT,
                                                                                                     "client2"),
                                                                      flowControlQueues,
                                                                      "client2",
                                                                      "component")));
        assertEquals(1,
                     registrations.get(new DirectCommandHandler(streamObserver2,
                                                                new ClientStreamIdentification(Topology.DEFAULT_CONTEXT,
=======
        assertTrue(registrations.containsKey(new DirectCommandHandler(
                new ClientStreamIdentification(Topology.DEFAULT_CONTEXT,
                                               "client2"),
                flowControlQueues,
                "client2",
                "component")));
        assertEquals(1,
                     registrations.get(new DirectCommandHandler(new ClientStreamIdentification(Topology.DEFAULT_CONTEXT,
>>>>>>> 0045814f
                                                                                               "client2"),
                                                                flowControlQueues,
                                                                "client2",
                                                                "component")).size());
    }

    @Test
    public void singleDestinationShortcutTakesContextIntoAccount() {
<<<<<<< HEAD
        registrationCache.add("contextBCommand", new DirectCommandHandler(streamObserver1,
                                                                          new ClientStreamIdentification("otherContext",
                                                                                                         "client1"),
                                                                          flowControlQueues,
                                                                          "client1",
                                                                          "component"));
=======
        registrationCache.add("contextBCommand", new DirectCommandHandler(
                new ClientStreamIdentification("otherContext",
                                               "client1"),
                flowControlQueues,
                "client1",
                "component"));
>>>>>>> 0045814f

        assertNotNull(registrationCache.getHandlerForCommand("otherContext",
                                                             Command.newBuilder().setName("contextBCommand").build(),
                                                             "irrelevant"));
        assertNull(registrationCache.getHandlerForCommand(Topology.DEFAULT_CONTEXT,
                                                          Command.newBuilder().setName("contextBCommand").build(),
                                                          "irrelevant"));
    }

    @Test
    public void removeLastCommandSubscription() {
        registrationCache.remove(new ClientStreamIdentification(Topology.DEFAULT_CONTEXT, "client1"), "command1");
<<<<<<< HEAD
        assertFalse(registrationCache.getAll().containsKey(new DirectCommandHandler(streamObserver1,
                                                                                    new ClientStreamIdentification(
                                                                                            Topology.DEFAULT_CONTEXT,
                                                                                            "client1"),
                                                                                    flowControlQueues,
                                                                                    "client1",
                                                                                    "component")));
=======
        assertFalse(registrationCache.getAll().containsKey(new DirectCommandHandler(
                new ClientStreamIdentification(
                        Topology.DEFAULT_CONTEXT,
                        "client1"),
                flowControlQueues,
                "client1",
                "component")));
>>>>>>> 0045814f
    }

    @Test
    public void removeConnection() {
        registrationCache.remove(new ClientStreamIdentification(Topology.DEFAULT_CONTEXT, "client2"));
<<<<<<< HEAD
        assertFalse(registrationCache.getAll().containsKey(new DirectCommandHandler(streamObserver1,
                                                                                    new ClientStreamIdentification(
                                                                                            Topology.DEFAULT_CONTEXT,
                                                                                            "client2"),
                                                                                    flowControlQueues,
                                                                                    "client2",
                                                                                    "component")));
=======
        assertFalse(registrationCache.getAll().containsKey(new DirectCommandHandler(
                new ClientStreamIdentification(
                        Topology.DEFAULT_CONTEXT,
                        "client2"),
                flowControlQueues,
                "client2",
                "component")));
>>>>>>> 0045814f
    }

    @Test
    public void add() {
        registrationCache.add("command2",
<<<<<<< HEAD
                              new DirectCommandHandler(streamObserver1,
                                                       new ClientStreamIdentification(Topology.DEFAULT_CONTEXT,
                                                                                      "client1"),
                                                       flowControlQueues,
                                                       "client1",
                                                       "component"));
        assertEquals(2,
                     registrationCache.getAll().get(new DirectCommandHandler(streamObserver1,
                                                                             new ClientStreamIdentification(Topology.DEFAULT_CONTEXT,
                                                                                                            "client1"),
                                                                             flowControlQueues,
                                                                             "client1",
                                                                             "component")).size());
=======
                              new DirectCommandHandler(
                                      new ClientStreamIdentification(Topology.DEFAULT_CONTEXT,
                                                                     "client1"),
                                      flowControlQueues,
                                      "client1",
                                      "component"));
        assertEquals(2,
                     registrationCache.getAll().get(new DirectCommandHandler(
                             new ClientStreamIdentification(Topology.DEFAULT_CONTEXT,
                                                            "client1"),
                             flowControlQueues,
                             "client1",
                             "component")).size());
>>>>>>> 0045814f
    }

    @Test
    public void get() {
        assertNotNull(registrationCache.getHandlerForCommand(Topology.DEFAULT_CONTEXT,
                                                             Command.newBuilder().setName("command1").build(),
                                                             "command1"));
    }

    @Test
    public void getNotFound() {
        assertNull(registrationCache.getHandlerForCommand(Topology.DEFAULT_CONTEXT,
                                                          Command.newBuilder().setName("command3").build(),
                                                          "command1"));
    }

    @Test
    public void findByExistingClient() {
        assertNotNull(registrationCache.findByClientAndCommand(new ClientStreamIdentification(Topology.DEFAULT_CONTEXT,
                                                                                              "client2"), "command1"));
    }

    @Test
    public void findByNonExistingClient() {
        assertNull(registrationCache.findByClientAndCommand(new ClientStreamIdentification(Topology.DEFAULT_CONTEXT,
                                                                                           "client9"), "command1"));
    }
}<|MERGE_RESOLUTION|>--- conflicted
+++ resolved
@@ -47,43 +47,24 @@
         streamObserver2 = new FakeStreamObserver<>();
 
         registrationCache.add("command1",
-<<<<<<< HEAD
-                              new DirectCommandHandler(streamObserver1,
+                              new DirectCommandHandler(
                                                        new ClientStreamIdentification(Topology.DEFAULT_CONTEXT,
-=======
-                              new DirectCommandHandler(new ClientStreamIdentification(Topology.DEFAULT_CONTEXT,
->>>>>>> 0045814f
-                                                                                      "client1"),
+                                                                                      "client1"),flowControlQueues,
                                                        flowControlQueues,
                                                        "client1", "component"));
         registrationCache.add("command1",
-<<<<<<< HEAD
-                              new DirectCommandHandler(streamObserver2,
+                              new DirectCommandHandler(
                                                        new ClientStreamIdentification(Topology.DEFAULT_CONTEXT,
-                                                                                      "client2"),
+                                                                                      "client2"),flowControlQueues,
                                                        flowControlQueues,
                                                        "client2", "component"));
         registrationCache.add("command2",
-                              new DirectCommandHandler(streamObserver2,
+                              new DirectCommandHandler(
                                                        new ClientStreamIdentification(Topology.DEFAULT_CONTEXT,
-                                                                                      "client2"),
+                                                                                      "client2"),flowControlQueues,
                                                        flowControlQueues,
                                                        "client2",
                                                        "component"));
-=======
-                              new DirectCommandHandler(
-                                      new ClientStreamIdentification(Topology.DEFAULT_CONTEXT,
-                                                                     "client2"),
-                                      flowControlQueues,
-                                      "client2", "component"));
-        registrationCache.add("command2",
-                              new DirectCommandHandler(
-                                      new ClientStreamIdentification(Topology.DEFAULT_CONTEXT,
-                                                                     "client2"),
-                                      flowControlQueues,
-                                      "client2",
-                                      "component"));
->>>>>>> 0045814f
     }
 
     @Test
@@ -91,26 +72,15 @@
         registrationCache.remove(new ClientStreamIdentification(Topology.DEFAULT_CONTEXT, "client2"), "command1");
         Map<CommandHandler, Set<CommandRegistrationCache.RegistrationEntry>> registrations = registrationCache
                 .getAll();
-<<<<<<< HEAD
-        assertTrue(registrations.containsKey(new DirectCommandHandler(streamObserver2,
-                                                                      new ClientStreamIdentification(Topology.DEFAULT_CONTEXT,
-                                                                                                     "client2"),
-                                                                      flowControlQueues,
-                                                                      "client2",
-                                                                      "component")));
-        assertEquals(1,
-                     registrations.get(new DirectCommandHandler(streamObserver2,
-                                                                new ClientStreamIdentification(Topology.DEFAULT_CONTEXT,
-=======
         assertTrue(registrations.containsKey(new DirectCommandHandler(
                 new ClientStreamIdentification(Topology.DEFAULT_CONTEXT,
                                                "client2"),
                 flowControlQueues,
-                "client2",
-                "component")));
+                flowControlQueues,
+                                                                      "client2",
+                                                                      "component")));
         assertEquals(1,
                      registrations.get(new DirectCommandHandler(new ClientStreamIdentification(Topology.DEFAULT_CONTEXT,
->>>>>>> 0045814f
                                                                                                "client2"),
                                                                 flowControlQueues,
                                                                 "client2",
@@ -119,21 +89,13 @@
 
     @Test
     public void singleDestinationShortcutTakesContextIntoAccount() {
-<<<<<<< HEAD
-        registrationCache.add("contextBCommand", new DirectCommandHandler(streamObserver1,
+        registrationCache.add("contextBCommand", new DirectCommandHandler(
+
                                                                           new ClientStreamIdentification("otherContext",
                                                                                                          "client1"),
                                                                           flowControlQueues,
                                                                           "client1",
                                                                           "component"));
-=======
-        registrationCache.add("contextBCommand", new DirectCommandHandler(
-                new ClientStreamIdentification("otherContext",
-                                               "client1"),
-                flowControlQueues,
-                "client1",
-                "component"));
->>>>>>> 0045814f
 
         assertNotNull(registrationCache.getHandlerForCommand("otherContext",
                                                              Command.newBuilder().setName("contextBCommand").build(),
@@ -146,79 +108,44 @@
     @Test
     public void removeLastCommandSubscription() {
         registrationCache.remove(new ClientStreamIdentification(Topology.DEFAULT_CONTEXT, "client1"), "command1");
-<<<<<<< HEAD
-        assertFalse(registrationCache.getAll().containsKey(new DirectCommandHandler(streamObserver1,
+        assertFalse(registrationCache.getAll().containsKey(new DirectCommandHandler(
                                                                                     new ClientStreamIdentification(
                                                                                             Topology.DEFAULT_CONTEXT,
                                                                                             "client1"),
                                                                                     flowControlQueues,
                                                                                     "client1",
                                                                                     "component")));
-=======
-        assertFalse(registrationCache.getAll().containsKey(new DirectCommandHandler(
-                new ClientStreamIdentification(
-                        Topology.DEFAULT_CONTEXT,
-                        "client1"),
-                flowControlQueues,
-                "client1",
-                "component")));
->>>>>>> 0045814f
     }
 
     @Test
     public void removeConnection() {
         registrationCache.remove(new ClientStreamIdentification(Topology.DEFAULT_CONTEXT, "client2"));
-<<<<<<< HEAD
-        assertFalse(registrationCache.getAll().containsKey(new DirectCommandHandler(streamObserver1,
+        assertFalse(registrationCache.getAll().containsKey(new DirectCommandHandler(
                                                                                     new ClientStreamIdentification(
                                                                                             Topology.DEFAULT_CONTEXT,
                                                                                             "client2"),
                                                                                     flowControlQueues,
                                                                                     "client2",
                                                                                     "component")));
-=======
-        assertFalse(registrationCache.getAll().containsKey(new DirectCommandHandler(
-                new ClientStreamIdentification(
-                        Topology.DEFAULT_CONTEXT,
-                        "client2"),
-                flowControlQueues,
-                "client2",
-                "component")));
->>>>>>> 0045814f
     }
 
     @Test
     public void add() {
         registrationCache.add("command2",
-<<<<<<< HEAD
-                              new DirectCommandHandler(streamObserver1,
+                              new DirectCommandHandler(
                                                        new ClientStreamIdentification(Topology.DEFAULT_CONTEXT,
                                                                                       "client1"),
                                                        flowControlQueues,
                                                        "client1",
                                                        "component"));
         assertEquals(2,
-                     registrationCache.getAll().get(new DirectCommandHandler(streamObserver1,
-                                                                             new ClientStreamIdentification(Topology.DEFAULT_CONTEXT,
-                                                                                                            "client1"),
-                                                                             flowControlQueues,
-                                                                             "client1",
-                                                                             "component")).size());
-=======
-                              new DirectCommandHandler(
-                                      new ClientStreamIdentification(Topology.DEFAULT_CONTEXT,
-                                                                     "client1"),
-                                      flowControlQueues,
-                                      "client1",
-                                      "component"));
-        assertEquals(2,
                      registrationCache.getAll().get(new DirectCommandHandler(
                              new ClientStreamIdentification(Topology.DEFAULT_CONTEXT,
                                                             "client1"),
                              flowControlQueues,
-                             "client1",
-                             "component")).size());
->>>>>>> 0045814f
+                             flowControlQueues,
+                                                                             "client1",
+                                                                             "component")).size());
     }
 
     @Test
