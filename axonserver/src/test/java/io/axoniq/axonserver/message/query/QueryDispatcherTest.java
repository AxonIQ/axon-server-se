/*
 * Copyright (c) 2017-2019 AxonIQ B.V. and/or licensed to AxonIQ B.V.
 * under one or more contributor license agreements.
 *
 *  Licensed under the AxonIQ Open Source License Agreement v1.0;
 *  you may not use this file except in compliance with the license.
 *
 */

package io.axoniq.axonserver.message.query;


import io.axoniq.axonserver.grpc.SerializedQuery;
import io.axoniq.axonserver.grpc.query.QueryProviderInbound;
import io.axoniq.axonserver.grpc.query.QueryRequest;
import io.axoniq.axonserver.grpc.query.QueryResponse;
import io.axoniq.axonserver.message.ClientStreamIdentification;
import io.axoniq.axonserver.metric.DefaultMetricCollector;
import io.axoniq.axonserver.metric.MeterFactory;
import io.axoniq.axonserver.topology.Topology;
import io.axoniq.axonserver.test.FakeStreamObserver;
import io.axoniq.axonserver.util.FailingStreamObserver;
import io.micrometer.core.instrument.Metrics;
import org.junit.*;
import org.junit.runner.*;
import org.mockito.*;
import org.mockito.runners.*;

import java.util.Collections;
import java.util.HashSet;
import java.util.Set;
import java.util.concurrent.atomic.AtomicBoolean;
import java.util.concurrent.atomic.AtomicInteger;

import static org.junit.Assert.*;
import static org.mockito.Mockito.*;

/**
 * @author Marc Gathier
 */
@RunWith(MockitoJUnitRunner.class)
public class QueryDispatcherTest {

    private QueryDispatcher queryDispatcher;

    @Mock
    private QueryRegistrationCache registrationCache;

    @Mock
    private QueryCache queryCache;


    @Before
    public void setup() {
        MeterFactory meterFactory = new MeterFactory(Metrics.globalRegistry, new DefaultMetricCollector());
        QueryMetricsRegistry queryMetricsRegistry = new QueryMetricsRegistry(meterFactory);
        queryDispatcher = new QueryDispatcher(registrationCache,
                                              queryCache,
                                              queryMetricsRegistry,
                                              meterFactory,
                                              10_000);
    }

    @Test
    public void queryResponse() {
        AtomicInteger dispatchCalled = new AtomicInteger(0);
        AtomicBoolean doneCalled = new AtomicBoolean(false);
        when(queryCache.get("1234")).thenReturn(new QueryInformation("1234",
                                                                     "Source",
                                                                     new QueryDefinition("c", "q"),
                                                                     Collections.singleton("client"),
                                                                     2,
                                                                     r -> dispatchCalled.incrementAndGet(),
                                                                     (client) -> doneCalled.set(true)));
        queryDispatcher.handleResponse(QueryResponse.newBuilder()
                                                    .setMessageIdentifier("12345")
                                                    .setRequestIdentifier("1234")
                                                    .build(), "client", "clientId", false);
        verify(queryCache, times(1)).get("1234");
        assertEquals(1, dispatchCalled.get());
        assertFalse(doneCalled.get());

        queryDispatcher.handleResponse(QueryResponse.newBuilder()
                                                    .setMessageIdentifier("1234")
                                                    .setRequestIdentifier("1234")
                                                    .build(), "client", "clientId", false);
        verify(queryCache, times(2)).get("1234");
        assertEquals(2, dispatchCalled.get());
        assertTrue(doneCalled.get());
    }


    @Test
    public void queryNotFound() {
        QueryRequest request = QueryRequest.newBuilder()
                                           .setQuery("test")
                                           .setMessageIdentifier("1234")
                                           .build();
<<<<<<< HEAD
        FakeStreamObserver<QueryResponse> responseObserver = new FakeStreamObserver<>();
=======
        CountingStreamObserver<QueryResponse> responseObserver = new CountingStreamObserver<>();
>>>>>>> 670a718b
        TestResponseObserver testResponseObserver = new TestResponseObserver(responseObserver);
        queryDispatcher.query(new SerializedQuery(Topology.DEFAULT_CONTEXT, request),
                              testResponseObserver::onNext,
                              client -> testResponseObserver.onCompleted());
<<<<<<< HEAD
        assertEquals(1, responseObserver.completedCount());
        assertEquals(1, responseObserver.values().size());
        assertNotEquals("", responseObserver.values().get(0).getErrorCode());
=======
        assertTrue(responseObserver.completed);
        assertEquals(1, responseObserver.count);
        assertNotEquals("", responseObserver.responseList.get(0).getErrorCode());
>>>>>>> 670a718b
    }

    @Test
    public void queryFound() {
        QueryRequest request = QueryRequest.newBuilder()
                                           .setQuery("test")
                                           .setMessageIdentifier("1234")
                                           .build();
<<<<<<< HEAD
        FakeStreamObserver<QueryResponse> responseObserver = new FakeStreamObserver<>();
=======
        CountingStreamObserver<QueryResponse> responseObserver = new CountingStreamObserver<>();
>>>>>>> 670a718b
        Set<QueryHandler> handlers = new HashSet<>();

        FakeStreamObserver<QueryProviderInbound> dispatchStreamObserver = new FakeStreamObserver<>();

        handlers.add(new DirectQueryHandler(dispatchStreamObserver,
                                            new ClientStreamIdentification(Topology.DEFAULT_CONTEXT,
                                                                           "client"),
                                            "componentName", "client"));
        when(registrationCache.find(any(), anyObject())).thenReturn(handlers);
        TestResponseObserver testResponseObserver = new TestResponseObserver(responseObserver);
        queryDispatcher.query(new SerializedQuery(Topology.DEFAULT_CONTEXT, request),
                              testResponseObserver::onNext,
                              client -> testResponseObserver.onCompleted());
<<<<<<< HEAD
        assertEquals(0, responseObserver.values().size());
=======
        assertEquals(0, responseObserver.count);
>>>>>>> 670a718b
        //assertEquals(1, dispatchStreamObserver.count);
        verify(queryCache, times(1)).put(any(), any());
    }

    //@Test
    public void queryError() {
        QueryRequest request = QueryRequest.newBuilder()
                                           .setQuery("test")
                                           .setMessageIdentifier("1234")
                                           .build();
<<<<<<< HEAD
        FakeStreamObserver<QueryResponse> responseObserver = new FakeStreamObserver<>();
=======
        CountingStreamObserver<QueryResponse> responseObserver = new CountingStreamObserver<>();
>>>>>>> 670a718b
        Set<QueryHandler> handlers = new HashSet<>();

        handlers.add(new DirectQueryHandler(new FailingStreamObserver<>(),
                                            new ClientStreamIdentification(Topology.DEFAULT_CONTEXT,
                                                                           "client"),
                                            "componentName", "client"));
        when(registrationCache.find(any(), anyObject())).thenReturn(handlers);
        TestResponseObserver testResponseObserver = new TestResponseObserver(responseObserver);
        queryDispatcher.query(new SerializedQuery(Topology.DEFAULT_CONTEXT, request), testResponseObserver::onNext,
                              client -> testResponseObserver.onCompleted());
<<<<<<< HEAD
        assertEquals(1, responseObserver.values().size());
=======
        assertEquals(1, responseObserver.count);
>>>>>>> 670a718b
        verify(queryCache, times(1)).put(any(), any());
    }

    @Test
    public void dispatchProxied() {
        QueryRequest request = QueryRequest.newBuilder()
                                           .setQuery("test")
                                           .setMessageIdentifier("1234")
                                           .build();
<<<<<<< HEAD
        FakeStreamObserver<QueryProviderInbound> FakeStreamObserver = new FakeStreamObserver<>();
        SerializedQuery forwardedQuery = new SerializedQuery(Topology.DEFAULT_CONTEXT, "client", request);

        QueryHandler handler = new DirectQueryHandler(FakeStreamObserver,
                                                      new ClientIdentification(Topology.DEFAULT_CONTEXT, "client"),
                                                      "componentName");
        when(registrationCache.find(any(), anyObject(), anyObject())).thenReturn(handler);
        queryDispatcher.dispatchProxied(forwardedQuery, r -> {}, s->{});
        //assertEquals(1, FakeStreamObserver.count);
=======
        CountingStreamObserver<QueryProviderInbound> countingStreamObserver = new CountingStreamObserver<>();
        SerializedQuery forwardedQuery = new SerializedQuery(Topology.DEFAULT_CONTEXT, "client", request);

        QueryHandler handler = new DirectQueryHandler(countingStreamObserver,
                                                      new ClientStreamIdentification(Topology.DEFAULT_CONTEXT,
                                                                                     "client"),
                                                      "componentName", "client");
        when(registrationCache.find(any(), anyObject(), anyObject())).thenReturn(handler);
        queryDispatcher.dispatchProxied(forwardedQuery, r -> {
        }, s -> {
        });
        //assertEquals(1, countingStreamObserver.count);
>>>>>>> 670a718b
        verify(queryCache, times(1)).put(any(), any());
    }

    @Test
    public void dispatchProxiedNotFound() {
        QueryRequest request = QueryRequest.newBuilder()
                                           .setQuery("test")
                                           .setMessageIdentifier("1234")
                                           .build();

        AtomicInteger callbackCount = new AtomicInteger(0);

        SerializedQuery forwardedQuery = new SerializedQuery(Topology.DEFAULT_CONTEXT, "client", request);
        queryDispatcher.dispatchProxied(forwardedQuery, r -> callbackCount.incrementAndGet(), s -> {
        });
        assertEquals(1, callbackCount.get());
        verify(queryCache, times(0)).put(any(), any());
    }

    //@Test
    public void dispatchProxiedWithError() throws Exception {
        QueryRequest request = QueryRequest.newBuilder()
                                           .setQuery("test")
                                           .setMessageIdentifier("1234")
                                           .build();
        SerializedQuery forwardedQuery = new SerializedQuery(Topology.DEFAULT_CONTEXT, "client", request);
        AtomicInteger dispatchCount = new AtomicInteger(0);
        QueryHandler<?> handler = new DirectQueryHandler(new FailingStreamObserver<>(),
                                                         new ClientStreamIdentification(Topology.DEFAULT_CONTEXT,
                                                                                        "client"),
                                                         "componentName", "client");
        when(registrationCache.find(any(), anyObject(), anyObject())).thenReturn(handler);
        queryDispatcher.dispatchProxied(forwardedQuery, r -> dispatchCount.incrementAndGet(), s -> {
        });
        queryDispatcher.getQueryQueue().take("client");
        verify(queryCache, times(0)).put(any(), any());
    }


    class TestResponseObserver implements QueryResponseConsumer {
<<<<<<< HEAD
=======

        private final CountingStreamObserver<QueryResponse> responseObserver;
>>>>>>> 670a718b

        private final FakeStreamObserver<QueryResponse> responseObserver;

        TestResponseObserver(FakeStreamObserver<QueryResponse> responseObserver) {
            this.responseObserver = responseObserver;
        }

        @Override
        public void onNext(QueryResponse queryResponse) {
            responseObserver.onNext(queryResponse);
        }

        @Override
        public void onCompleted() {
            responseObserver.onCompleted();
        }
    }
}<|MERGE_RESOLUTION|>--- conflicted
+++ resolved
@@ -96,24 +96,14 @@
                                            .setQuery("test")
                                            .setMessageIdentifier("1234")
                                            .build();
-<<<<<<< HEAD
         FakeStreamObserver<QueryResponse> responseObserver = new FakeStreamObserver<>();
-=======
-        CountingStreamObserver<QueryResponse> responseObserver = new CountingStreamObserver<>();
->>>>>>> 670a718b
         TestResponseObserver testResponseObserver = new TestResponseObserver(responseObserver);
         queryDispatcher.query(new SerializedQuery(Topology.DEFAULT_CONTEXT, request),
                               testResponseObserver::onNext,
                               client -> testResponseObserver.onCompleted());
-<<<<<<< HEAD
         assertEquals(1, responseObserver.completedCount());
         assertEquals(1, responseObserver.values().size());
         assertNotEquals("", responseObserver.values().get(0).getErrorCode());
-=======
-        assertTrue(responseObserver.completed);
-        assertEquals(1, responseObserver.count);
-        assertNotEquals("", responseObserver.responseList.get(0).getErrorCode());
->>>>>>> 670a718b
     }
 
     @Test
@@ -122,11 +112,7 @@
                                            .setQuery("test")
                                            .setMessageIdentifier("1234")
                                            .build();
-<<<<<<< HEAD
         FakeStreamObserver<QueryResponse> responseObserver = new FakeStreamObserver<>();
-=======
-        CountingStreamObserver<QueryResponse> responseObserver = new CountingStreamObserver<>();
->>>>>>> 670a718b
         Set<QueryHandler> handlers = new HashSet<>();
 
         FakeStreamObserver<QueryProviderInbound> dispatchStreamObserver = new FakeStreamObserver<>();
@@ -140,11 +126,7 @@
         queryDispatcher.query(new SerializedQuery(Topology.DEFAULT_CONTEXT, request),
                               testResponseObserver::onNext,
                               client -> testResponseObserver.onCompleted());
-<<<<<<< HEAD
         assertEquals(0, responseObserver.values().size());
-=======
-        assertEquals(0, responseObserver.count);
->>>>>>> 670a718b
         //assertEquals(1, dispatchStreamObserver.count);
         verify(queryCache, times(1)).put(any(), any());
     }
@@ -155,11 +137,7 @@
                                            .setQuery("test")
                                            .setMessageIdentifier("1234")
                                            .build();
-<<<<<<< HEAD
         FakeStreamObserver<QueryResponse> responseObserver = new FakeStreamObserver<>();
-=======
-        CountingStreamObserver<QueryResponse> responseObserver = new CountingStreamObserver<>();
->>>>>>> 670a718b
         Set<QueryHandler> handlers = new HashSet<>();
 
         handlers.add(new DirectQueryHandler(new FailingStreamObserver<>(),
@@ -170,11 +148,7 @@
         TestResponseObserver testResponseObserver = new TestResponseObserver(responseObserver);
         queryDispatcher.query(new SerializedQuery(Topology.DEFAULT_CONTEXT, request), testResponseObserver::onNext,
                               client -> testResponseObserver.onCompleted());
-<<<<<<< HEAD
         assertEquals(1, responseObserver.values().size());
-=======
-        assertEquals(1, responseObserver.count);
->>>>>>> 670a718b
         verify(queryCache, times(1)).put(any(), any());
     }
 
@@ -184,30 +158,17 @@
                                            .setQuery("test")
                                            .setMessageIdentifier("1234")
                                            .build();
-<<<<<<< HEAD
         FakeStreamObserver<QueryProviderInbound> FakeStreamObserver = new FakeStreamObserver<>();
         SerializedQuery forwardedQuery = new SerializedQuery(Topology.DEFAULT_CONTEXT, "client", request);
 
         QueryHandler handler = new DirectQueryHandler(FakeStreamObserver,
-                                                      new ClientIdentification(Topology.DEFAULT_CONTEXT, "client"),
-                                                      "componentName");
-        when(registrationCache.find(any(), anyObject(), anyObject())).thenReturn(handler);
-        queryDispatcher.dispatchProxied(forwardedQuery, r -> {}, s->{});
-        //assertEquals(1, FakeStreamObserver.count);
-=======
-        CountingStreamObserver<QueryProviderInbound> countingStreamObserver = new CountingStreamObserver<>();
-        SerializedQuery forwardedQuery = new SerializedQuery(Topology.DEFAULT_CONTEXT, "client", request);
-
-        QueryHandler handler = new DirectQueryHandler(countingStreamObserver,
-                                                      new ClientStreamIdentification(Topology.DEFAULT_CONTEXT,
-                                                                                     "client"),
+                                                      new ClientStreamIdentification(Topology.DEFAULT_CONTEXT, "client"),
                                                       "componentName", "client");
         when(registrationCache.find(any(), anyObject(), anyObject())).thenReturn(handler);
         queryDispatcher.dispatchProxied(forwardedQuery, r -> {
         }, s -> {
         });
-        //assertEquals(1, countingStreamObserver.count);
->>>>>>> 670a718b
+        //assertEquals(1, FakeStreamObserver.count);
         verify(queryCache, times(1)).put(any(), any());
     }
 
@@ -248,12 +209,6 @@
 
 
     class TestResponseObserver implements QueryResponseConsumer {
-<<<<<<< HEAD
-=======
-
-        private final CountingStreamObserver<QueryResponse> responseObserver;
->>>>>>> 670a718b
-
         private final FakeStreamObserver<QueryResponse> responseObserver;
 
         TestResponseObserver(FakeStreamObserver<QueryResponse> responseObserver) {
