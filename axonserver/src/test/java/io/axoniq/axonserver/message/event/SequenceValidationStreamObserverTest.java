--- conflicted
+++ resolved
@@ -21,13 +21,8 @@
 
     @Before
     public void setup() {
-<<<<<<< HEAD
         delegateMock = mock(CallStreamObserver.class);
-        testSubject = new SequenceValidationStreamObserver(delegateMock);
-=======
-        delegateMock = mock(StreamObserver.class);
         testSubject = new SequenceValidationStreamObserver(delegateMock, SequenceValidationStrategy.FAIL);
->>>>>>> 835944a2
     }
 
     @Test
@@ -86,9 +81,6 @@
         verify(delegateMock).onError(any(RuntimeException.class));
     }
 
-<<<<<<< HEAD
-    @Test(expected = RuntimeException.class)
-=======
     @Test
     public void testInvalidSequenceLogOnly() {
         testSubject = new SequenceValidationStreamObserver(delegateMock, SequenceValidationStrategy.LOG);
@@ -103,8 +95,7 @@
         verify(delegateMock).onNext(event4);
     }
 
-    @Test
->>>>>>> 835944a2
+    @Test(expected = RuntimeException.class)
     public void testRepeatedSequence() {
             SerializedEvent event1 = serializedEvent(0);
             SerializedEvent event2 = serializedEvent(1);
