/*
 * Copyright (c) 2017-2019 AxonIQ B.V. and/or licensed to AxonIQ B.V.
 * under one or more contributor license agreements.
 *
 *  Licensed under the AxonIQ Open Source License Agreement v1.0;
 *  you may not use this file except in compliance with the license.
 *
 */

package io.axoniq.axonserver.message.command;

import com.google.common.collect.Sets;
import io.axoniq.axonserver.ProcessingInstructionHelper;
import io.axoniq.axonserver.applicationevents.TopologyEvents.CommandHandlerDisconnected;
import io.axoniq.axonserver.grpc.SerializedCommand;
import io.axoniq.axonserver.grpc.SerializedCommandProviderInbound;
import io.axoniq.axonserver.grpc.SerializedCommandResponse;
import io.axoniq.axonserver.grpc.command.Command;
import io.axoniq.axonserver.grpc.command.CommandResponse;
import io.axoniq.axonserver.message.ClientStreamIdentification;
import io.axoniq.axonserver.metric.DefaultMetricCollector;
import io.axoniq.axonserver.metric.MeterFactory;
import io.axoniq.axonserver.topology.Topology;
import io.axoniq.axonserver.test.FakeStreamObserver;
import io.micrometer.core.instrument.simple.SimpleMeterRegistry;
import org.junit.*;
import org.junit.runner.*;
import org.mockito.*;
import org.mockito.junit.*;

import java.util.Set;
import java.util.concurrent.ConcurrentHashMap;
import java.util.concurrent.ConcurrentMap;
import java.util.concurrent.atomic.AtomicBoolean;

import static org.junit.Assert.*;
import static org.mockito.Mockito.*;

/**
 * @author Marc Gathier
 */
@RunWith(MockitoJUnitRunner.class)
public class CommandDispatcherTest {
    private CommandDispatcher commandDispatcher;
    private CommandMetricsRegistry metricsRegistry;
    @Mock
    private CommandCache commandCache;
    @Mock
    private CommandRegistrationCache registrations;

    @Before
    public void setup() {
        MeterFactory meterFactory = new MeterFactory(new SimpleMeterRegistry(), new DefaultMetricCollector());
        metricsRegistry = new CommandMetricsRegistry(meterFactory);
        commandDispatcher = new CommandDispatcher(registrations, commandCache, metricsRegistry, meterFactory, 10_000);
        ConcurrentMap<CommandHandler, Set<CommandRegistrationCache.RegistrationEntry>> dummyRegistrations = new ConcurrentHashMap<>();
        Set<CommandRegistrationCache.RegistrationEntry> commands =
                Sets.newHashSet(new CommandRegistrationCache.RegistrationEntry(Topology.DEFAULT_CONTEXT, "Command"));
<<<<<<< HEAD
        dummyRegistrations.put(new DirectCommandHandler(new FakeStreamObserver<>(),
                                                        new ClientIdentification(Topology.DEFAULT_CONTEXT, "client"),
=======
        dummyRegistrations.put(new DirectCommandHandler(new CountingStreamObserver<>(),
                                                        new ClientStreamIdentification(Topology.DEFAULT_CONTEXT,
                                                                                       "client"),
                                                        "client",
>>>>>>> 670a718b
                                                        "component"),
                               commands);
    }

    @Test
    public void unregisterCommandHandler()  {
        commandDispatcher.on(new CommandHandlerDisconnected(null, "clientId", "client", false));
    }

    @Test
    public void dispatch()  {
        FakeStreamObserver<SerializedCommandResponse> responseObserver = new FakeStreamObserver<>();
        Command request = Command.newBuilder()
<<<<<<< HEAD
                                 .addProcessingInstructions(ProcessingInstructionHelper.routingKey("1234"))
                                 .setName("Command")
                                 .setMessageIdentifier("12")
                                 .build();
        FakeStreamObserver<SerializedCommandProviderInbound> commandProviderInbound = new FakeStreamObserver<>();
        ClientIdentification client = new ClientIdentification(Topology.DEFAULT_CONTEXT, "client");
=======
                .addProcessingInstructions(ProcessingInstructionHelper.routingKey("1234"))
                .setName("Command")
                .setMessageIdentifier("12")
                .build();
        CountingStreamObserver<SerializedCommandProviderInbound> commandProviderInbound = new CountingStreamObserver<>();
        ClientStreamIdentification client = new ClientStreamIdentification(Topology.DEFAULT_CONTEXT, "client");
>>>>>>> 670a718b
        DirectCommandHandler result = new DirectCommandHandler(commandProviderInbound,
                                                               client, "client", "component");
        when(registrations.getHandlerForCommand(eq(Topology.DEFAULT_CONTEXT), anyObject(), anyObject())).thenReturn(result);

        commandDispatcher.dispatch(Topology.DEFAULT_CONTEXT, new SerializedCommand(request), response -> {
            responseObserver.onNext(response);
            responseObserver.onCompleted();
        }, false);
        assertEquals(1, commandDispatcher.getCommandQueues().getSegments().get(client.toString()).size());
        assertEquals(0, responseObserver.values().size());
        Mockito.verify(commandCache, times(1)).put(eq("12"), anyObject());

    }
    @Test
    public void dispatchNotFound() {
        FakeStreamObserver<SerializedCommandResponse> responseObserver = new FakeStreamObserver<>();
        Command request = Command.newBuilder()
                                 .addProcessingInstructions(ProcessingInstructionHelper.routingKey("1234"))
                                 .setName("Command")
                                 .setMessageIdentifier("12")
                                 .build();
        when(registrations.getHandlerForCommand(any(), anyObject(), anyObject())).thenReturn(null);

        commandDispatcher.dispatch(Topology.DEFAULT_CONTEXT, new SerializedCommand(request), response -> {
            responseObserver.onNext(response);
            responseObserver.onCompleted();
        }, false);
        assertEquals(1, responseObserver.values().size());
        assertNotEquals("", responseObserver.values().get(0).getErrorCode());
        Mockito.verify(commandCache, times(0)).put(eq("12"), anyObject());
    }

    @Test
    public void dispatchUnknownContext() {
        FakeStreamObserver<SerializedCommandResponse> responseObserver = new FakeStreamObserver<>();
        Command request = Command.newBuilder()
                                 .addProcessingInstructions(ProcessingInstructionHelper.routingKey("1234"))
                                 .setName("Command")
                                 .setMessageIdentifier("12")
                                 .build();
        when(registrations.getHandlerForCommand(any(), anyObject(), anyObject())).thenReturn(null);

        commandDispatcher.dispatch("UnknownContext", new SerializedCommand(request), response -> {
            responseObserver.onNext(response);
            responseObserver.onCompleted();
        }, false);
        assertEquals(1, responseObserver.values().size());
        assertEquals("AXONIQ-4000", responseObserver.values().get(0).getErrorCode());
        Mockito.verify(commandCache, times(0)).put(eq("12"), anyObject());
    }

    @Test
    public void dispatchProxied() throws Exception {
        FakeStreamObserver<SerializedCommandResponse> responseObserver = new FakeStreamObserver<>();
        Command request = Command.newBuilder()
                                 .setName("Command")
                                 .setMessageIdentifier("12")
                                 .build();
<<<<<<< HEAD
        ClientIdentification clientIdentification = new ClientIdentification(Topology.DEFAULT_CONTEXT, "client");
        FakeStreamObserver<SerializedCommandProviderInbound> commandProviderInbound = new FakeStreamObserver<>();
        DirectCommandHandler result = new DirectCommandHandler(commandProviderInbound,
                                                               clientIdentification,
=======
        ClientStreamIdentification clientIdentification = new ClientStreamIdentification(Topology.DEFAULT_CONTEXT,
                                                                                         "client");
        CountingStreamObserver<SerializedCommandProviderInbound> commandProviderInbound = new CountingStreamObserver<>();
        DirectCommandHandler result = new DirectCommandHandler(commandProviderInbound, clientIdentification, "client",
>>>>>>> 670a718b
                                                               "component");
        when(registrations.findByClientAndCommand(eq(clientIdentification), anyObject())).thenReturn(result);

        commandDispatcher.dispatch(Topology.DEFAULT_CONTEXT,
                                   new SerializedCommand(request.toByteArray(),
                                                         "client",
                                                         request.getMessageIdentifier()),
                                   responseObserver::onNext,
                                   true);
        assertEquals(1, commandDispatcher.getCommandQueues().getSegments().get(clientIdentification.toString()).size());
        assertEquals("12", commandDispatcher.getCommandQueues().take(clientIdentification.toString()).command()
                                            .getMessageIdentifier());
<<<<<<< HEAD
        assertEquals(0, responseObserver.values().size());
=======
        assertEquals(0, responseObserver.count);
>>>>>>> 670a718b
        Mockito.verify(commandCache, times(1)).put(eq("12"), anyObject());
    }

    @Test
    public void dispatchProxiedClientNotFound()  {
        FakeStreamObserver<SerializedCommandResponse> responseObserver = new FakeStreamObserver<>();
        Command request = Command.newBuilder()
                                 .addProcessingInstructions(ProcessingInstructionHelper.routingKey("1234"))
                                 .setName("Command")
                                 .setMessageIdentifier("12")
                                 .build();

        commandDispatcher.dispatch(Topology.DEFAULT_CONTEXT,
                                   new SerializedCommand(request),
                                   responseObserver::onNext,
                                   true);
        assertEquals(1, responseObserver.values().size());
        Mockito.verify(commandCache, times(0)).put(eq("12"), anyObject());
    }

    @Test
    public void handleResponse() {
        AtomicBoolean responseHandled = new AtomicBoolean(false);
        ClientStreamIdentification client = new ClientStreamIdentification(Topology.DEFAULT_CONTEXT, "Client");
        CommandInformation commandInformation = new CommandInformation("TheCommand",
                                                                       "Source",
                                                                       "Target",
                                                                       (r) -> responseHandled.set(true),
                                                                       client, "Component");
        when(commandCache.remove(any(String.class))).thenReturn(commandInformation);

        commandDispatcher.handleResponse(new SerializedCommandResponse(CommandResponse.newBuilder().build()), false);
        assertTrue(responseHandled.get());
//        assertEquals(1, metricsRegistry.commandMetric("TheCommand", client, "Component").getCount());

    }
}<|MERGE_RESOLUTION|>--- conflicted
+++ resolved
@@ -56,16 +56,9 @@
         ConcurrentMap<CommandHandler, Set<CommandRegistrationCache.RegistrationEntry>> dummyRegistrations = new ConcurrentHashMap<>();
         Set<CommandRegistrationCache.RegistrationEntry> commands =
                 Sets.newHashSet(new CommandRegistrationCache.RegistrationEntry(Topology.DEFAULT_CONTEXT, "Command"));
-<<<<<<< HEAD
         dummyRegistrations.put(new DirectCommandHandler(new FakeStreamObserver<>(),
-                                                        new ClientIdentification(Topology.DEFAULT_CONTEXT, "client"),
-=======
-        dummyRegistrations.put(new DirectCommandHandler(new CountingStreamObserver<>(),
-                                                        new ClientStreamIdentification(Topology.DEFAULT_CONTEXT,
-                                                                                       "client"),
-                                                        "client",
->>>>>>> 670a718b
-                                                        "component"),
+                                                        new ClientStreamIdentification(Topology.DEFAULT_CONTEXT, "client"),
+                                                        "client","component"),
                                commands);
     }
 
@@ -78,21 +71,12 @@
     public void dispatch()  {
         FakeStreamObserver<SerializedCommandResponse> responseObserver = new FakeStreamObserver<>();
         Command request = Command.newBuilder()
-<<<<<<< HEAD
                                  .addProcessingInstructions(ProcessingInstructionHelper.routingKey("1234"))
                                  .setName("Command")
                                  .setMessageIdentifier("12")
                                  .build();
         FakeStreamObserver<SerializedCommandProviderInbound> commandProviderInbound = new FakeStreamObserver<>();
-        ClientIdentification client = new ClientIdentification(Topology.DEFAULT_CONTEXT, "client");
-=======
-                .addProcessingInstructions(ProcessingInstructionHelper.routingKey("1234"))
-                .setName("Command")
-                .setMessageIdentifier("12")
-                .build();
-        CountingStreamObserver<SerializedCommandProviderInbound> commandProviderInbound = new CountingStreamObserver<>();
         ClientStreamIdentification client = new ClientStreamIdentification(Topology.DEFAULT_CONTEXT, "client");
->>>>>>> 670a718b
         DirectCommandHandler result = new DirectCommandHandler(commandProviderInbound,
                                                                client, "client", "component");
         when(registrations.getHandlerForCommand(eq(Topology.DEFAULT_CONTEXT), anyObject(), anyObject())).thenReturn(result);
@@ -151,17 +135,11 @@
                                  .setName("Command")
                                  .setMessageIdentifier("12")
                                  .build();
-<<<<<<< HEAD
-        ClientIdentification clientIdentification = new ClientIdentification(Topology.DEFAULT_CONTEXT, "client");
+        ClientStreamIdentification clientIdentification = new ClientStreamIdentification(Topology.DEFAULT_CONTEXT, "client");
         FakeStreamObserver<SerializedCommandProviderInbound> commandProviderInbound = new FakeStreamObserver<>();
         DirectCommandHandler result = new DirectCommandHandler(commandProviderInbound,
                                                                clientIdentification,
-=======
-        ClientStreamIdentification clientIdentification = new ClientStreamIdentification(Topology.DEFAULT_CONTEXT,
-                                                                                         "client");
-        CountingStreamObserver<SerializedCommandProviderInbound> commandProviderInbound = new CountingStreamObserver<>();
-        DirectCommandHandler result = new DirectCommandHandler(commandProviderInbound, clientIdentification, "client",
->>>>>>> 670a718b
+                                                               "client",
                                                                "component");
         when(registrations.findByClientAndCommand(eq(clientIdentification), anyObject())).thenReturn(result);
 
@@ -174,11 +152,7 @@
         assertEquals(1, commandDispatcher.getCommandQueues().getSegments().get(clientIdentification.toString()).size());
         assertEquals("12", commandDispatcher.getCommandQueues().take(clientIdentification.toString()).command()
                                             .getMessageIdentifier());
-<<<<<<< HEAD
         assertEquals(0, responseObserver.values().size());
-=======
-        assertEquals(0, responseObserver.count);
->>>>>>> 670a718b
         Mockito.verify(commandCache, times(1)).put(eq("12"), anyObject());
     }
 
