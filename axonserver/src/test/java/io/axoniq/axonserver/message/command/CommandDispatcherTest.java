/*
 *  Copyright (c) 2017-2023 AxonIQ B.V. and/or licensed to AxonIQ B.V.
 *  under one or more contributor license agreements.
 *
 *  Licensed under the AxonIQ Open Source License Agreement v1.0;
 *  you may not use this file except in compliance with the license.
 *
 */

package io.axoniq.axonserver.message.command;

import io.axoniq.axonserver.ProcessingInstructionHelper;
import io.axoniq.axonserver.applicationevents.TopologyEvents.CommandHandlerDisconnected;
import io.axoniq.axonserver.config.GrpcContextAuthenticationProvider;
import io.axoniq.axonserver.exception.ErrorCode;
import io.axoniq.axonserver.exception.MessagingPlatformException;
import io.axoniq.axonserver.grpc.SerializedCommand;
import io.axoniq.axonserver.grpc.SerializedCommandProviderInbound;
import io.axoniq.axonserver.grpc.SerializedCommandResponse;
import io.axoniq.axonserver.grpc.command.Command;
import io.axoniq.axonserver.grpc.command.CommandResponse;
import io.axoniq.axonserver.interceptor.CommandInterceptors;
import io.axoniq.axonserver.interceptor.NoOpCommandInterceptors;
import io.axoniq.axonserver.message.ClientStreamIdentification;
import io.axoniq.axonserver.metric.DefaultMetricCollector;
import io.axoniq.axonserver.metric.MeterFactory;
import io.axoniq.axonserver.plugin.ExecutionContext;
import io.axoniq.axonserver.test.FakeStreamObserver;
import io.axoniq.axonserver.topology.Topology;
import io.micrometer.core.instrument.simple.SimpleMeterRegistry;
import org.junit.Before;
import org.junit.Test;
import org.junit.runner.RunWith;
import org.mockito.Mock;
import org.mockito.Mockito;
import org.mockito.junit.MockitoJUnitRunner;

import java.time.Clock;
import java.util.concurrent.CompletableFuture;
import java.util.concurrent.ExecutionException;
import java.util.concurrent.TimeUnit;
import java.util.concurrent.TimeoutException;
import java.util.concurrent.atomic.AtomicBoolean;

import static org.junit.Assert.assertEquals;
import static org.junit.Assert.assertNotEquals;
import static org.junit.Assert.assertTrue;
import static org.mockito.Mockito.any;
import static org.mockito.Mockito.eq;
import static org.mockito.Mockito.times;
import static org.mockito.Mockito.when;

/**
 * @author Marc Gathier
 */
@RunWith(MockitoJUnitRunner.class)
public class CommandDispatcherTest {

    private CommandDispatcher commandDispatcher;
    MeterFactory meterFactory = new MeterFactory(new SimpleMeterRegistry(), new DefaultMetricCollector());
    private CommandMetricsRegistry metricsRegistry;
    @Mock
    private CommandCache commandCache;
    @Mock
    private CommandRegistrationCache registrations;

    @Before
    public void setup() {
        metricsRegistry = new CommandMetricsRegistry(meterFactory);
        commandDispatcher = new CommandDispatcher(registrations, commandCache, metricsRegistry, meterFactory,
                                                  new NoOpCommandInterceptors(), 10_000);
    }

    @Test
    public void unregisterCommandHandler() {
        commandDispatcher.on(new CommandHandlerDisconnected(null, "clientId", "client", false));
    }

    @Test
    public void dispatch() {
        FakeStreamObserver<SerializedCommandResponse> responseObserver = new FakeStreamObserver<>();
        Command request = Command.newBuilder()
                                 .addProcessingInstructions(ProcessingInstructionHelper.routingKey("1234"))
                                 .setName("Command")
                                 .setMessageIdentifier("12")
                                 .build();
        FakeStreamObserver<SerializedCommandProviderInbound> commandProviderInbound = new FakeStreamObserver<>();
        ClientStreamIdentification client = new ClientStreamIdentification(Topology.DEFAULT_CONTEXT, "client");
<<<<<<< HEAD
        DirectCommandHandler result = new DirectCommandHandler(commandProviderInbound,
                                                               client,
=======
        DirectCommandHandler result = new DirectCommandHandler(client,
>>>>>>> 0045814f
                                                               commandDispatcher.getCommandQueues(),
                                                               "client",
                                                               "component");
        when(registrations.getHandlerForCommand(eq(Topology.DEFAULT_CONTEXT), any(), any())).thenReturn(result);

        commandDispatcher.dispatch(Topology.DEFAULT_CONTEXT,
                                   GrpcContextAuthenticationProvider.DEFAULT_PRINCIPAL,
                                   new SerializedCommand(request),
                                   response -> {
                                       responseObserver.onNext(response);
                                       responseObserver.onCompleted();
                                   });
        assertEquals(1, commandDispatcher.getCommandQueues().getSegments().get(client).size());
        assertEquals(0, responseObserver.values().size());
        Mockito.verify(commandCache, times(1)).putIfAbsent(eq("12"), any());
    }

    @Test
    public void dispatchNotFound() {
        FakeStreamObserver<SerializedCommandResponse> responseObserver = new FakeStreamObserver<>();
        Command request = Command.newBuilder()
                                 .addProcessingInstructions(ProcessingInstructionHelper.routingKey("1234"))
                                 .setName("Command")
                                 .setMessageIdentifier("12")
                                 .build();
        when(registrations.getHandlerForCommand(any(), any(), any())).thenReturn(null);

        commandDispatcher.dispatch(Topology.DEFAULT_CONTEXT,
                                   GrpcContextAuthenticationProvider.DEFAULT_PRINCIPAL,
                                   new SerializedCommand(request),
                                   response -> {
                                       responseObserver.onNext(response);
                                       responseObserver.onCompleted();
                                   });
        assertEquals(1, responseObserver.values().size());
        assertNotEquals("", responseObserver.values().get(0).getErrorCode());
        Mockito.verify(commandCache, times(0)).putIfAbsent(eq("12"), any());
    }

    @Test
    public void dispatchQueueFull() {
        commandDispatcher = new CommandDispatcher(registrations,
                                                  commandCache,
                                                  metricsRegistry,
                                                  meterFactory,
                                                  new NoOpCommandInterceptors(),
                                                  0);
        FakeStreamObserver<SerializedCommandResponse> responseObserver = new FakeStreamObserver<>();
        Command request = Command.newBuilder()
                                 .addProcessingInstructions(ProcessingInstructionHelper.routingKey("1234"))
                                 .setName("Command")
                                 .setMessageIdentifier("12")
                                 .build();
        FakeStreamObserver<SerializedCommandProviderInbound> commandProviderInbound = new FakeStreamObserver<>();
        ClientStreamIdentification client = new ClientStreamIdentification(Topology.DEFAULT_CONTEXT, "client");
<<<<<<< HEAD
        DirectCommandHandler result = new DirectCommandHandler(commandProviderInbound,
                                                               client,
=======
        DirectCommandHandler result = new DirectCommandHandler(client,
>>>>>>> 0045814f
                                                               commandDispatcher.getCommandQueues(),
                                                               "client",
                                                               "component");
        when(registrations.getHandlerForCommand(any(), any(), any())).thenReturn(result);
        commandDispatcher.dispatch(Topology.DEFAULT_CONTEXT,
                                   GrpcContextAuthenticationProvider.DEFAULT_PRINCIPAL,
                                   new SerializedCommand(request),
                                   response -> {
                                       responseObserver.onNext(response);
                                       responseObserver.onCompleted();
                                   });
        assertEquals(1, responseObserver.values().size());
        assertEquals(ErrorCode.TOO_MANY_REQUESTS.getCode(), responseObserver.values().get(0).getErrorCode());
    }

    @Test
    public void dispatchUnknownContext() {
        FakeStreamObserver<SerializedCommandResponse> responseObserver = new FakeStreamObserver<>();
        Command request = Command.newBuilder()
                                 .addProcessingInstructions(ProcessingInstructionHelper.routingKey("1234"))
                                 .setName("Command")
                                 .setMessageIdentifier("12")
                                 .build();
        when(registrations.getHandlerForCommand(any(), any(), any())).thenReturn(null);

        commandDispatcher.dispatch("UnknownContext",
                                   GrpcContextAuthenticationProvider.DEFAULT_PRINCIPAL,
                                   new SerializedCommand(request),
                                   response -> {
                                       responseObserver.onNext(response);
                                       responseObserver.onCompleted();
                                   });
        assertEquals(1, responseObserver.values().size());
        assertEquals("AXONIQ-4000", responseObserver.values().get(0).getErrorCode());
        Mockito.verify(commandCache, times(0)).putIfAbsent(eq("12"), any());
    }

    @Test
    public void dispatchProxied() throws Exception {
        FakeStreamObserver<SerializedCommandResponse> responseObserver = new FakeStreamObserver<>();
        Command request = Command.newBuilder()
                                 .setName("Command")
                                 .setMessageIdentifier("12")
                                 .build();
        ClientStreamIdentification clientIdentification = new ClientStreamIdentification(Topology.DEFAULT_CONTEXT,
                                                                                         "client");
        FakeStreamObserver<SerializedCommandProviderInbound> commandProviderInbound = new FakeStreamObserver<>();
<<<<<<< HEAD
        DirectCommandHandler result = new DirectCommandHandler(commandProviderInbound,
                                                               clientIdentification,
=======
        DirectCommandHandler result = new DirectCommandHandler(clientIdentification,
>>>>>>> 0045814f
                                                               commandDispatcher.getCommandQueues(),
                                                               "client",
                                                               "component");
        when(registrations.findByClientAndCommand(eq(clientIdentification), any())).thenReturn(result);

        commandDispatcher.dispatchProxied(Topology.DEFAULT_CONTEXT,
                                          new SerializedCommand(request.toByteString(),
                                                                "client",
                                                                request.getMessageIdentifier()),
                                          responseObserver::onNext);
        assertEquals(1, commandDispatcher.getCommandQueues().getSegments().get(clientIdentification).size());
        assertEquals("12", commandDispatcher.getCommandQueues().take(clientIdentification).command()
                                            .getMessageIdentifier());
        assertEquals(0, responseObserver.values().size());
        Mockito.verify(commandCache, times(1)).putIfAbsent(eq("12"), any());
    }

    @Test
    public void dispatchProxiedClientNotFound() {
        FakeStreamObserver<SerializedCommandResponse> responseObserver = new FakeStreamObserver<>();
        Command request = Command.newBuilder()
                                 .addProcessingInstructions(ProcessingInstructionHelper.routingKey("1234"))
                                 .setName("Command")
                                 .setMessageIdentifier("12")
                                 .build();

        commandDispatcher.dispatchProxied(Topology.DEFAULT_CONTEXT,
                                          new SerializedCommand(request),
                                          responseObserver::onNext);
        assertEquals(1, responseObserver.values().size());
        Mockito.verify(commandCache, times(0)).putIfAbsent(eq("12"), any());
    }

    @Test
    public void handleResponse() {
        AtomicBoolean responseHandled = new AtomicBoolean(false);
        ClientStreamIdentification client = new ClientStreamIdentification(Topology.DEFAULT_CONTEXT, "Client");
        CommandInformation commandInformation = new CommandInformation("TheCommand",
                                                                       "Source",
                                                                       "Target",
                                                                       (r) -> responseHandled.set(true),
                                                                       client, "Component");
        when(commandCache.remove(any(String.class))).thenReturn(commandInformation);

        commandDispatcher.handleResponse(new SerializedCommandResponse(CommandResponse.newBuilder().build()), false);
        assertTrue(responseHandled.get());
    }

    @Test
    public void dispatchRequestRejected() throws ExecutionException, InterruptedException {
        commandDispatcher = new CommandDispatcher(registrations, commandCache, metricsRegistry, meterFactory,
                                                  new CommandInterceptors() {
                                                      @Override
                                                      public SerializedCommand commandRequest(
                                                              SerializedCommand serializedCommand,
                                                              ExecutionContext executionContext) {
                                                          throw new MessagingPlatformException(ErrorCode.COMMAND_REJECTED_BY_INTERCEPTOR,
                                                                                               "failed");
                                                      }

                                                      @Override
                                                      public SerializedCommandResponse commandResponse(
                                                              SerializedCommandResponse serializedResponse,
                                                              ExecutionContext executionContext) {
                                                          return serializedResponse;
                                                      }
                                                  }, 10_000);
        CompletableFuture<SerializedCommandResponse> futureResponse = new CompletableFuture<>();
        commandDispatcher.dispatch("demo",
                                   null,
                                   new SerializedCommand(Command.newBuilder().setMessageIdentifier("1234").build()),
                                   r -> futureResponse.complete(r));
        SerializedCommandResponse response = futureResponse.get();
        assertEquals(ErrorCode.COMMAND_REJECTED_BY_INTERCEPTOR.getCode(), response.getErrorCode());
        assertEquals("1234", response.getRequestIdentifier());
    }

    @Test
    public void dispatchRequestInterceptorException() throws ExecutionException, InterruptedException {
        commandDispatcher = new CommandDispatcher(registrations, commandCache, metricsRegistry, meterFactory,
                                                  new CommandInterceptors() {
                                                      @Override
                                                      public SerializedCommand commandRequest(
                                                              SerializedCommand serializedCommand,
                                                              ExecutionContext executionContext) {
                                                          throw new MessagingPlatformException(ErrorCode.EXCEPTION_IN_INTERCEPTOR,
                                                                                               "failed");
                                                      }

                                                      @Override
                                                      public SerializedCommandResponse commandResponse(
                                                              SerializedCommandResponse serializedResponse,
                                                              ExecutionContext executionContext) {
                                                          return serializedResponse;
                                                      }
                                                  }, 10_000);
        CompletableFuture<SerializedCommandResponse> futureResponse = new CompletableFuture<>();
        commandDispatcher.dispatch("demo",
                                   null,
                                   new SerializedCommand(Command.newBuilder().setMessageIdentifier("1234").build()),
                                   r -> futureResponse.complete(r));
        SerializedCommandResponse response = futureResponse.get();
        assertEquals(ErrorCode.EXCEPTION_IN_INTERCEPTOR.getCode(), response.getErrorCode());
        assertEquals("1234", response.getRequestIdentifier());
    }

    @Test
    public void handleResponseInterceptorException() throws ExecutionException, InterruptedException {
        commandCache = new CommandCache(10000, Clock.systemUTC(), 100000);
        FakeStreamObserver<SerializedCommandProviderInbound> commandProviderInbound = new FakeStreamObserver<>();
        ClientStreamIdentification client = new ClientStreamIdentification(Topology.DEFAULT_CONTEXT, "client");
<<<<<<< HEAD
        DirectCommandHandler result = new DirectCommandHandler(commandProviderInbound,
                                                               client,
=======
        DirectCommandHandler result = new DirectCommandHandler(client,
>>>>>>> 0045814f
                                                               commandDispatcher.getCommandQueues(),
                                                               "client",
                                                               "component");
        when(registrations.getHandlerForCommand(eq(Topology.DEFAULT_CONTEXT), any(), any())).thenReturn(result);
        commandDispatcher = new CommandDispatcher(registrations, commandCache, metricsRegistry, meterFactory,
                                                  new CommandInterceptors() {
                                                      @Override
                                                      public SerializedCommand commandRequest(
                                                              SerializedCommand serializedCommand,
                                                              ExecutionContext executionContext) {
                                                          return serializedCommand;
                                                      }

                                                      @Override
                                                      public SerializedCommandResponse commandResponse(
                                                              SerializedCommandResponse serializedResponse,
                                                              ExecutionContext executionContext) {
                                                          throw new MessagingPlatformException(ErrorCode.EXCEPTION_IN_INTERCEPTOR,
                                                                                               "failed");
                                                      }
                                                  }, 10_000);

        CompletableFuture<SerializedCommandResponse> futureResponse = new CompletableFuture<>();
        commandDispatcher.dispatch(Topology.DEFAULT_CONTEXT, null,
                                   new SerializedCommand(Command.newBuilder()
                                                                .setMessageIdentifier("TheCommand")
                                                                .build()), futureResponse::complete);


        commandDispatcher.handleResponse(new SerializedCommandResponse(CommandResponse.newBuilder()
                                                                                      .setRequestIdentifier("TheCommand")
                                                                                      .build()), false);
        SerializedCommandResponse response = futureResponse.get();
        assertEquals(ErrorCode.EXCEPTION_IN_INTERCEPTOR.getCode(), response.getErrorCode());
    }

    @Test
    public void duplicateCommandGetsRejected() throws ExecutionException, InterruptedException, TimeoutException {
        // See QueryDispatcherTest.queryDuplicated for explanation
        String duplicatedId = "duplicatedId";

        commandCache = new CommandCache(10000, Clock.systemUTC(), 100000);

        CompletableFuture<SerializedCommandResponse> originalFutureResponse = new CompletableFuture<>();
        CommandInformation commandInformation = new CommandInformation(duplicatedId,
                                                                       "",
                                                                       "",
                                                                       originalFutureResponse::complete,
                                                                       new ClientStreamIdentification(Topology.DEFAULT_CONTEXT,
                                                                                                      "client"),
                                                                       "component");

        commandCache.putIfAbsent(duplicatedId, commandInformation);

        commandDispatcher = new CommandDispatcher(registrations,
                                                  commandCache,
                                                  metricsRegistry,
                                                  meterFactory,
                                                  new NoOpCommandInterceptors(),
                                                  10_000);

        FakeStreamObserver<SerializedCommandProviderInbound> commandProviderInbound = new FakeStreamObserver<>();
        ClientStreamIdentification client = new ClientStreamIdentification(Topology.DEFAULT_CONTEXT, "client");
<<<<<<< HEAD
        DirectCommandHandler result = new DirectCommandHandler(commandProviderInbound,
                                                               client,
=======
        DirectCommandHandler result = new DirectCommandHandler(client,
>>>>>>> 0045814f
                                                               commandDispatcher.getCommandQueues(),
                                                               "client",
                                                               "component");
        when(registrations.getHandlerForCommand(eq(Topology.DEFAULT_CONTEXT), any(), any())).thenReturn(result);

        CompletableFuture<SerializedCommandResponse> futureResponse = new CompletableFuture<>();
        commandDispatcher.dispatch(Topology.DEFAULT_CONTEXT, null,
                                   new SerializedCommand(Command.newBuilder()
                                                                .setMessageIdentifier(duplicatedId)
                                                                .build()), futureResponse::complete);


        commandDispatcher.handleResponse(new SerializedCommandResponse(CommandResponse.newBuilder()
                                                                                      .setRequestIdentifier(duplicatedId)
                                                                                      .build()), false);

        SerializedCommandResponse originalResponse = originalFutureResponse.get(1, TimeUnit.SECONDS);
        assertEquals(duplicatedId, originalResponse.getRequestIdentifier());

        SerializedCommandResponse response = futureResponse.get();
        assertEquals(response.getErrorCode(), ErrorCode.COMMAND_DUPLICATED.getCode());
    }
}<|MERGE_RESOLUTION|>--- conflicted
+++ resolved
@@ -86,12 +86,7 @@
                                  .build();
         FakeStreamObserver<SerializedCommandProviderInbound> commandProviderInbound = new FakeStreamObserver<>();
         ClientStreamIdentification client = new ClientStreamIdentification(Topology.DEFAULT_CONTEXT, "client");
-<<<<<<< HEAD
-        DirectCommandHandler result = new DirectCommandHandler(commandProviderInbound,
-                                                               client,
-=======
         DirectCommandHandler result = new DirectCommandHandler(client,
->>>>>>> 0045814f
                                                                commandDispatcher.getCommandQueues(),
                                                                "client",
                                                                "component");
@@ -147,12 +142,7 @@
                                  .build();
         FakeStreamObserver<SerializedCommandProviderInbound> commandProviderInbound = new FakeStreamObserver<>();
         ClientStreamIdentification client = new ClientStreamIdentification(Topology.DEFAULT_CONTEXT, "client");
-<<<<<<< HEAD
-        DirectCommandHandler result = new DirectCommandHandler(commandProviderInbound,
-                                                               client,
-=======
         DirectCommandHandler result = new DirectCommandHandler(client,
->>>>>>> 0045814f
                                                                commandDispatcher.getCommandQueues(),
                                                                "client",
                                                                "component");
@@ -200,12 +190,7 @@
         ClientStreamIdentification clientIdentification = new ClientStreamIdentification(Topology.DEFAULT_CONTEXT,
                                                                                          "client");
         FakeStreamObserver<SerializedCommandProviderInbound> commandProviderInbound = new FakeStreamObserver<>();
-<<<<<<< HEAD
-        DirectCommandHandler result = new DirectCommandHandler(commandProviderInbound,
-                                                               clientIdentification,
-=======
         DirectCommandHandler result = new DirectCommandHandler(clientIdentification,
->>>>>>> 0045814f
                                                                commandDispatcher.getCommandQueues(),
                                                                "client",
                                                                "component");
@@ -317,12 +302,7 @@
         commandCache = new CommandCache(10000, Clock.systemUTC(), 100000);
         FakeStreamObserver<SerializedCommandProviderInbound> commandProviderInbound = new FakeStreamObserver<>();
         ClientStreamIdentification client = new ClientStreamIdentification(Topology.DEFAULT_CONTEXT, "client");
-<<<<<<< HEAD
-        DirectCommandHandler result = new DirectCommandHandler(commandProviderInbound,
-                                                               client,
-=======
         DirectCommandHandler result = new DirectCommandHandler(client,
->>>>>>> 0045814f
                                                                commandDispatcher.getCommandQueues(),
                                                                "client",
                                                                "component");
@@ -386,12 +366,7 @@
 
         FakeStreamObserver<SerializedCommandProviderInbound> commandProviderInbound = new FakeStreamObserver<>();
         ClientStreamIdentification client = new ClientStreamIdentification(Topology.DEFAULT_CONTEXT, "client");
-<<<<<<< HEAD
-        DirectCommandHandler result = new DirectCommandHandler(commandProviderInbound,
-                                                               client,
-=======
         DirectCommandHandler result = new DirectCommandHandler(client,
->>>>>>> 0045814f
                                                                commandDispatcher.getCommandQueues(),
                                                                "client",
                                                                "component");
