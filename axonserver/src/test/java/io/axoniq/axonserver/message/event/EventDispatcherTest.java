--- conflicted
+++ resolved
@@ -39,18 +39,12 @@
 import java.util.ArrayList;
 import java.util.HashMap;
 import java.util.List;
-<<<<<<< HEAD
 import java.util.Map;
 import java.util.concurrent.CompletableFuture;
 import java.util.concurrent.ExecutionException;
 import java.util.concurrent.TimeUnit;
 import java.util.concurrent.TimeoutException;
 import java.util.concurrent.atomic.AtomicInteger;
-=======
-import java.util.concurrent.CompletableFuture;
-import java.util.concurrent.ExecutionException;
-import java.util.concurrent.Executors;
->>>>>>> 15d9dc2b
 import java.util.concurrent.atomic.AtomicReference;
 
 import static io.axoniq.axonserver.config.GrpcContextAuthenticationProvider.DEFAULT_PRINCIPAL;
@@ -112,9 +106,6 @@
 
     @Before
     public void setUp() {
-<<<<<<< HEAD
-        when(eventStoreClient.appendEvents(any(), any(), any())).thenReturn(Mono.create(appendEventsResult::set));
-=======
         when(eventStoreClient.appendEvents(any(), any(), any())).then(invocationOnMock -> {
             return Mono.create(sink -> {
                 Flux<SerializedEvent> flux = invocationOnMock.getArgument(1);
@@ -124,10 +115,6 @@
                 }, () -> sink.success());
             });
         });
-        when(eventStoreLocator.getEventStore(eq("OtherContext"))).thenReturn(null);
-        when(eventStoreLocator.getEventStore(eq(DEFAULT_CONTEXT), anyBoolean())).thenReturn(eventStoreClient);
-        when(eventStoreLocator.getEventStore(eq(DEFAULT_CONTEXT))).thenReturn(eventStoreClient);
->>>>>>> 15d9dc2b
         testSubject = new EventDispatcher(eventStoreLocator,
                                           new MeterFactory(Metrics.globalRegistry,
                                                            new DefaultMetricCollector()),
@@ -152,18 +139,6 @@
     }
 
     @Test
-<<<<<<< HEAD
-    public void appendEventRollback() {
-        FakeStreamObserver<Confirmation> responseObserver = new FakeStreamObserver<>();
-        StreamObserver<InputStream> inputStream = testSubject.appendEvent(DEFAULT_CONTEXT,
-                                                                          DEFAULT_PRINCIPAL,
-                                                                          responseObserver);
-        inputStream.onNext(dummyEvent());
-        assertTrue(responseObserver.values().isEmpty());
-        Throwable error = new Throwable();
-        inputStream.onError(error);
-        assertTrue(responseObserver.errors().isEmpty());
-=======
     public void appendEventRollback() throws ExecutionException, InterruptedException {
         CompletableFuture<Void> completableFuture = new CompletableFuture<>();
         Sinks.Many<SerializedEvent> sink = Sinks.many().unicast().onBackpressureBuffer();
@@ -177,14 +152,14 @@
             protected void hookOnError(Throwable throwable) {
                 completableFuture.completeExceptionally(throwable);
             }
-        };
-        testSubject.appendEvent(DEFAULT_CONTEXT, DEFAULT_PRINCIPAL,
+        }; testSubject.appendEvent(DEFAULT_CONTEXT,
+                                                                          DEFAULT_PRINCIPAL,
+
                                 sink.asFlux())
                    .subscribe(subscriber);
         sink.tryEmitNext(dummyEvent()).orThrow();
         sink.tryEmitError(new Throwable("stop"));
         completableFuture.get();
->>>>>>> 15d9dc2b
     }
 
     @Test
