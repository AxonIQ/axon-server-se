--- conflicted
+++ resolved
@@ -138,29 +138,18 @@
         inputStream.onNext(GetEventsRequest.newBuilder()
                                            .setClientId("sampleClient")
                                            .build());
-<<<<<<< HEAD
         verify(eventStoreLocator).getEventStore(Topology.DEFAULT_CONTEXT);
-        assertEquals(1, responseObserver.count);
-=======
-        verify(eventStoreLocator).getEventStore(Topology.DEFAULT_CONTEXT, false);
         assertEquals(1, responseObserver.values().size());
->>>>>>> 24e1f70e
         inputStream = testSubject.listEvents(responseObserver);
         inputStream.onNext(GetEventsRequest.newBuilder()
                                            .setAllowReadingFromFollower(true)
                                            .setClientId("sampleClient")
                                            .build());
-<<<<<<< HEAD
         verify(eventStoreLocator).getEventStore(Topology.DEFAULT_CONTEXT);
-        assertTrue(responseObserver.completed);
-        testSubject.on(new TopologyEvents.ApplicationDisconnected(Topology.DEFAULT_CONTEXT, "myComponent", "sampleClient"));
-=======
-        verify(eventStoreLocator).getEventStore(Topology.DEFAULT_CONTEXT, true);
         assertEquals(1, responseObserver.completedCount());
         testSubject.on(new TopologyEvents.ApplicationDisconnected(Topology.DEFAULT_CONTEXT,
                                                                   "myComponent",
                                                                   "sampleClient"));
->>>>>>> 24e1f70e
         assertTrue(testSubject.eventTrackerStatus(Topology.DEFAULT_CONTEXT).isEmpty());
     }
 
@@ -192,22 +181,12 @@
         });
         StreamObserver<QueryEventsRequest> inputStream = testSubject.queryEvents(responseObserver);
         inputStream.onNext(QueryEventsRequest.newBuilder().build());
-<<<<<<< HEAD
         verify(eventStoreLocator).getEventStore(Topology.DEFAULT_CONTEXT);
-        assertEquals(1, responseObserver.count);
+        assertEquals(1, responseObserver.values().size());
         inputStream.onNext(QueryEventsRequest.newBuilder()
                                              .setAllowReadingFromFollower(true)
                                              .build());
         verify(eventStoreLocator).getEventStore(Topology.DEFAULT_CONTEXT);
-        assertTrue(responseObserver.completed);
-=======
-        verify(eventStoreLocator).getEventStore(Topology.DEFAULT_CONTEXT, false);
-        assertEquals(1, responseObserver.values().size());
-        inputStream.onNext(QueryEventsRequest.newBuilder()
-                                             .setAllowReadingFromFollower(true)
-                                             .build());
-        verify(eventStoreLocator).getEventStore(Topology.DEFAULT_CONTEXT, true);
         assertEquals(1, responseObserver.completedCount());
->>>>>>> 24e1f70e
     }
 }