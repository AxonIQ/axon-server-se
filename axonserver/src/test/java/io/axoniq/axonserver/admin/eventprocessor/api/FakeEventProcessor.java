/*
 *  Copyright (c) 2017-2022 AxonIQ B.V. and/or licensed to AxonIQ B.V.
 *  under one or more contributor license agreements.
 *
 *  Licensed under the AxonIQ Open Source License Agreement v1.0;
 *  you may not use this file except in compliance with the license.
 *
 */

package io.axoniq.axonserver.admin.eventprocessor.api;

import io.axoniq.axonserver.component.processor.EventProcessorIdentifier;
import io.axoniq.axonserver.topology.Topology;

import javax.annotation.Nonnull;
import java.util.List;

/**
 * Fake implementation of {@link EventProcessor} for test purpose
 *
 * @author Sara Pellegrini
 */
public class FakeEventProcessor implements EventProcessor {

    private final EventProcessorId id;
    private final boolean streaming;
    private final String mode;
    private final List<EventProcessorInstance> instances;

    public FakeEventProcessor(String processorName,
                              String tokenStoreIdentifier,
                              boolean streaming,
                              String mode,
                              List<EventProcessorInstance> instances) {
<<<<<<< HEAD
        this(new EventProcessorIdentifier(processorName, tokenStoreIdentifier, Topology.DEFAULT_CONTEXT),
=======
        this(new EventProcessorIdentifier(processorName, "", tokenStoreIdentifier),
>>>>>>> 830615da
             streaming, mode, instances);
    }

    public FakeEventProcessor(EventProcessorId id, boolean streaming, String mode,
                              List<EventProcessorInstance> instances) {
        this.id = id;
        this.streaming = streaming;
        this.mode = mode;
        this.instances = instances;
    }

    @Nonnull
    @Override
    public EventProcessorId id() {
        return id;
    }

    @Override
    public boolean isStreaming() {
        return streaming;
    }

    @Nonnull
    @Override
    public String mode() {
        return mode;
    }

    @Nonnull
    @Override
    public Iterable<EventProcessorInstance> instances() {
        return instances;
    }
}<|MERGE_RESOLUTION|>--- conflicted
+++ resolved
@@ -32,11 +32,7 @@
                               boolean streaming,
                               String mode,
                               List<EventProcessorInstance> instances) {
-<<<<<<< HEAD
-        this(new EventProcessorIdentifier(processorName, tokenStoreIdentifier, Topology.DEFAULT_CONTEXT),
-=======
-        this(new EventProcessorIdentifier(processorName, "", tokenStoreIdentifier),
->>>>>>> 830615da
+        this(new EventProcessorIdentifier(processorName, "", tokenStoreIdentifier, Topology.DEFAULT_CONTEXT),
              streaming, mode, instances);
     }
 
