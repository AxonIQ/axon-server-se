--- conflicted
+++ resolved
@@ -41,16 +41,10 @@
     public void setUp() {
         CommandRegistrationCache commandRegistationCache = new CommandRegistrationCache();
         commandRegistationCache.add("DoIt",
-<<<<<<< HEAD
                                     new DirectCommandHandler(new FakeStreamObserver<>(),
-                                                             new ClientIdentification(Topology.DEFAULT_CONTEXT,
+                                                             new ClientStreamIdentification(Topology.DEFAULT_CONTEXT,
                                                                                       "client"),
-=======
-                                    new DirectCommandHandler(new CountingStreamObserver<>(),
-                                                             new ClientStreamIdentification(Topology.DEFAULT_CONTEXT,
-                                                                                            "client"),
-                                                             "client",
->>>>>>> 670a718b
+                                                            "client",
                                                              "component"));
         testSubject = new CommandRestController(commandDispatcher, commandRegistationCache);
     }
