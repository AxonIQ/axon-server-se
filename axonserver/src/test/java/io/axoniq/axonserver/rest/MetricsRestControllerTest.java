/*
 * Copyright (c) 2017-2019 AxonIQ B.V. and/or licensed to AxonIQ B.V.
 * under one or more contributor license agreements.
 *
 *  Licensed under the AxonIQ Open Source License Agreement v1.0;
 *  you may not use this file except in compliance with the license.
 *
 */

package io.axoniq.axonserver.rest;

import io.axoniq.axonserver.grpc.SerializedCommand;
import io.axoniq.axonserver.grpc.query.SubscriptionQueryRequest;
import io.axoniq.axonserver.message.ClientIdentification;
import io.axoniq.axonserver.message.command.CommandHandler;
import io.axoniq.axonserver.message.command.CommandMetricsRegistry;
import io.axoniq.axonserver.message.command.CommandRegistrationCache;
import io.axoniq.axonserver.message.query.QueryDefinition;
import io.axoniq.axonserver.message.query.QueryHandler;
import io.axoniq.axonserver.message.query.QueryMetricsRegistry;
import io.axoniq.axonserver.message.query.QueryRegistrationCache;
import io.axoniq.axonserver.message.query.RoundRobinQueryHandlerSelector;
import io.axoniq.axonserver.metric.DefaultMetricCollector;
import io.axoniq.axonserver.metric.MeterFactory;
import io.axoniq.axonserver.topology.Topology;
import io.micrometer.core.instrument.simple.SimpleMeterRegistry;
import org.jetbrains.annotations.NotNull;
import org.junit.*;

import java.util.List;

import static org.junit.Assert.*;

/**
 * @author Marc Gathier
 */
public class MetricsRestControllerTest {
    private MetricsRestController testSubject;
    private CommandMetricsRegistry commandMetricsRegistry;
    private QueryMetricsRegistry queryMetricsRegistry;
    private ClientIdentification testclient;
    private ClientIdentification queryClient;

    @Before
    public void setUp()  {
        CommandRegistrationCache commandRegistrationCache = new CommandRegistrationCache();
        testclient = new ClientIdentification(Topology.DEFAULT_CONTEXT,
                                                                   "testclient");
        commandRegistrationCache.add("Sample", new CommandHandler<Object>(null,
                                                                          testclient, "testcomponent") {
            @Override
            public void dispatch(SerializedCommand request) {

            }

            @Override
            public void confirm(String messageId) {

            }

            @Override
            public int compareTo(@NotNull CommandHandler o) {
                return 0;
            }
        });
        commandMetricsRegistry = new CommandMetricsRegistry(new MeterFactory(new SimpleMeterRegistry(), new DefaultMetricCollector()));

        QueryRegistrationCache queryRegistrationCache = new QueryRegistrationCache(new RoundRobinQueryHandlerSelector());
        queryClient = new ClientIdentification("context", "testclient");
        queryRegistrationCache.add(new QueryDefinition("context", "query"), "result",
                                   new QueryHandler<Object>(null,
                                                            queryClient, "testcomponent") {
            @Override
            public void dispatch(SubscriptionQueryRequest query) {

            }
        });
        queryMetricsRegistry = new QueryMetricsRegistry(new MeterFactory(new SimpleMeterRegistry(), new DefaultMetricCollector()));
        testSubject = new MetricsRestController(commandRegistrationCache, commandMetricsRegistry,
                                                queryRegistrationCache, queryMetricsRegistry);
    }

    @Test
    public void getCommandMetrics() {
        List<CommandMetricsRegistry.CommandMetric> commands = testSubject.getCommandMetrics(null);
        assertEquals(1, commands.size());
        assertEquals(testclient.toString(), commands.get(0).getClientId());
        assertEquals(0, commands.get(0).getCount());
<<<<<<< HEAD
        commandMetricsRegistry.add("Sample", testclient, 1);
        commands = testSubject.getCommandMetrics(null);
=======
        commandMetricsRegistry.add("Sample", "Source", testclient, 1);
        commands = testSubject.getCommandMetrics();
>>>>>>> a37f7286
        assertEquals(1, commands.size());
        assertEquals(testclient.toString(), commands.get(0).getClientId());
        assertEquals(1, commands.get(0).getCount());
    }

    @Test
    public void getQueryMetrics() {
        List<QueryMetricsRegistry.QueryMetric> queries = testSubject.getQueryMetrics(null);
        assertEquals(1, queries.size());
        assertEquals(queryClient.toString(), queries.get(0).getClientId());
        assertEquals(0, queries.get(0).getCount());

        queryMetricsRegistry.add(new QueryDefinition("context", "query"), "Source", queryClient, 50);

        queries = testSubject.getQueryMetrics(null);
        assertEquals(1, queries.size());
        assertEquals(queryClient.toString(), queries.get(0).getClientId());
        assertEquals(1, queries.get(0).getCount());
    }
}<|MERGE_RESOLUTION|>--- conflicted
+++ resolved
@@ -82,17 +82,12 @@
 
     @Test
     public void getCommandMetrics() {
-        List<CommandMetricsRegistry.CommandMetric> commands = testSubject.getCommandMetrics(null);
+        List<CommandMetricsRegistry.CommandMetric> commands = testSubject.getCommandMetrics();
         assertEquals(1, commands.size());
         assertEquals(testclient.toString(), commands.get(0).getClientId());
         assertEquals(0, commands.get(0).getCount());
-<<<<<<< HEAD
-        commandMetricsRegistry.add("Sample", testclient, 1);
-        commands = testSubject.getCommandMetrics(null);
-=======
         commandMetricsRegistry.add("Sample", "Source", testclient, 1);
         commands = testSubject.getCommandMetrics();
->>>>>>> a37f7286
         assertEquals(1, commands.size());
         assertEquals(testclient.toString(), commands.get(0).getClientId());
         assertEquals(1, commands.get(0).getCount());
@@ -100,14 +95,14 @@
 
     @Test
     public void getQueryMetrics() {
-        List<QueryMetricsRegistry.QueryMetric> queries = testSubject.getQueryMetrics(null);
+        List<QueryMetricsRegistry.QueryMetric> queries = testSubject.getQueryMetrics();
         assertEquals(1, queries.size());
         assertEquals(queryClient.toString(), queries.get(0).getClientId());
         assertEquals(0, queries.get(0).getCount());
 
         queryMetricsRegistry.add(new QueryDefinition("context", "query"), "Source", queryClient, 50);
 
-        queries = testSubject.getQueryMetrics(null);
+        queries = testSubject.getQueryMetrics();
         assertEquals(1, queries.size());
         assertEquals(queryClient.toString(), queries.get(0).getClientId());
         assertEquals(1, queries.get(0).getCount());
