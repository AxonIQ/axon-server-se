/*
 * Copyright (c) 2017-2019 AxonIQ B.V. and/or licensed to AxonIQ B.V.
 * under one or more contributor license agreements.
 *
 *  Licensed under the AxonIQ Open Source License Agreement v1.0;
 *  you may not use this file except in compliance with the license.
 *
 */

package io.axoniq.axonserver.rest;

import io.axoniq.axonserver.grpc.event.Event;
import io.axoniq.axonserver.grpc.event.EventWithToken;
import io.axoniq.axonserver.localstorage.EventStorageEngine;
import io.axoniq.axonserver.localstorage.EventStoreFactory;
import io.axoniq.axonserver.localstorage.EventType;
import io.axoniq.axonserver.localstorage.EventTypeContext;
import io.axoniq.axonserver.localstorage.LocalEventStore;
import io.axoniq.axonserver.localstorage.Registration;
import io.axoniq.axonserver.localstorage.SerializedEvent;
import io.axoniq.axonserver.localstorage.SerializedEventWithToken;
import io.axoniq.axonserver.localstorage.SerializedTransactionWithToken;
import io.axoniq.axonserver.topology.DefaultEventStoreLocator;
import io.axoniq.axonserver.topology.EventStoreLocator;
import io.axoniq.axonserver.topology.Topology;
import io.micrometer.core.instrument.simple.SimpleMeterRegistry;
import org.junit.*;
import org.springframework.data.util.CloseableIterator;
import org.springframework.web.servlet.mvc.method.annotation.SseEmitter;

import java.io.IOException;
import java.util.ArrayList;
import java.util.List;
import java.util.Optional;
import java.util.concurrent.CountDownLatch;
import java.util.concurrent.TimeUnit;
import java.util.function.Consumer;
import java.util.function.Predicate;

import static org.junit.Assert.*;

/**
 * @author Marc Gathier
 */
public class HttpStreamingQueryTest {
    private HttpStreamingQuery testSubject;

    @Before
    public void setUp() {
        EventStorageEngine engine = new EventStorageEngine() {
            @Override
            public void init(boolean validate, long defaultFirstToken) {

            }

            @Override
            public Optional<Long> getLastSequenceNumber(String aggregateIdentifier, SearchHint... searchHints) {
                return Optional.empty();
            }

            @Override
            public Registration registerCloseListener(Runnable listener) {
                return () -> {};
            }

            @Override
            public Optional<SerializedEvent> getLastEvent(String aggregateId, long minSequenceNumber) {
                return Optional.empty();
            }

            @Override
<<<<<<< HEAD
            public void processEventsPerAggregate(String aggregateId, long actualMinSequenceNumber,
                                                  long actualMaxSequenceNumber,
=======
            public void processEventsPerAggregate(String aggregateId, long actualMinSequenceNumber, long minToken,
>>>>>>> 2460a2dc
                                                  Consumer<SerializedEvent> eventConsumer) {

            }

            @Override
            public void processEventsPerAggregateHighestFirst(String aggregateId, long actualMinSequenceNumber,
                                                              long actualMaxSequenceNumber, int maxResults,
                                                              Consumer<SerializedEvent> eventConsumer) {

            }

            @Override
            public EventTypeContext getType() {
                return new EventTypeContext(Topology.DEFAULT_CONTEXT, EventType.EVENT);
            }

            @Override
            public CloseableIterator<SerializedTransactionWithToken> transactionIterator(long firstToken,
                                                                                         long limitToken) {
                return null;
            }

            @Override
            public void query(long minToken, long minTimestamp, Predicate<EventWithToken> consumer) {
                Event event = Event.newBuilder().setAggregateIdentifier("demo").build();
                int i = 100000;
                EventWithToken eventWithToken;
                do {
                    i--;
                    eventWithToken = EventWithToken.newBuilder().setToken(i).setEvent(event).build();
                } while( consumer.test(eventWithToken));

            }

            @Override
            public long getFirstToken() {
                return 0;
            }

            @Override
            public long getTokenAt(long instant) {
                return 0;
            }

            @Override
            public CloseableIterator<SerializedEventWithToken> getGlobalIterator(long start) {
                return null;
            }

            @Override
            public long nextToken() {
                return 0;
            }

            @Override
            public void deleteAllEventData() {

            }
        };

        LocalEventStore localEventStore = new LocalEventStore(new EventStoreFactory() {
            @Override
            public EventStorageEngine createEventStorageEngine(String context) {
                return engine;
            }

            @Override
            public EventStorageEngine createSnapshotStorageEngine(String context) {
                return engine;
            }
        }, new SimpleMeterRegistry(), eventStore -> null, c -> true);
        localEventStore.initContext(Topology.DEFAULT_CONTEXT, false);
        EventStoreLocator eventStoreLocator = new DefaultEventStoreLocator(localEventStore);
        testSubject = new HttpStreamingQuery(eventStoreLocator);
    }

    @Test
    public void query() throws InterruptedException {
        List<Object> messages = new ArrayList<>();
        CountDownLatch latch = new CountDownLatch(1);


        SseEmitter emitter = new SseEmitter(5000L) {
            @Override
            public void send(Object object) throws IOException {
                messages.add(messages);
            }

            @Override
            public void send(SseEventBuilder builder) throws IOException {
                messages.add(builder.build());
            }

        };
        emitter.onError( t-> {
            t.printStackTrace();
            latch.countDown();
        });

        emitter.onCompletion(latch::countDown);

        emitter.onTimeout(latch::countDown);
        testSubject.query(Topology.DEFAULT_CONTEXT, "aggregateIdentifier = \"demo\" | limit( 10)", "token", emitter);

        latch.await(1, TimeUnit.SECONDS);
        assertEquals(13, messages.size());
    }
}<|MERGE_RESOLUTION|>--- conflicted
+++ resolved
@@ -69,12 +69,8 @@
             }
 
             @Override
-<<<<<<< HEAD
             public void processEventsPerAggregate(String aggregateId, long actualMinSequenceNumber,
-                                                  long actualMaxSequenceNumber,
-=======
-            public void processEventsPerAggregate(String aggregateId, long actualMinSequenceNumber, long minToken,
->>>>>>> 2460a2dc
+                                                  long actualMaxSequenceNumber, long minToken,
                                                   Consumer<SerializedEvent> eventConsumer) {
 
             }
