--- conflicted
+++ resolved
@@ -131,18 +131,6 @@
                 return 0;
             }
 
-<<<<<<< HEAD
-            @Override
-            public void deleteAllEventData() {
-
-            }
-
-            @Override
-            public void transformContents(UnaryOperator<Event> transformationFunction) {
-
-            }
-=======
->>>>>>> 092a6ebf
         };
 
         LocalEventStore localEventStore = new LocalEventStore(new EventStoreFactory() {
