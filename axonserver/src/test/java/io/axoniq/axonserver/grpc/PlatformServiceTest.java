/*
 * Copyright (c) 2017-2019 AxonIQ B.V. and/or licensed to AxonIQ B.V.
 * under one or more contributor license agreements.
 *
 *  Licensed under the AxonIQ Open Source License Agreement v1.0;
 *  you may not use this file except in compliance with the license.
 *
 */

package io.axoniq.axonserver.grpc;

import io.axoniq.axonserver.TestSystemInfoProvider;
import io.axoniq.axonserver.applicationevents.EventProcessorEvents;
import io.axoniq.axonserver.applicationevents.TopologyEvents;
import io.axoniq.axonserver.config.MessagingPlatformConfiguration;
import io.axoniq.axonserver.exception.ErrorCode;
import io.axoniq.axonserver.grpc.control.ClientIdentification;
import io.axoniq.axonserver.grpc.control.EventProcessorInfo;
import io.axoniq.axonserver.grpc.control.PlatformInboundInstruction;
import io.axoniq.axonserver.grpc.control.PlatformInfo;
import io.axoniq.axonserver.grpc.control.PlatformOutboundInstruction;
import io.axoniq.axonserver.topology.DefaultTopology;
import io.axoniq.axonserver.topology.Topology;
import io.axoniq.axonserver.test.FakeStreamObserver;
import io.grpc.stub.StreamObserver;
import org.junit.*;
import org.junit.runner.*;
import org.mockito.runners.*;
import org.springframework.context.ApplicationEventPublisher;

import java.util.concurrent.atomic.AtomicBoolean;

import static org.junit.Assert.*;
import static org.mockito.Mockito.*;

/**
 * @author Marc Gathier
 */
@RunWith(MockitoJUnitRunner.class)
public class PlatformServiceTest {
    private PlatformService platformService;

    private Topology clusterController;
    @Before
    public void setUp()  {
        MessagingPlatformConfiguration configuration = new MessagingPlatformConfiguration(new TestSystemInfoProvider());
        ApplicationEventPublisher eventPublisher = mock(ApplicationEventPublisher.class);
        clusterController = new DefaultTopology(configuration);
        platformService = new PlatformService(clusterController,
                                              () -> Topology.DEFAULT_CONTEXT,
                                              eventPublisher,
                                              new DefaultInstructionAckSource<>(ack -> PlatformOutboundInstruction
                                                      .newBuilder().setAck(ack).build()));
    }

    @Test
    public void getPlatformServer() {
        StreamObserver<PlatformInfo> responseObserver = new StreamObserver<PlatformInfo>() {
            @Override
            public void onNext(PlatformInfo platformInfo) {
                System.out.println( platformInfo.getPrimary());
            }

            @Override
            public void onError(Throwable throwable) {

            }

            @Override
            public void onCompleted() {

            }
        };
        ClientIdentification client = ClientIdentification.newBuilder().setClientId("client").setComponentName("component").build();
        platformService.getPlatformServer(client, responseObserver);
    }

    @Test
    public void openStream() {
        StreamObserver<PlatformInboundInstruction> requestStream = platformService.openStream(new StreamObserver<PlatformOutboundInstruction>() {
            @Override
            public void onNext(PlatformOutboundInstruction platformOutboundInstruction) {
                System.out.println( platformOutboundInstruction);
            }

            @Override
            public void onError(Throwable throwable) {

            }

            @Override
            public void onCompleted() {

            }
        });
        requestStream.onNext(PlatformInboundInstruction.newBuilder().setRegister(ClientIdentification.newBuilder()
                .setClientId("client")
                .setComponentName("component")
                ).build());

        platformService.requestReconnect("client");
    }

    @Test
    public void unsupportedInstruction() {
        FakeStreamObserver<PlatformOutboundInstruction> responseStream = new FakeStreamObserver<>();
        StreamObserver<PlatformInboundInstruction> requestStream = platformService.openStream(responseStream);

        String instructionId = "instructionId";
        requestStream.onNext(PlatformInboundInstruction.newBuilder()
                                                       .setInstructionId(instructionId)
                                                       .build());

        InstructionAck ack = responseStream.values().get(responseStream.values().size() - 1).getAck();
        assertEquals(instructionId, ack.getInstructionId());
        assertTrue(ack.hasError());
        assertEquals(ErrorCode.UNSUPPORTED_INSTRUCTION.getCode(), ack.getError().getErrorCode());
    }

    @Test
    public void unsupportedInstructionWithoutInstructionId() {
        FakeStreamObserver<PlatformOutboundInstruction> responseStream = new FakeStreamObserver<>();
        StreamObserver<PlatformInboundInstruction> requestStream = platformService.openStream(responseStream);

        requestStream.onNext(PlatformInboundInstruction.newBuilder().build());

        assertEquals(0, responseStream.values().size());
    }

    @Test
    public void onPauseEventProcessorRequest() {
        FakeStreamObserver<PlatformOutboundInstruction> responseObserver = new FakeStreamObserver<>();
        StreamObserver<PlatformInboundInstruction> requestStream = platformService.openStream(responseObserver);
        requestStream.onNext(PlatformInboundInstruction.newBuilder().setRegister(ClientIdentification.newBuilder()
                                                                                                     .setClientId("Release")
                                                                                                     .setComponentName("component")
        ).build());
        platformService.onPauseEventProcessorRequest(new EventProcessorEvents.PauseEventProcessorRequest("Release",
                                                                                                         "processor",
                                                                                                         false));
        assertEquals(1, responseObserver.values().size());
    }

    @Test
    public void onStartEventProcessorRequest() {
        FakeStreamObserver<PlatformOutboundInstruction> responseObserver = new FakeStreamObserver<>();
        StreamObserver<PlatformInboundInstruction> requestStream = platformService.openStream(responseObserver);
        requestStream.onNext(PlatformInboundInstruction.newBuilder().setRegister(ClientIdentification.newBuilder()
                                                                                                     .setClientId("Release")
                                                                                                     .setComponentName("component")
        ).build());
        platformService.onStartEventProcessorRequest(new EventProcessorEvents.StartEventProcessorRequest("Release",
                                                                                                         "processor",
                                                                                                         false));
        assertEquals(1, responseObserver.values().size());
    }

    @Test
<<<<<<< HEAD
=======
    public void onMergeSegmentRequest() {
        FakeStreamObserver<PlatformOutboundInstruction> responseObserver = new FakeStreamObserver<>();
        StreamObserver<PlatformInboundInstruction> requestStream = platformService.openStream(responseObserver);
        requestStream.onNext(PlatformInboundInstruction.newBuilder().setRegister(ClientIdentification.newBuilder()
                                                                                                     .setClientId("MergeClient")
                                                                                                     .setComponentName("component")
        ).build());
        EventProcessorEvents.MergeSegmentRequest mergeSegmentRequest =
                new EventProcessorEvents.MergeSegmentRequest(false,
                                                             "MergeClient",
                                                             "Processor",
                                                             1);
        platformService.on(mergeSegmentRequest);

        assertEquals(1, responseObserver.values().size());
    }

    @Test
    public void onSplitSegmentRequest() {
        FakeStreamObserver<PlatformOutboundInstruction> responseObserver = new FakeStreamObserver<>();
        StreamObserver<PlatformInboundInstruction> requestStream = platformService.openStream(responseObserver);
        requestStream.onNext(PlatformInboundInstruction.newBuilder().setRegister(ClientIdentification.newBuilder()
                                                                                                     .setClientId("MergeClient")
                                                                                                     .setComponentName("component")
        ).build());
        FakeStreamObserver<PlatformOutboundInstruction> responseObserver2 = new FakeStreamObserver<>();
        StreamObserver<PlatformInboundInstruction> requestStream2 = platformService.openStream(responseObserver2);
        requestStream2.onNext(PlatformInboundInstruction.newBuilder().setRegister(ClientIdentification.newBuilder()
                                                                                                      .setClientId(
                                                                                                              "SplitClient")
                                                                                                      .setComponentName(
                                                                                                              "component")
        ).build());
        EventProcessorEvents.SplitSegmentRequest splitSegmentRequest =
                new EventProcessorEvents.SplitSegmentRequest(false, "SplitClient", "processor", 1);
        platformService.on(splitSegmentRequest);
        assertEquals(0, responseObserver.values().size());
        assertEquals(1, responseObserver2.values().size());
    }

    @Test
>>>>>>> db33a7c9
    public void onInboundInstruction() {
        AtomicBoolean eventProcessorInfoReceived = new AtomicBoolean();
        platformService.onInboundInstruction(PlatformInboundInstruction.RequestCase.EVENT_PROCESSOR_INFO,
                                             (client, context, instruction) -> eventProcessorInfoReceived.set(true));
        StreamObserver<PlatformInboundInstruction> clientStreamObserver = platformService
                .openStream(new FakeStreamObserver<>());
        clientStreamObserver.onNext(PlatformInboundInstruction.newBuilder().setRegister(ClientIdentification.newBuilder()
                                                                                                     .setClientId("MergeClient")
                                                                                                     .setComponentName("component")
        ).build());
        clientStreamObserver.onNext(PlatformInboundInstruction.newBuilder().setEventProcessorInfo(EventProcessorInfo.getDefaultInstance()).build());
        assertTrue(eventProcessorInfoReceived.get());
    }

    @Test
<<<<<<< HEAD
=======
    public void onReleaseSegmentRequest() {
        FakeStreamObserver<PlatformOutboundInstruction> responseObserver = new FakeStreamObserver<>();
        StreamObserver<PlatformInboundInstruction> requestStream = platformService.openStream(responseObserver);
        requestStream.onNext(PlatformInboundInstruction.newBuilder().setRegister(ClientIdentification.newBuilder()
                                                                                                     .setClientId("Release")
                                                                                                     .setComponentName("component")
        ).build());
        platformService.on(new EventProcessorEvents.ReleaseSegmentRequest("Release", "processor", 1, false));
        assertEquals(1, responseObserver.values().size());
    }

    @Test
>>>>>>> db33a7c9
    public void onApplicationDisconnected() {
        FakeStreamObserver<PlatformOutboundInstruction> responseObserver = new FakeStreamObserver<>();
        StreamObserver<PlatformInboundInstruction> requestStream = platformService.openStream(responseObserver);
        requestStream.onNext(PlatformInboundInstruction.newBuilder().setRegister(ClientIdentification.newBuilder()
                                                                                                     .setClientId("Release")
                                                                                                     .setComponentName("component")
        ).build());
        assertEquals(1, platformService.getConnectedClients().size());
        platformService.on(new TopologyEvents.ApplicationDisconnected(Topology.DEFAULT_CONTEXT, "component", "Release"));
        assertEquals(0, platformService.getConnectedClients().size());
        assertTrue(responseObserver.completedCount() == 1);
    }

}<|MERGE_RESOLUTION|>--- conflicted
+++ resolved
@@ -156,50 +156,6 @@
     }
 
     @Test
-<<<<<<< HEAD
-=======
-    public void onMergeSegmentRequest() {
-        FakeStreamObserver<PlatformOutboundInstruction> responseObserver = new FakeStreamObserver<>();
-        StreamObserver<PlatformInboundInstruction> requestStream = platformService.openStream(responseObserver);
-        requestStream.onNext(PlatformInboundInstruction.newBuilder().setRegister(ClientIdentification.newBuilder()
-                                                                                                     .setClientId("MergeClient")
-                                                                                                     .setComponentName("component")
-        ).build());
-        EventProcessorEvents.MergeSegmentRequest mergeSegmentRequest =
-                new EventProcessorEvents.MergeSegmentRequest(false,
-                                                             "MergeClient",
-                                                             "Processor",
-                                                             1);
-        platformService.on(mergeSegmentRequest);
-
-        assertEquals(1, responseObserver.values().size());
-    }
-
-    @Test
-    public void onSplitSegmentRequest() {
-        FakeStreamObserver<PlatformOutboundInstruction> responseObserver = new FakeStreamObserver<>();
-        StreamObserver<PlatformInboundInstruction> requestStream = platformService.openStream(responseObserver);
-        requestStream.onNext(PlatformInboundInstruction.newBuilder().setRegister(ClientIdentification.newBuilder()
-                                                                                                     .setClientId("MergeClient")
-                                                                                                     .setComponentName("component")
-        ).build());
-        FakeStreamObserver<PlatformOutboundInstruction> responseObserver2 = new FakeStreamObserver<>();
-        StreamObserver<PlatformInboundInstruction> requestStream2 = platformService.openStream(responseObserver2);
-        requestStream2.onNext(PlatformInboundInstruction.newBuilder().setRegister(ClientIdentification.newBuilder()
-                                                                                                      .setClientId(
-                                                                                                              "SplitClient")
-                                                                                                      .setComponentName(
-                                                                                                              "component")
-        ).build());
-        EventProcessorEvents.SplitSegmentRequest splitSegmentRequest =
-                new EventProcessorEvents.SplitSegmentRequest(false, "SplitClient", "processor", 1);
-        platformService.on(splitSegmentRequest);
-        assertEquals(0, responseObserver.values().size());
-        assertEquals(1, responseObserver2.values().size());
-    }
-
-    @Test
->>>>>>> db33a7c9
     public void onInboundInstruction() {
         AtomicBoolean eventProcessorInfoReceived = new AtomicBoolean();
         platformService.onInboundInstruction(PlatformInboundInstruction.RequestCase.EVENT_PROCESSOR_INFO,
@@ -215,21 +171,6 @@
     }
 
     @Test
-<<<<<<< HEAD
-=======
-    public void onReleaseSegmentRequest() {
-        FakeStreamObserver<PlatformOutboundInstruction> responseObserver = new FakeStreamObserver<>();
-        StreamObserver<PlatformInboundInstruction> requestStream = platformService.openStream(responseObserver);
-        requestStream.onNext(PlatformInboundInstruction.newBuilder().setRegister(ClientIdentification.newBuilder()
-                                                                                                     .setClientId("Release")
-                                                                                                     .setComponentName("component")
-        ).build());
-        platformService.on(new EventProcessorEvents.ReleaseSegmentRequest("Release", "processor", 1, false));
-        assertEquals(1, responseObserver.values().size());
-    }
-
-    @Test
->>>>>>> db33a7c9
     public void onApplicationDisconnected() {
         FakeStreamObserver<PlatformOutboundInstruction> responseObserver = new FakeStreamObserver<>();
         StreamObserver<PlatformInboundInstruction> requestStream = platformService.openStream(responseObserver);
