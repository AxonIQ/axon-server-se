--- conflicted
+++ resolved
@@ -41,11 +41,7 @@
 
     private PlatformService platformService;
     private Topology clusterController;
-<<<<<<< HEAD
     private final String context = Topology.DEFAULT_CONTEXT;
-=======
-
->>>>>>> 670a718b
     @Before
     public void setUp() {
         MessagingPlatformConfiguration configuration = new MessagingPlatformConfiguration(new TestSystemInfoProvider());
@@ -146,16 +142,11 @@
                                                                                                      .setComponentName(
                                                                                                              "component")
         ).build());
-<<<<<<< HEAD
-        platformService.onPauseEventProcessorRequest(new EventProcessorEvents.PauseEventProcessorRequest(context,
+        platformService.on(new EventProcessorEvents.PauseEventProcessorRequest(context,
                                                                                                          "Release",
                                                                                                          "processor",
                                                                                                          false));
         assertEquals(1, responseObserver.values().size());
-=======
-        platformService.on(new EventProcessorEvents.PauseEventProcessorRequest("Release", "processor", false));
-        assertEquals(1, responseObserver.count);
->>>>>>> 670a718b
     }
 
     @Test
@@ -168,61 +159,11 @@
                                                                                                      .setComponentName(
                                                                                                              "component")
         ).build());
-<<<<<<< HEAD
-        platformService.onStartEventProcessorRequest(new EventProcessorEvents.StartEventProcessorRequest(context,
+        platformService.on(new EventProcessorEvents.StartEventProcessorRequest(context,
                                                                                                          "Release",
                                                                                                          "processor",
                                                                                                          false));
         assertEquals(1, responseObserver.values().size());
-=======
-        platformService.on(new EventProcessorEvents.StartEventProcessorRequest("Release", "processor", false));
-        assertEquals(1, responseObserver.count);
-    }
-
-    @Test
-    public void onMergeSegmentRequest() {
-        CountingStreamObserver<PlatformOutboundInstruction> responseObserver = new CountingStreamObserver<>();
-        StreamObserver<PlatformInboundInstruction> requestStream = platformService.openStream(responseObserver);
-        requestStream.onNext(PlatformInboundInstruction.newBuilder().setRegister(ClientIdentification.newBuilder()
-                                                                                                     .setClientId(
-                                                                                                             "MergeClient")
-                                                                                                     .setComponentName(
-                                                                                                             "component")
-        ).build());
-        EventProcessorEvents.MergeSegmentRequest mergeSegmentRequest =
-                new EventProcessorEvents.MergeSegmentRequest(false,
-                                                             "MergeClient",
-                                                             "Processor",
-                                                             1);
-        platformService.on(mergeSegmentRequest);
-
-        assertEquals(1, responseObserver.count);
-    }
-
-    @Test
-    public void onSplitSegmentRequest() {
-        CountingStreamObserver<PlatformOutboundInstruction> responseObserver = new CountingStreamObserver<>();
-        StreamObserver<PlatformInboundInstruction> requestStream = platformService.openStream(responseObserver);
-        requestStream.onNext(PlatformInboundInstruction.newBuilder().setRegister(ClientIdentification.newBuilder()
-                                                                                                     .setClientId(
-                                                                                                             "MergeClient")
-                                                                                                     .setComponentName(
-                                                                                                             "component")
-        ).build());
-        CountingStreamObserver<PlatformOutboundInstruction> responseObserver2 = new CountingStreamObserver<>();
-        StreamObserver<PlatformInboundInstruction> requestStream2 = platformService.openStream(responseObserver2);
-        requestStream2.onNext(PlatformInboundInstruction.newBuilder().setRegister(ClientIdentification.newBuilder()
-                                                                                                      .setClientId(
-                                                                                                              "SplitClient")
-                                                                                                      .setComponentName(
-                                                                                                              "component")
-        ).build());
-        EventProcessorEvents.SplitSegmentRequest splitSegmentRequest =
-                new EventProcessorEvents.SplitSegmentRequest(false, "SplitClient", "processor", 1);
-        platformService.on(splitSegmentRequest);
-        assertEquals(0, responseObserver.count);
-        assertEquals(1, responseObserver2.count);
->>>>>>> 670a718b
     }
 
     @Test
@@ -231,15 +172,7 @@
         platformService.onInboundInstruction(PlatformInboundInstruction.RequestCase.EVENT_PROCESSOR_INFO,
                                              (client, context, instruction) -> eventProcessorInfoReceived.set(true));
         StreamObserver<PlatformInboundInstruction> clientStreamObserver = platformService
-<<<<<<< HEAD
                 .openStream(new FakeStreamObserver<>());
-        clientStreamObserver.onNext(PlatformInboundInstruction.newBuilder().setRegister(ClientIdentification.newBuilder()
-                                                                                                     .setClientId("MergeClient")
-                                                                                                     .setComponentName("component")
-        ).build());
-        clientStreamObserver.onNext(PlatformInboundInstruction.newBuilder().setEventProcessorInfo(EventProcessorInfo.getDefaultInstance()).build());
-=======
-                .openStream(new CountingStreamObserver<>());
         clientStreamObserver.onNext(PlatformInboundInstruction.newBuilder()
                                                               .setRegister(ClientIdentification.newBuilder()
                                                                                                .setClientId(
@@ -250,13 +183,10 @@
         clientStreamObserver.onNext(PlatformInboundInstruction.newBuilder().setEventProcessorInfo(EventProcessorInfo
                                                                                                           .getDefaultInstance())
                                                               .build());
->>>>>>> 670a718b
         assertTrue(eventProcessorInfoReceived.get());
     }
 
     @Test
-<<<<<<< HEAD
-=======
     public void onReleaseSegmentRequest() {
         CountingStreamObserver<PlatformOutboundInstruction> responseObserver = new CountingStreamObserver<>();
         StreamObserver<PlatformInboundInstruction> requestStream = platformService.openStream(responseObserver);
@@ -271,7 +201,6 @@
     }
 
     @Test
->>>>>>> 670a718b
     public void onApplicationDisconnected() {
         FakeStreamObserver<PlatformOutboundInstruction> responseObserver = new FakeStreamObserver<>();
         StreamObserver<PlatformInboundInstruction> requestStream = platformService.openStream(responseObserver);
@@ -304,7 +233,6 @@
         assertEquals(1,responseObserver.values().size());
         assertEquals(i,responseObserver.values().get(0));
     }
-<<<<<<< HEAD
 
     @Test
     public void testSendInstructionToInvalidClientIdentifier() {
@@ -319,6 +247,4 @@
         platformService.sendToClient("wrong-context", "MyClient", i);
         assertEquals(0,responseObserver.values().size());
     }
-=======
->>>>>>> 670a718b
 }