--- conflicted
+++ resolved
@@ -42,13 +42,8 @@
         return new Application(e.getKey(), maxThreads, e.getValue());
     }).iterator();
 
-<<<<<<< HEAD
-    private final ThreadNumberBalancing testSubject = new ThreadNumberBalancing(instances,
-                                                                                new FakeOperationFactory(segments));
+    private final ThreadNumberBalancing testSubject = new ThreadNumberBalancing(new FakeOperationFactory(segments), instances);
     private final String instructionId = UUID.randomUUID().toString();
-=======
-    private final ThreadNumberBalancing testSubject = new ThreadNumberBalancing(new FakeOperationFactory(segments), instances);
->>>>>>> 973e599e
 
     @Before
     public void setUp() {
