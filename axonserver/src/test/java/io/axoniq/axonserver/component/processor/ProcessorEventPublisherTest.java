/*
 * Copyright (c) 2017-2019 AxonIQ B.V. and/or licensed to AxonIQ B.V.
 * under one or more contributor license agreements.
 *
 *  Licensed under the AxonIQ Open Source License Agreement v1.0;
 *  you may not use this file except in compliance with the license.
 *
 */

package io.axoniq.axonserver.component.processor;

import io.axoniq.axonserver.applicationevents.EventProcessorEvents.MergeSegmentRequest;
import io.axoniq.axonserver.applicationevents.EventProcessorEvents.ReleaseSegmentRequest;
import io.axoniq.axonserver.applicationevents.EventProcessorEvents.SplitSegmentRequest;
import io.axoniq.axonserver.component.processor.listener.ClientProcessor;
import io.axoniq.axonserver.component.processor.listener.ClientProcessors;
import io.axoniq.axonserver.grpc.PlatformService;
import io.axoniq.axonserver.grpc.control.EventProcessorInfo;
import io.axoniq.axonserver.grpc.control.EventProcessorInfo.SegmentStatus;
import org.assertj.core.util.Lists;
import org.junit.*;
import org.mockito.*;
import org.springframework.context.ApplicationEventPublisher;

import java.util.ArrayList;
import java.util.Arrays;
import java.util.List;

import static org.junit.Assert.*;
import static org.mockito.Mockito.*;

/**
 * Test whether the public API of the {@link ProcessorEventPublisher} publishes application events as expected.
 * Thus, the application events contain the fields as provided through the functions.
 *
 * @author Steven van Beelen
 */
public class ProcessorEventPublisherTest {

    private static final String CONTEXT = "context";

    private static final String CLIENT_NAME_OF_SPLIT = "splitClientName";
    private static final String PROCESSOR_NAME_TO_SPLIT = "splitProcessorName";
    private static final int SEGMENT_ID_TO_SPLIT = 1;

    private static final String CLIENT_NAME_OF_MERGE = "mergeClientName";
    private static final String PROCESSOR_NAME_TO_MERGE = "mergeProcessorName";
    private static final int SEGMENT_ID_TO_MERGE = 0;
    private static final int PAIRED_WITH_SEGMENT = 4;

    private static final List<String> CLIENTS = Lists.newArrayList(CLIENT_NAME_OF_SPLIT, CLIENT_NAME_OF_MERGE);

    private final PlatformService platformService = mock(PlatformService.class);
    private final ApplicationEventPublisher applicationEventPublisher = mock(ApplicationEventPublisher.class);
    private final ClientProcessors clientProcessors = mock(ClientProcessors.class);

    private ProcessorEventPublisher testSubject;
    private List<ClientProcessor> eventProcessors;

    @Before
    public void setUp() {
        List<SegmentStatus> segmentInfo = new ArrayList<>();
        int biggestSegment = 4; // Biggest, as it's only one/fourth of the event stream
        int smallestSegment = 8; // Smallest, as it's one/sixteenth of the event stream
        segmentInfo.add(createSegmentInfo(SEGMENT_ID_TO_MERGE, smallestSegment));
        segmentInfo.add(createSegmentInfo(SEGMENT_ID_TO_SPLIT, biggestSegment));
        segmentInfo.add(createSegmentInfo(2, biggestSegment));
        segmentInfo.add(createSegmentInfo(3, biggestSegment));
        segmentInfo.add(createSegmentInfo(PAIRED_WITH_SEGMENT, smallestSegment));

        eventProcessors = new ArrayList<>();

        ClientProcessor splitClientProcessor = mock(ClientProcessor.class);
<<<<<<< HEAD
        when(splitClientProcessor.clientStreamId()).thenReturn(CLIENT_NAME_OF_SPLIT);
=======
        when(splitClientProcessor.clientId()).thenReturn(CLIENT_NAME_OF_SPLIT);
>>>>>>> c425c4b3
        EventProcessorInfo eventProcessorToSplit = EventProcessorInfo.newBuilder()
                                                                     .setProcessorName(PROCESSOR_NAME_TO_SPLIT)
                                                                     .addAllSegmentStatus(segmentInfo)
                                                                     .build();
        when(splitClientProcessor.eventProcessorInfo()).thenReturn(eventProcessorToSplit);
        eventProcessors.add(splitClientProcessor);

        ClientProcessor mergeClientProcessor = mock(ClientProcessor.class);
<<<<<<< HEAD
        when(mergeClientProcessor.clientStreamId()).thenReturn(CLIENT_NAME_OF_MERGE);
=======
        when(mergeClientProcessor.clientId()).thenReturn(CLIENT_NAME_OF_MERGE);
>>>>>>> c425c4b3
        EventProcessorInfo eventProcessorToMerge = EventProcessorInfo.newBuilder()
                                                                     .setProcessorName(PROCESSOR_NAME_TO_MERGE)
                                                                     .addAllSegmentStatus(segmentInfo)
                                                                     .build();
        when(mergeClientProcessor.eventProcessorInfo()).thenReturn(eventProcessorToMerge);
        eventProcessors.add(mergeClientProcessor);

        when(clientProcessors.spliterator()).thenAnswer(i -> eventProcessors.spliterator());

        testSubject = new ProcessorEventPublisher(
                platformService, applicationEventPublisher, clientProcessors
        );
    }

    private SegmentStatus createSegmentInfo(int segmentId, int onePartOf) {
        return SegmentStatus.newBuilder()
                            .setSegmentId(segmentId)
                            .setOnePartOf(onePartOf)
                            .build();
    }

    /**
     * Test whether the {@link ProcessorEventPublisher#splitSegment(String, List, String)} operation correctly
     * deduces what the largest Segment for a given Event Processor is, for which the {@code segmentId} will be included
     * to the {@link SplitSegmentRequest}.
     */
    @Test
    public void testSplitSegmentSelectsTheLargestSegmentToSplit() {
        testSubject.splitSegment(CONTEXT, CLIENTS, PROCESSOR_NAME_TO_SPLIT);

        ArgumentCaptor<SplitSegmentRequest> argumentCaptor = ArgumentCaptor.forClass(SplitSegmentRequest.class);
        verify(applicationEventPublisher).publishEvent(argumentCaptor.capture());
        SplitSegmentRequest result = argumentCaptor.getValue();

        assertFalse(result.isProxied());
        assertEquals(CLIENT_NAME_OF_SPLIT, result.getClientId());
        assertEquals(PROCESSOR_NAME_TO_SPLIT, result.getProcessorName());
        assertEquals(SEGMENT_ID_TO_SPLIT, result.getSegmentId());
    }

    /**
     * Test whether the {@link ProcessorEventPublisher#mergeSegment(String, List, String)} operation correctly
     * deduces what the smallest Segment for a given Event Processor is, for which the {@code segmentId} will be
     * included to the {@link MergeSegmentRequest}.
     */
    @Test
    public void testMergeSegmentSelectsTheSmallestSegmentToMerge() {
        int expectedInvocations = 2;

        testSubject.mergeSegment(CONTEXT, CLIENTS, PROCESSOR_NAME_TO_MERGE);

        ArgumentCaptor<Object> argumentCaptor = ArgumentCaptor.forClass(Object.class);
        verify(applicationEventPublisher, times(expectedInvocations)).publishEvent(argumentCaptor.capture());
        List<Object> publishedEvents = argumentCaptor.getAllValues();

        ReleaseSegmentRequest releaseRequest = (ReleaseSegmentRequest) publishedEvents.get(0);
        assertFalse(releaseRequest.isProxied());
        assertEquals(CLIENT_NAME_OF_SPLIT, releaseRequest.getClientId());
        assertEquals(PROCESSOR_NAME_TO_MERGE, releaseRequest.getProcessorName());
        assertEquals(PAIRED_WITH_SEGMENT, releaseRequest.getSegmentId());

        MergeSegmentRequest mergeRequest = (MergeSegmentRequest) publishedEvents.get(1);
        assertFalse(mergeRequest.isProxied());
        assertEquals(CLIENT_NAME_OF_MERGE, mergeRequest.getClientId());
        assertEquals(PROCESSOR_NAME_TO_MERGE, mergeRequest.getProcessorName());
        assertEquals(SEGMENT_ID_TO_MERGE, mergeRequest.getSegmentId());
    }


    /**
     * Test whether the {@link ProcessorEventPublisher#mergeSegment(String, List, String)} operation correctly
     * deduces what the smallest Segment for a given Event Processor is, for which the {@code segmentId} will be
     * included to the {@link MergeSegmentRequest}.
     */
    @Test
    public void testSegmentToMergeWithIsUnclaimed() {
        int expectedInvocations = 1;

        eventProcessors.clear();

        ClientProcessor splitClientProcessor = mock(ClientProcessor.class);
<<<<<<< HEAD
        when(splitClientProcessor.clientStreamId()).thenReturn(CLIENT_NAME_OF_SPLIT);
=======
        when(splitClientProcessor.clientId()).thenReturn(CLIENT_NAME_OF_SPLIT);
>>>>>>> c425c4b3
        EventProcessorInfo eventProcessorToSplit = EventProcessorInfo.newBuilder()
                                                                     .setProcessorName(PROCESSOR_NAME_TO_SPLIT)
                                                                     .addAllSegmentStatus(
                                                                             Arrays.asList(
                                                                                     createSegmentInfo(0, 4),
                                                                                     createSegmentInfo(1, 2)
                                                                             )
                                                                     )
                                                                     .build();
        when(splitClientProcessor.eventProcessorInfo()).thenReturn(eventProcessorToSplit);
        eventProcessors.add(splitClientProcessor);

        testSubject.mergeSegment(CONTEXT, CLIENTS, PROCESSOR_NAME_TO_SPLIT);

        ArgumentCaptor<Object> argumentCaptor = ArgumentCaptor.forClass(Object.class);
        verify(applicationEventPublisher, times(expectedInvocations)).publishEvent(argumentCaptor.capture());
        List<Object> publishedEvents = argumentCaptor.getAllValues();

        MergeSegmentRequest mergeRequest = (MergeSegmentRequest) publishedEvents.get(0);
        assertFalse(mergeRequest.isProxied());
        assertEquals(CLIENT_NAME_OF_SPLIT, mergeRequest.getClientId());
        assertEquals(PROCESSOR_NAME_TO_SPLIT, mergeRequest.getProcessorName());
        assertEquals(SEGMENT_ID_TO_MERGE, mergeRequest.getSegmentId());
    }
}<|MERGE_RESOLUTION|>--- conflicted
+++ resolved
@@ -71,11 +71,7 @@
         eventProcessors = new ArrayList<>();
 
         ClientProcessor splitClientProcessor = mock(ClientProcessor.class);
-<<<<<<< HEAD
-        when(splitClientProcessor.clientStreamId()).thenReturn(CLIENT_NAME_OF_SPLIT);
-=======
         when(splitClientProcessor.clientId()).thenReturn(CLIENT_NAME_OF_SPLIT);
->>>>>>> c425c4b3
         EventProcessorInfo eventProcessorToSplit = EventProcessorInfo.newBuilder()
                                                                      .setProcessorName(PROCESSOR_NAME_TO_SPLIT)
                                                                      .addAllSegmentStatus(segmentInfo)
@@ -84,11 +80,7 @@
         eventProcessors.add(splitClientProcessor);
 
         ClientProcessor mergeClientProcessor = mock(ClientProcessor.class);
-<<<<<<< HEAD
-        when(mergeClientProcessor.clientStreamId()).thenReturn(CLIENT_NAME_OF_MERGE);
-=======
         when(mergeClientProcessor.clientId()).thenReturn(CLIENT_NAME_OF_MERGE);
->>>>>>> c425c4b3
         EventProcessorInfo eventProcessorToMerge = EventProcessorInfo.newBuilder()
                                                                      .setProcessorName(PROCESSOR_NAME_TO_MERGE)
                                                                      .addAllSegmentStatus(segmentInfo)
@@ -170,11 +162,7 @@
         eventProcessors.clear();
 
         ClientProcessor splitClientProcessor = mock(ClientProcessor.class);
-<<<<<<< HEAD
-        when(splitClientProcessor.clientStreamId()).thenReturn(CLIENT_NAME_OF_SPLIT);
-=======
         when(splitClientProcessor.clientId()).thenReturn(CLIENT_NAME_OF_SPLIT);
->>>>>>> c425c4b3
         EventProcessorInfo eventProcessorToSplit = EventProcessorInfo.newBuilder()
                                                                      .setProcessorName(PROCESSOR_NAME_TO_SPLIT)
                                                                      .addAllSegmentStatus(
