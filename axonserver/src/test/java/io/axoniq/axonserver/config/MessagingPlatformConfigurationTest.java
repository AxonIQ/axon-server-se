--- conflicted
+++ resolved
@@ -1,11 +1,6 @@
 /*
-<<<<<<< HEAD
  *  Copyright (c) 2017-2022 AxonIQ B.V. and/or licensed to AxonIQ B.V.
  *  under one or more contributor license agreements.
-=======
- * Copyright (c) 2017-2022 AxonIQ B.V. and/or licensed to AxonIQ B.V.
- * under one or more contributor license agreements.
->>>>>>> 415c16c5
  *
  *  Licensed under the AxonIQ Open Source License Agreement v1.0;
  *  you may not use this file except in compliance with the license.
@@ -21,13 +16,9 @@
 
 import java.lang.invoke.MethodHandles;
 
-<<<<<<< HEAD
+import static io.axoniq.axonserver.config.MessagingPlatformConfiguration.ALLOW_EMPTY_DOMAIN;
 import static org.junit.Assert.*;
-=======
-import static io.axoniq.axonserver.config.MessagingPlatformConfiguration.ALLOW_EMPTY_DOMAIN;
-import static org.junit.Assert.assertEquals;
 import static org.junit.Assert.assertTrue;
->>>>>>> 415c16c5
 
 /**
  * @author Marc Gathier
