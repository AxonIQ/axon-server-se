/*
 *  Copyright (c) 2017-2022 AxonIQ B.V. and/or licensed to AxonIQ B.V.
 *  under one or more contributor license agreements.
 *
 *  Licensed under the AxonIQ Open Source License Agreement v1.0;
 *  you may not use this file except in compliance with the license.
 *
 */

//# sourceURL=settings.js
globals.pageView = new Vue({
<<<<<<< HEAD
            el: '#settings',
            data: {
                license: {
                    featureList: []
                },
                status: {},
                node: {},
                timer: null,
                nodes: [],
                contexts: [],
                context: null
            }, mounted() {
        axios.get("v1/public/license").then(response => { this.license = response.data });
        axios.get("v1/public/me").then(response => { this.node = response.data });
        axios.get("v1/public").then(response => { this.nodes = response.data });
        this.timer = setInterval(this.reloadStatus, 5000);
        if (globals.isEnterprise()) {
            let me = this;
            axios.get("v1/public/visiblecontexts?includeAdmin=false").then(response => {
                for (let i = 0; i < response.data.length; i++) {
                    me.contexts.push(response.data[i]);
                    if (!me.context && !response.data[i].startsWith("_")) {
                        me.context = response.data[i];
                    }
                }
                me.reloadStatus()
            });
        } else {
            this.context = "default";
            this.reloadStatus();
        }
    }, methods: {
        downloadTemplate: function () {
                axios.get("v1/cluster/download-template").then(response => {
                    let blob = new Blob([response.data], { type: 'application/text' });
                    let link = document.createElement('a');
                    link.href = window.URL.createObjectURL(blob);
                    link.download = 'cluster-template.yml';
                    link.click();
                });
        },
        reloadStatus: function () {
            if (this.context) {
                axios.get("v1/public/status?context=" + this.context).then(response => {
                    this.status = response.data
                });
            }
        },
        resetEvents() {
            if(confirm("Are you sure you want to delete all event and snapshot data?")){
                axios.delete("v1/devmode/purge-events").then(response => {this.reloadStatus()});
            }
        }
    }, beforeDestroy: function() {
        clearInterval(this.timer);
    }
=======
                               el: '#settings',
                               data: {
                                   license: {
                                       featureList: []
                                   },
                                   status: {},
                                   node: {},
                                   timer: null,
                                   nodes: [],
                                   contexts: [],
                                   context: null,
                                   webSocketInfo: globals.webSocketInfo,
                                   subscription: null
                               },
                               mounted() {

                                   axios.get("v1/public/license").then(response => {
                                       this.license = response.data
                                   });
                                   axios.get("v1/public/me").then(response => {
                                       this.node = response.data
                                   });
                                   axios.get("v1/public").then(response => {
                                       this.nodes = response.data
                                   });
                                   this.timer = setInterval(this.reloadStatus, 5000);
                                   if (globals.isEnterprise()) {
                                       let me = this;
                                       me.webSocketInfo.subscribe('/topic/cluster', function () {
                                           me.initOverview();
                                       }, function (sub) {
                                           me.subscription = sub;
                                       });
                                       axios.get("v1/public/visiblecontexts?includeAdmin=false").then(response => {
                                           for (let i = 0; i < response.data.length; i++) {
                                               me.contexts.push(response.data[i]);
                                               if (!me.context && !response.data[i].startsWith("_")) {
                                                   me.context = response.data[i];
                                               }
                                           }
                                           me.reloadStatus()
                                       });
                                   } else {
                                       this.context = "default";
                                       this.reloadStatus();
                                   }
                               },
                               beforeDestroy() {
                                   clearInterval(this.timer);
                                   if (this.subscription) {
                                       this.subscription.unsubscribe();
                                   }
                               },
                               methods: {
                                   initOverview: function () {
                                       axios.get("v1/public").then(response => {
                                           this.nodes = response.data
                                       });
                                   },
                                   downloadTemplate: function () {
                                       axios.get("v1/cluster/download-template").then(response => {
                                           let blob = new Blob([response.data], {type: 'application/text'});
                                           let link = document.createElement('a');
                                           link.href = window.URL.createObjectURL(blob);
                                           link.download = 'cluster-template.yml';
                                           link.click();
                                       });
                                   },
                                   reloadStatus: function () {
                                       if (this.context) {
                                           axios.get("v1/public/status?context=" + this.context).then(response => {
                                               this.status = response.data
                                           });
                                       }
                                   },
                                   resetEvents() {
                                       if (confirm("Are you sure you want to delete all event and snapshot data?")) {
                                           axios.delete("v1/devmode/purge-events").then(response => {
                                               this.reloadStatus()
                                           });
                                       }
                                   }
                               }
>>>>>>> 20b32531
                           });<|MERGE_RESOLUTION|>--- conflicted
+++ resolved
@@ -9,64 +9,6 @@
 
 //# sourceURL=settings.js
 globals.pageView = new Vue({
-<<<<<<< HEAD
-            el: '#settings',
-            data: {
-                license: {
-                    featureList: []
-                },
-                status: {},
-                node: {},
-                timer: null,
-                nodes: [],
-                contexts: [],
-                context: null
-            }, mounted() {
-        axios.get("v1/public/license").then(response => { this.license = response.data });
-        axios.get("v1/public/me").then(response => { this.node = response.data });
-        axios.get("v1/public").then(response => { this.nodes = response.data });
-        this.timer = setInterval(this.reloadStatus, 5000);
-        if (globals.isEnterprise()) {
-            let me = this;
-            axios.get("v1/public/visiblecontexts?includeAdmin=false").then(response => {
-                for (let i = 0; i < response.data.length; i++) {
-                    me.contexts.push(response.data[i]);
-                    if (!me.context && !response.data[i].startsWith("_")) {
-                        me.context = response.data[i];
-                    }
-                }
-                me.reloadStatus()
-            });
-        } else {
-            this.context = "default";
-            this.reloadStatus();
-        }
-    }, methods: {
-        downloadTemplate: function () {
-                axios.get("v1/cluster/download-template").then(response => {
-                    let blob = new Blob([response.data], { type: 'application/text' });
-                    let link = document.createElement('a');
-                    link.href = window.URL.createObjectURL(blob);
-                    link.download = 'cluster-template.yml';
-                    link.click();
-                });
-        },
-        reloadStatus: function () {
-            if (this.context) {
-                axios.get("v1/public/status?context=" + this.context).then(response => {
-                    this.status = response.data
-                });
-            }
-        },
-        resetEvents() {
-            if(confirm("Are you sure you want to delete all event and snapshot data?")){
-                axios.delete("v1/devmode/purge-events").then(response => {this.reloadStatus()});
-            }
-        }
-    }, beforeDestroy: function() {
-        clearInterval(this.timer);
-    }
-=======
                                el: '#settings',
                                data: {
                                    license: {
@@ -150,5 +92,4 @@
                                        }
                                    }
                                }
->>>>>>> 20b32531
                            });