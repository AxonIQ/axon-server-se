<!--
  ~ Copyright (c) 2017-2019 AxonIQ B.V. and/or licensed to AxonIQ B.V.
  ~ under one or more contributor license agreements.
  ~
  ~  Licensed under the AxonIQ Open Source License Agreement v1.0;
  ~  you may not use this file except in compliance with the license.
  ~
  -->

<!DOCTYPE HTML>
<html>
<head>
    <title>AxonDashboard: Settings</title>
    <link rel="stylesheet" href="css/style.css">
    <!--<link rel="icon" type="image/png" sizes="32x32" href="/img/favicon-32x32.png"/>-->
    <!--<link rel="icon" type="image/png" sizes="96x96" href="/img/favicon-96x96.png"/>-->
    <!--<link rel="icon" type="image/png" sizes="16x16" href="/img/favicon-16x16.png"/>-->
    <link rel="icon" type="image/x-icon" href="/img/favicon.ico"/>
    <!--<script src="js/vue.js"></script>-->
    <script src="dist/build.js"></script>
    <script src="js/axios.min.js"></script>
    <script src="js/fontawesome-all.js"></script>
    <script src="js/jquery-3.2.1.min.js"></script>
    <script src="webjars/sockjs-client/sockjs.min.js"></script>
    <script src="webjars/stomp-websocket/stomp.min.js"></script>
    <script language="JavaScript">
        //# sourceURL=index.js
        let globals = {
            authenticationEnabled: true,
            admin: false,
            readOnlyAdmin: false,
            adminNode: true,
            license: "free",
            features: [],
            hasFeature: function (featureName) {
                for (let idx = 0; idx < globals.features.length; idx++) {
                    if (globals.features[idx] === featureName) {
                        return true;
                    }
                }
                return false;
            },
            isEnterprise: function () {
                return globals.license === 'enterprise edition'
            },

            webSocketInfo: {
                stompConnected: false,

                stompClient: null,

                getStompClient: function() {
                    if( ! this.stompClient) {
                        console.info("Creating sockjs client: " + document.location.pathname + 'axonserver-platform-websocket')
                        let socket = new SockJS(document.location.pathname + 'axonserver-platform-websocket');
                        this.stompClient = Stomp.over(socket);
                    }
                    return this.stompClient;
                },

                subscribe: function (path, callback, onSubscribe) {
                    let me = globals.webSocketInfo;
                    if (me.stompConnected) {
                        onSubscribe(me.getStompClient().subscribe(path, callback));
                        return;
                    }
                    me.getStompClient().connect({}, function (frame) {
                        me.stompConnected = true;
                        onSubscribe(me.getStompClient().subscribe(path, callback));
                    });
                }
            }
        };

        axios.interceptors.response.use(function (response) {
            return response;
        }, function (error) {

            //ignore error requests when checking for updates
            if (error.response.data.path.includes("/updates")) {
                return Promise.reject(error)
            }

            let errorData = JSON.stringify(error.response.data);
            console.log("Error on " + error.request.url + " " + errorData);
            alert(errorData);
            return Promise.reject(error);
        });

        function addZero(num) {
            if (num < 10) {
                return "0" + num;
            }
            return num;
        }

        Vue.filter('formatDate', function (date) {
            if (date) {
                return date[0] + "-" + addZero(date[1]) + "-" + addZero(date[2]);
            }
        });

        Vue.filter('formatRate', function (rate) {
            if( rate) {
                return Number(rate.oneMinuteRate).toFixed(0);
            } else {
                return Number(0).toFixed(0);
            }
        });

        Vue.prototype.hasFeature = globals.hasFeature;
        Vue.prototype.isEnterprise = globals.isEnterprise;

        $(document).ready(function () {
            new Vue({
                el: "#logout",
                data: {
                    user: null
                },
                mounted() {
                    axios.get("v1/public/user").then(response => {
                        if (response.data && response.data.user) {
                            this.user = response.data.user;
                        }
                    });
                },
                methods: {
                    loggedIn: function () {
                        return this.user != null;
                    }
                }
            });

            new Vue({
                el: '#footer',
                data: {
                    version: "Version",
                    updates: {},
                    showModal: false,
                    hasUpdates: false
                },
                mounted() {
                    axios.get("v1/public/version").then(response => {
                        this.version = response.data.productName + " " + response.data.version;
                        return response.data
                    }).then(data => {
                        let product = data.productName.includes("Enterprise") ? "axonserver" : "axonserver-se"
                        let productVersion = data.version
                            return axios.get(`https://download.axoniq.io/updates?module=${product}&version=${productVersion}`)}
                    ).then(updatesData=> {
                        if (updatesData.data !== undefined || updatesData.data!== 0) {
                            this.hasUpdates = true
                        }
                        this.updates = updatesData.data.reverse();
                    });
                }
            });
            new Vue({
                        el: '#nav',
                        data: {
                            admin: globals.admin,
                            readOnlyAdmin: globals.readOnlyAdmin,
                            licenseLoaded: false,
                            license: "free",
                            pluginsEnabled: false
                        }, mounted() {
                            axios.get("v1/public/license").then(response => {
                                globals.license = response.data.edition.toLowerCase();
                                globals.features = response.data.featureList;
                                this.licenseLoaded = true;
                                axios.get("v1/public/me").then(response => {
                                    globals.authenticationEnabled = response.data.authentication;
                                    globals.adminNode = response.data.adminNode;
                                    this.pluginsEnabled = response.data.pluginsEnabled;
                                    if (globals.authenticationEnabled) {
                                        this.admin = false;
                                        globals.admin = false;
                                        axios.get("v1/public/user").then(
                                                response => {
                                                    globals.admin = globals.adminNode && response.data.adminUser;
                                                    globals.readOnlyAdmin = globals.adminNode
                                                            && response.data.readOnlyAdminUser;
                                                    this.admin = globals.admin;
                                                    this.readOnlyAdmin = globals.readOnlyAdmin;
                                                    this.setHeight();
                                                    loadFragment();
                                                });
                                    } else {
                                        this.admin = response.data.adminNode;
                                        globals.admin = response.data.adminNode;
                                        this.setHeight();
                                        loadFragment();
                                    }
                                });
                            });
                }, methods: {
                    showConfiguration: function () {
                        return this.admin || this.readOnlyAdmin;
                    },
                    setHeight() {
                        if (globals.admin) {
                            if (globals.features.length > 0) {
                                $("nav").css("min-height", "847px");
                                $("article").css("min-height", "847px");
                            } else {
                                $("nav").css("min-height", "580px");
                                $("article").css("min-height", "580px");
                            }
                        } else {
                            $("nav").css("min-height", "414px");
                            $("article").css("min-height", "414px");
                        }
                    }
                }
                    });

            $.ajaxPrefilter(function (options, original_Options, jqXHR) {
                options.async = true;
            });

            $(window).on('hashchange', function () {
                console.info(window.location.hash);
                loadFragment();
            });
        });

        function loadFragment() {
            route = location.hash.slice(1) || 'settings';
            $("nav a").removeClass("current");
            $("nav a.menu-" + route).addClass("current");
            if (globals.pageView) {
                globals.pageView.$destroy();
                globals.pageView = null;
            }
            $("#pageContent").load(route + ".html", function () {
                document.title = "AxonDashboard: " + route
            });
        }

        Vue.component("modal-updates", {
            template: "#modal-template"
        });

    </script>

    <script type="text/x-template" id="modal-template">
        <transition name="modal">
            <div style="visibility: hidden"  class="modal-mask" @click.stop="$emit('close')">
                <div class="modal-wrapper">
                    <div class="modal-container" @click.stop="">

                        <div class="modal-header">
                            <slot name="header">
                            </slot>
                        </div>

                        <div class="modal-body">
                            <slot name="body">
                            </slot>
                        </div>

                        <div class="modal-footer">
                            <slot name="footer">
                                <button class="button" @click.stop="$emit('close')">
                                    OK
                                </button>
                            </slot>
                        </div>
                    </div>
                </div>
            </div>
        </transition>
    </script>
</head>
<body>
<nav id="nav">
    <span v-if="licenseLoaded">
    <a href="#" class="menu-settings current"><i class="fas fa-cog fa-2x"></i>Settings</a>
    <a href="#overview" class="menu-overview"><i class="fas fa-eye fa-2x"></i>Overview</a>
    <a href="#query" class="menu-query"><i class="fas fa-search fa-2x"></i>Search</a>
    <a href="#commands" class="menu-commands"><i class="fas fa-exclamation-circle fa-2x"></i>Commands</a>
    <a href="#queries" class="menu-queries"><i class="fas fa-question-circle fa-2x"></i>Queries</a>
    <a href="#applications" class="menu-applications" v-if="showConfiguration() && hasFeature('APP_AUTHENTICATION')"><i
            class="fas fa-window-restore fa-2x"></i>Apps</a>
    <a href="#users" class="menu-users" v-if="showConfiguration()"><i class="fas fa-users fa-2x"></i> Users</a>
    <a href="#context" class="menu-context" v-if="showConfiguration() && hasFeature('MULTI_CONTEXT')"><i
            class="fas fa-sitemap fa-2x"></i> Contexts</a>
    <a href="#replicationgroups" class="menu-replicationgroups"
       v-if="showConfiguration() && hasFeature('MULTI_CONTEXT')"><i
            class="fas fa-clone fa-2x"></i>Replication groups</a>
<<<<<<< HEAD
        <a href="#extensions" class="menu-replicationgroups" v-if="extensionsEnabled && showConfiguration() && admin"><i
            class="fas fa-plus-square fa-2x"></i>Extensions</a>
=======
    <a href="#plugins" class="menu-plugins" v-if="pluginsEnabled && admin"><i
            class="fas fa-plus-square fa-2x"></i>Plugins</a>
>>>>>>> 6adf53c1
        <!--<a href="#load-balancing" class="menu-load-balancing" v-if="admin && hasFeature('AUTOMATIC_TRACKING_PROCESSOR_SCALING_BALANCING')"><i class="fas fa-balance-scale fa-2x"></i> LoadBalance</a>-->
    </span>
</nav>


<article>
    <header>
        <h1 style="float: left">AxonDashboard</h1>
        <div id="logout" style="float:right; margin-top: 30px;">
            <a v-if="loggedIn()" href="logout">Logout {{user}}</a>
        </div>
    </header>

    <span id="pageContent">
            </span>
</article>

<footer id="footer">
    <p>{{version}} <a v-if="hasUpdates" id="show-modal" @click="showModal = true" title="New version available!" class="important">
        <i class="fas fa-exclamation-triangle"></i></a> by <span>AxonIQ</span> <a href="#info" class="info"><i class="fas fa-info-circle"></i></a></p>


    <modal-updates style="visibility: visible" v-if="showModal" @close="showModal = false">
        <h3 slot="header">New version available!</h3>
        <div slot="body">
            <p>We strongly encourage you to update to the latest Axon Server version, as soon as possible.</p>
            <br/>
            <ul id="updates">
                <li v-for="update in updates">
                    <h4>{{ update.name }}</h4>
                    <p>{{ update.body }}</p>
                    <hr />
                </li>
            </ul>
        </div>

    </modal-updates>


</footer>
</body>
</html><|MERGE_RESOLUTION|>--- conflicted
+++ resolved
@@ -40,7 +40,7 @@
                 }
                 return false;
             },
-            isEnterprise: function () {
+            isEnterprise: function() {
                 return globals.license === 'enterprise edition'
             },
 
@@ -288,13 +288,8 @@
     <a href="#replicationgroups" class="menu-replicationgroups"
        v-if="showConfiguration() && hasFeature('MULTI_CONTEXT')"><i
             class="fas fa-clone fa-2x"></i>Replication groups</a>
-<<<<<<< HEAD
-        <a href="#extensions" class="menu-replicationgroups" v-if="extensionsEnabled && showConfiguration() && admin"><i
-            class="fas fa-plus-square fa-2x"></i>Extensions</a>
-=======
-    <a href="#plugins" class="menu-plugins" v-if="pluginsEnabled && admin"><i
+        <a href="#plugins" class="menu-plugins" v-if="pluginsEnabled && showConfiguration() && admin"><i
             class="fas fa-plus-square fa-2x"></i>Plugins</a>
->>>>>>> 6adf53c1
         <!--<a href="#load-balancing" class="menu-load-balancing" v-if="admin && hasFeature('AUTOMATIC_TRACKING_PROCESSOR_SCALING_BALANCING')"><i class="fas fa-balance-scale fa-2x"></i> LoadBalance</a>-->
     </span>
 </nav>
