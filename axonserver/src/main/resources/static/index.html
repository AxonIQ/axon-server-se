<!--
  ~  Copyright (c) 2017-2023 AxonIQ B.V. and/or licensed to AxonIQ B.V.
  ~  under one or more contributor license agreements.
  ~
  ~  Licensed under the AxonIQ Open Source License Agreement v1.0;
  ~  you may not use this file except in compliance with the license.
  ~
  -->

<!DOCTYPE HTML>
<html>
<head>
    <title>Axon Server</title>
    <meta http-equiv="Content-Type" content="text/html; charset=utf-8">
    <link rel="stylesheet" href="css/style.css">
    <link rel="icon" type="image/x-icon" href="./img/axon-server-icon.png"/>
    <script src="dist/build.js"></script>
    <script src="js/axios.min.js"></script>
    <script src="js/fontawesome-all.js"></script>
    <script src="webjars/jquery/jquery.min.js"></script>
    <script src="webjars/sockjs-client/sockjs.min.js"></script>
    <script src="webjars/stomp-websocket/stomp.min.js"></script>
    <script type="application/javascript">
        let globals = {
            licenseLoaded: false,
            authenticationEnabled: true,
            admin: false,
            readOnlyAdmin: false,
            adminNode: true,
            license: "free",
            initialized: false,
            features: [],
            hasFeature: function (featureName) {
                for (let idx = 0; idx < globals.features.length; idx++) {
                    if (globals.features[idx] === featureName) {
                        return true;
                    }
                }
                return false;
            },
            isEnterprise: function () {
                return globals.license !== 'Standard Edition'
            },

            webSocketInfo: {
                stompConnected: false,
                pollInterval: 5000,
                stompClient: null,
                managedSubscriptions: [],

                getStompClient: function () {
                    if (!this.stompClient) {
                        console.debug("Creating sockjs client: " + document.location.pathname
                                              + 'axonserver-platform-websocket')
                        let socket = new SockJS(document.location.pathname + 'axonserver-platform-websocket');
                        this.stompClient = Stomp.over(socket);
                        this.stompClient.debug = () => {
                        };
                    }
                    return this.stompClient;
                },

                subscribe: function (path, callback, onSubscribe, fallbackAction) {
                    console.debug(`subscribing to ${path}, socket connected = ${this.stompConnected}`)
                    let me = globals.webSocketInfo;
                    let managedSubscription = {
                        subscription: null,
                        timer: null,
                        unsubscribe: function () {
                            console.debug(`unsubscribing to ${path}`)
                            if (this.subscription) {
                                this.subscription.unsubscribe();
                            }
                            if (this.timer) {
                                clearInterval(this.timer);
                            }
                            let toDelete = this;
                            me.managedSubscriptions = me.managedSubscriptions.filter((elem) => elem !== toDelete);
                        },
                        fallback: function () {
                            console.info(`Websocket for ${path} closed, fallback to polling`);
                            this.subscription = null;
                            this.timer = setInterval(fallbackAction ? fallbackAction : callback,
                                                     globals.webSocketInfo.pollInterval);
                        }
                    };
                    me.managedSubscriptions.push(managedSubscription);
                    onSubscribe(managedSubscription);
                    if (me.stompConnected) {
                        managedSubscription.subscription = me.getStompClient().subscribe(path, callback);
                        return;
                    }
                    me.getStompClient().connect({}, function (frame) {
                        me.stompConnected = true;
                        managedSubscription.subscription = me.getStompClient().subscribe(path, callback);
                    }, err => {
                        me.stompConnected = false;
                        me.stompClient = null;
                        console.warn("Error on connection: " + JSON.stringify(err));
                        me.managedSubscriptions.forEach(s => s.fallback());
                    });
                }
            }
        };

        axios.interceptors.response.use(function (response) {
            return response;
        }, function (error) {

            //ignore error requests when checking for updates
            if (error.response.data.path && error.response.data.path.includes("/updates")) {
                return Promise.reject(error)
            }

            let errorData = JSON.stringify(error.response.data);
            console.log("Error on " + error.request.url + " " + errorData);
            alert(errorData);
            return Promise.reject(error);
        });

        function addZero(num) {
            if (num < 10) {
                return "0" + num;
            }
            return num;
        }

        Vue.filter('formatDate', function (date) {
            if (date) {
                return date[0] + "-" + addZero(date[1]) + "-" + addZero(date[2]);
            }
        });

        Vue.filter('formatRate', function (rate) {
            if (rate) {
                return Number(rate.oneMinuteRate).toFixed(0);
            } else {
                return Number(0).toFixed(0);
            }
        });

        Vue.prototype.hasFeature = globals.hasFeature;
        Vue.prototype.isEnterprise = globals.isEnterprise;

        $(document).ready(function () {
<<<<<<< HEAD
=======
            new Vue({
                        el: "#logout",
                        data: {
                            user: null
                        },
                        mounted() {
                            axios.get("v1/public/user").then(response => {
                                if (response.data && response.data.user) {
                                    this.user = response.data.user;
                                }
                            });
                        },
                        methods: {
                            loggedIn: function () {
                                return this.user != null;
                            }
                        }
                    });

>>>>>>> 8ae40482

            new Vue({
                        el: '#footer',
                        data: {
                            version: "Version",
                            updates: {},
                            showModal: false,
                            hasUpdates: false
                        },
                        mounted() {
                            axios.get("v1/public/version").then(response => {
                                this.version = response.data.version;
                                return response.data
                            }).then(data => {
                                        let product = "axonserver";
                                        let productVersion = data.version
                                        return axios.get(`https://download.axoniq.io/updates?module=${product}&version=${productVersion}`)
                                    }
                            ).then(updatesData => {
                                if (updatesData.data !== undefined && updatesData.data.length !== 0) {
                                    this.hasUpdates = true
                                }
                                this.updates = updatesData.data.reverse();
                            });
                        }
                    });
            new Vue({
                        el: '#topsection',
                        data: {
                            admin: globals.admin,
                            readOnlyAdmin: globals.readOnlyAdmin,
                            licenseLoaded: false,
                            license: "free",
                            initialized: false,
<<<<<<< HEAD
                            pluginsEnabled: false,
                            user: null
                        }, mounted() {
                    axios.get("v1/public/user").then(response => {
                        if (response.data && response.data.user) {
                            this.user = response.data.user;
                        }
                    });
=======
                            pluginsEnabled: false
                        }, mounted() {
>>>>>>> 8ae40482
                    axios.get("v1/public/license").then(response => {
                        globals.license = response.data.edition;
                        globals.features = response.data.featureList;

<<<<<<< HEAD

=======
>>>>>>> 8ae40482
                        if (globals.license !== 'Standard Edition') {
                            this.licenseLoaded = true;
                        }

                        axios.get("v1/public/me").then(response => {
                            globals.authenticationEnabled = response.data.authentication;
                            globals.adminNode = response.data.adminNode;
                            globals.initialized = response.data.initialized;
                            this.initialized = response.data.initialized;
                            this.pluginsEnabled = response.data.pluginsEnabled;
                            if (globals.authenticationEnabled) {
                                this.admin = false;
                                globals.admin = false;
                                axios.get("v1/public/user").then(
                                        response => {
                                            globals.admin = globals.adminNode && response.data.adminUser;
                                            globals.readOnlyAdmin = globals.adminNode
                                                    && response.data.readOnlyAdminUser;
                                            this.admin = globals.admin;
                                            this.readOnlyAdmin = globals.readOnlyAdmin;
                                            this.setHeight();
                                            loadFragment();
                                        });
                            } else {
                                this.admin = response.data.adminNode;
                                globals.admin = response.data.adminNode;
                                this.setHeight();
                                loadFragment();
                            }
                        });
                    });
                }, methods: {
                    loggedIn: function () {
                        return this.user != null;
                    },
                    showConfiguration: function () {
                        return this.admin || this.readOnlyAdmin || globals.license === 'Standard Edition';
                    },
                    setHeight() {
                        if (globals.admin) {
                            if (globals.features.length > 0) {
                                $("nav").css("min-height", "847px");
                                $("article").css("min-height", "847px");
                            } else {
                                $("nav").css("min-height", "580px");
                                $("article").css("min-height", "580px");
                            }
                        } else {
                            $("nav").css("min-height", "414px");
                            $("article").css("min-height", "414px");
                        }
                    },
                    isEE() {
                        return globals.features.length > 0
                    }
                }
                    });

            Vue.directive('disable', {
                bind: function (el, binding) {
                    if (binding.value) {
                        el.style.pointerEvents = 'none';
                        el.style.opacity = 0.5;
                    } else {
                        el.style.pointerEvents = '';
                        el.style.opacity = 1;
                    }
                },
                update: function (el, binding) {
                    if (binding.value) {
                        el.style.pointerEvents = 'none';
                        el.style.opacity = 0.5;
                    } else {
                        el.style.pointerEvents = '';
                        el.style.opacity = 1;
                    }
                }
            });

            $.ajaxPrefilter(function (options, original_Options, jqXHR) {
                options.async = true;
            });

            $(window).on('hashchange', function () {
                loadFragment();
            });
        });

        function loadFragment() {
            route = location.hash.slice(1) || 'settings';
            $("nav a").removeClass("current");
            $("nav a.menu-" + route).addClass("current");
            if (globals.pageView) {
                globals.pageView.$destroy();
                globals.pageView = null;
            }
            $("#pageContent").load(route + ".html", function () {
                document.title = "Axon Server: " + route
            });
        }

        function PagedArray(rows, pageSize, currentPage) {
            this.rows = rows;
            this.pageSize = pageSize;
            this.currentPage = currentPage;
            this.withRows = function (rows) {
                return new PagedArray(rows, this.pageSize, this.currentPage);
            }
            this.visibleRows = function () {
                if (this.pageSize < 0) {
                    return this.rows;
                }
                return this.rows.slice((this.currentPage - 1) * this.pageSize, this.currentPage * this.pageSize)
            }
        }

        function newPagedArray() {
            return new PagedArray([], 5, 1);
        }

        Vue.component("modal-updates", {
            template: "#modal-template"
        });

    </script>

    <script type="text/x-template" id="modal-template">
        <transition name="modal">
            <div style="visibility: hidden" class="modal-mask" @click.stop="$emit('close')">
                <div class="modal-wrapper">
                    <div class="modal-container" @click.stop="">

                        <div class="modal-header">
                            <slot name="header">
                            </slot>
                        </div>

                        <div class="modal-body">
                            <slot name="body">
                            </slot>
                        </div>

                        <div class="modal-footer">
                            <slot name="footer">
                                <button class="button" @click.stop="$emit('close')">
                                    OK
                                </button>
                            </slot>
                        </div>
                    </div>
                </div>
            </div>
        </transition>
    </script>
</head>
<body>

<section id="topsection">
    <article>
        <header>
            <h1 v-if="licenseLoaded"
<<<<<<< HEAD
                style="float: left; background: url('img/axon-server-ee.png') no-repeat left center;">Axon Server
                EE</h1>
            <h1 v-if="!licenseLoaded"
                style="float: left; background: url('img/axon-server-se.png') no-repeat left center;">Axon Server
=======
                style="float: left; background: url('/img/axon-server-ee.png') no-repeat left center;">Axon Server
                EE</h1>
            <h1 v-if="!licenseLoaded"
                style="float: left; background: url('/img/axon-server-se.png') no-repeat left center;">Axon Server
>>>>>>> 8ae40482
                SE</h1>
            <div id="logout" style="float:right; margin-top: 30px;">
                <a v-if="loggedIn()" href="logout">Logout {{ user }}</a>
            </div>
        </header>

        <span id="pageContent">
            </span>
    </article>

    <nav id="nav">
    <span>
    <a href="#" class="menu-settings current"><i class="fas fa-cog fa-2x"></i>Settings</a>
    <a href="#overview" class="menu-overview" v-if="initialized"><i class="fas fa-eye fa-2x"></i>Overview</a>
    <a href="#query" class="menu-query" v-if="initialized"><i class="fas fa-search fa-2x"></i>Search</a>
    <a href="#commands" class="menu-commands" v-if="initialized"><i class="fas fa-exclamation-circle fa-2x"></i>Commands</a>
    <a href="#queries" class="menu-queries" v-if="initialized"><i class="fas fa-question-circle fa-2x"></i>Queries</a>
    <a href="#applications" class="menu-applications" v-if="initialized && showConfiguration() && isEE()"><i
            class="fas fa-window-restore fa-2x"></i>Apps</a>
    <a href="#users" class="menu-users" v-if="initialized && showConfiguration()"><i class="fas fa-users fa-2x"></i> Users</a>
    <a href="#context" class="menu-context" v-if="initialized && showConfiguration() && isEE()"><i
            class="fas fa-sitemap fa-2x"></i> Contexts</a>
    <a href="#replicationgroups" class="menu-replicationgroups"
       v-if="initialized && showConfiguration() && isEE()"><i
            class="fas fa-clone fa-2x"></i>Replication groups</a>
    <a href="#plugins" class="menu-plugins" v-if="initialized && pluginsEnabled && showConfiguration()"><i
            class="fas fa-plus-square fa-2x"></i>Plugins</a>
    </span>
    </nav>

</section>


<footer id="footer">
    <p>{{ version }} <a v-if="hasUpdates" id="show-modal" @click="showModal = true" title="New version available!"
                        class="important">
        <i class="fas fa-exclamation-triangle"></i></a> by <span class="logo">AxonIQ</span> <a href="#info"
                                                                                               class="info"><i
            class="fas fa-info-circle"></i></a></p>


    <modal-updates style="visibility: visible" v-if="showModal" @close="showModal = false">
        <h3 slot="header">New version available!</h3>
        <div slot="body">
            <p>We strongly encourage you to update to the latest Axon Server version, as soon as possible.</p>
            <br/>
            <ul id="updates">
                <li v-for="update in updates">
                    <h4>{{ update.name }}</h4>
                    <p>{{ update.body }}</p>
                    <hr/>
                </li>
            </ul>
        </div>

    </modal-updates>


</footer>
</body>
</html><|MERGE_RESOLUTION|>--- conflicted
+++ resolved
@@ -143,28 +143,7 @@
         Vue.prototype.isEnterprise = globals.isEnterprise;
 
         $(document).ready(function () {
-<<<<<<< HEAD
-=======
-            new Vue({
-                        el: "#logout",
-                        data: {
-                            user: null
-                        },
-                        mounted() {
-                            axios.get("v1/public/user").then(response => {
-                                if (response.data && response.data.user) {
-                                    this.user = response.data.user;
-                                }
-                            });
-                        },
-                        methods: {
-                            loggedIn: function () {
-                                return this.user != null;
-                            }
-                        }
-                    });
-
->>>>>>> 8ae40482
+
 
             new Vue({
                         el: '#footer',
@@ -199,7 +178,6 @@
                             licenseLoaded: false,
                             license: "free",
                             initialized: false,
-<<<<<<< HEAD
                             pluginsEnabled: false,
                             user: null
                         }, mounted() {
@@ -208,23 +186,16 @@
                             this.user = response.data.user;
                         }
                     });
-=======
-                            pluginsEnabled: false
-                        }, mounted() {
->>>>>>> 8ae40482
                     axios.get("v1/public/license").then(response => {
                         globals.license = response.data.edition;
                         globals.features = response.data.featureList;
 
-<<<<<<< HEAD
-
-=======
->>>>>>> 8ae40482
+
                         if (globals.license !== 'Standard Edition') {
                             this.licenseLoaded = true;
                         }
 
-                        axios.get("v1/public/me").then(response => {
+                        }axios.get("v1/public/me").then(response => {
                             globals.authenticationEnabled = response.data.authentication;
                             globals.adminNode = response.data.adminNode;
                             globals.initialized = response.data.initialized;
@@ -381,17 +352,10 @@
     <article>
         <header>
             <h1 v-if="licenseLoaded"
-<<<<<<< HEAD
                 style="float: left; background: url('img/axon-server-ee.png') no-repeat left center;">Axon Server
                 EE</h1>
             <h1 v-if="!licenseLoaded"
                 style="float: left; background: url('img/axon-server-se.png') no-repeat left center;">Axon Server
-=======
-                style="float: left; background: url('/img/axon-server-ee.png') no-repeat left center;">Axon Server
-                EE</h1>
-            <h1 v-if="!licenseLoaded"
-                style="float: left; background: url('/img/axon-server-se.png') no-repeat left center;">Axon Server
->>>>>>> 8ae40482
                 SE</h1>
             <div id="logout" style="float:right; margin-top: 30px;">
                 <a v-if="loggedIn()" href="logout">Logout {{ user }}</a>
