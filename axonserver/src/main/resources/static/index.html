--- conflicted
+++ resolved
@@ -153,7 +153,6 @@
                 }
             });
             new Vue({
-<<<<<<< HEAD
                         el: '#nav',
                         data: {
                             admin: globals.admin,
@@ -177,8 +176,8 @@
                                                     globals.admin = globals.adminNode && response.data.adminUser;
                                                     this.admin = globals.admin;
                                                     this.setHeight();
-                                                    loadFragment();
-                                                });
+                                            loadFragment();
+                                        });
 
                                     } else {
                                         this.admin = response.data.adminNode;
@@ -204,41 +203,7 @@
                         }
                     }
                 }
-=======
-                el: '#nav',
-                data: {
-                    admin: globals.admin,
-                    licenseLoaded: false,
-                    license: "free",
-                },
-                mounted() {
-                    axios.get("v1/public/license").then(response => {
-                        globals.license = response.data.edition.toLowerCase();
-                        globals.features = response.data.featureList;
-                        this.licenseLoaded = true;
-                        axios.get("v1/public/me").then(response => {
-                            globals.authenticationEnabled = response.data.authentication;
-                            globals.adminNode = response.data.adminNode;
-                            if (globals.authenticationEnabled) {
-                                this.admin = false;
-                                globals.admin = false;
-                                axios.get("v1/public/user").then(
-                                        response => {
-                                            globals.admin = globals.adminNode && response.data.adminUser;
-                                            this.admin = globals.admin;
-                                            loadFragment();
-                                        });
-
-                            } else {
-                                this.admin = response.data.adminNode;
-                                globals.admin = response.data.adminNode;
-                                loadFragment();
-                            }
-                        });
->>>>>>> cc78d3f1
                     });
-                }
-            });
 
             $.ajaxPrefilter(function (options, original_Options, jqXHR) {
                 options.async = true;
