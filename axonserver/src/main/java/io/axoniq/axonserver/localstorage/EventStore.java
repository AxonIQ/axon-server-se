--- conflicted
+++ resolved
@@ -46,11 +46,7 @@
 
     void streamByAggregateId(String aggregateId, long actualMinSequenceNumber, long actualMaxSequenceNumber, int maxResults, Consumer<SerializedEvent> eventConsumer);
 
-<<<<<<< HEAD
-    PreparedTransaction prepareTransaction(TransactionInformation transactionInformation, List<Event> eventList);
-=======
     PreparedTransaction prepareTransaction(List<SerializedEvent> eventList);
->>>>>>> 263b208e
 
     default boolean replicated() {
         return false;
@@ -65,9 +61,9 @@
     void streamTransactions(long firstToken,
                             Predicate<SerializedTransactionWithToken> transactionConsumer);
 
-    Iterator<TransactionWithToken> transactionIterator(long firstToken);
+    Iterator<SerializedTransactionWithToken> transactionIterator(long firstToken);
 
-    Iterator<TransactionWithToken> transactionIterator(long firstToken, long limitToken);
+    Iterator<SerializedTransactionWithToken> transactionIterator(long firstToken, long limitToken);
 
     void query(long minToken, long minTimestamp, Predicate<EventWithToken> consumer);
 
@@ -85,7 +81,6 @@
     default void rollback(long token) {
     }
 
-<<<<<<< HEAD
     default void stepDown() {
 
     }
@@ -94,7 +89,7 @@
         return 0;
     }
 
-=======
+
     default boolean contains( SerializedTransactionWithToken newTransaction) {
         return true;
     }
@@ -105,5 +100,4 @@
      * @return closeable iterator of SerializedEventWithToken
      */
     CloseableIterator<SerializedEventWithToken> getGlobalIterator(long start);
->>>>>>> 263b208e
 }