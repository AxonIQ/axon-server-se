package io.axoniq.axonserver.localstorage;

import io.axoniq.axonserver.exception.ErrorCode;
import io.axoniq.axonserver.exception.MessagingPlatformException;
import io.axoniq.axonserver.localstorage.transaction.PreparedTransaction;

import java.util.List;
import java.util.concurrent.ExecutionException;

/**
 * @author Marc Gathier
 */
public class SyncStorage {

    private final EventStore datafileManagerChain;

    public SyncStorage(EventStore datafileManagerChain) {
        this.datafileManagerChain = datafileManagerChain;
    }

<<<<<<< HEAD
    public void sync(TransactionInformation transactionInformation, List<Event> eventList) {
            PreparedTransaction preparedTransaction = datafileManagerChain.prepareTransaction(transactionInformation,
                                                                                              eventList);
            try {
                datafileManagerChain.store(preparedTransaction).get();
            } catch (InterruptedException e) {
                Thread.currentThread().interrupt();
                throw new MessagingPlatformException(ErrorCode.DATAFILE_WRITE_ERROR, e.getMessage(), e);
            } catch (ExecutionException e) {
                throw new MessagingPlatformException(ErrorCode.DATAFILE_WRITE_ERROR, e.getMessage(), e.getCause());
            }
=======
    public void sync(List<SerializedEvent> eventList) {
        PreparedTransaction preparedTransaction = datafileManagerChain.prepareTransaction(eventList);
        try {
            datafileManagerChain.store(preparedTransaction).get();
        } catch (InterruptedException e) {
            Thread.currentThread().interrupt();
            throw new MessagingPlatformException(ErrorCode.DATAFILE_WRITE_ERROR, e.getMessage(), e);
        } catch (ExecutionException e) {
            throw new MessagingPlatformException(ErrorCode.DATAFILE_WRITE_ERROR, e.getMessage(), e.getCause());
        }
>>>>>>> 263b208e
    }
}<|MERGE_RESOLUTION|>--- conflicted
+++ resolved
@@ -12,13 +12,13 @@
  */
 public class SyncStorage {
 
+
     private final EventStore datafileManagerChain;
 
     public SyncStorage(EventStore datafileManagerChain) {
         this.datafileManagerChain = datafileManagerChain;
     }
 
-<<<<<<< HEAD
     public void sync(TransactionInformation transactionInformation, List<Event> eventList) {
             PreparedTransaction preparedTransaction = datafileManagerChain.prepareTransaction(transactionInformation,
                                                                                               eventList);
@@ -30,17 +30,5 @@
             } catch (ExecutionException e) {
                 throw new MessagingPlatformException(ErrorCode.DATAFILE_WRITE_ERROR, e.getMessage(), e.getCause());
             }
-=======
-    public void sync(List<SerializedEvent> eventList) {
-        PreparedTransaction preparedTransaction = datafileManagerChain.prepareTransaction(eventList);
-        try {
-            datafileManagerChain.store(preparedTransaction).get();
-        } catch (InterruptedException e) {
-            Thread.currentThread().interrupt();
-            throw new MessagingPlatformException(ErrorCode.DATAFILE_WRITE_ERROR, e.getMessage(), e);
-        } catch (ExecutionException e) {
-            throw new MessagingPlatformException(ErrorCode.DATAFILE_WRITE_ERROR, e.getMessage(), e.getCause());
-        }
->>>>>>> 263b208e
     }
 }