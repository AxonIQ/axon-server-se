/*
 *  Copyright (c) 2017-2021 AxonIQ B.V. and/or licensed to AxonIQ B.V.
 *  under one or more contributor license agreements.
 *
 *  Licensed under the AxonIQ Open Source License Agreement v1.0;
 *  you may not use this file except in compliance with the license.
 *
 */

package io.axoniq.axonserver.localstorage.file;

import java.util.Comparator;

/**
 * Describes a block where the event store can write a transaction.
 *
 * @author Marc Gathier
 */
public class WritePosition implements Comparable<WritePosition> {

<<<<<<< HEAD
    static final WritePosition INVALID = new WritePosition(Long.MAX_VALUE, Integer.MAX_VALUE, -1, null, null);
=======
    static final WritePosition INVALID = new WritePosition(Long.MAX_VALUE, Integer.MAX_VALUE, null, null, 0);
>>>>>>> 20b32531
    private static final Comparator<WritePosition> writePositionComparator =
            Comparator.comparingLong(WritePosition::getSegment)
                      .thenComparingInt(WritePosition::getPosition);
    final long sequence;
    final int position;
    final int version;
    final WritableEventSource buffer;
    final Long segment;
<<<<<<< HEAD

    public WritePosition(long sequence, int position, int version) {
        this(sequence, position, version, null, null);
    }

    public WritePosition(long sequence, int position, int version, WritableEventSource buffer, Long segment) {
=======
    final int prevEntries;

    /**
     * @param sequence the sequence number of the first event in this block
     * @param position the position of the block in the file
     * @param buffer the buffer for writing the block
     * @param segment the segment number containing the block
     * @param prevEntries the number of events in the previous transaction
     */
    public WritePosition(long sequence, int position, WritableEventSource buffer, Long segment, int prevEntries) {
>>>>>>> 20b32531
        this.sequence = sequence;
        this.position = position;
        this.version = version;
        this.buffer = buffer;
        this.segment = segment;
        this.prevEntries = prevEntries;
    }

<<<<<<< HEAD
    public WritePosition reset(WritableEventSource buffer, int version) {
=======
    /**
     * Creates a new version of the {@link WritePosition} linking to a new write buffer. Position is the initial position
     * in the segment to start writing event data.
     * @param buffer the write buffer for the new segment
     * @return updated write position
     */
    public WritePosition reset(WritableEventSource buffer) {
>>>>>>> 20b32531
        return new WritePosition(sequence,
                                 SegmentBasedEventStore.VERSION_BYTES + SegmentBasedEventStore.FILE_OPTIONS_BYTES,
                                 version,
                                 buffer,
                                 sequence,
                                 prevEntries);
    }

    boolean isOverflow(int transactionLength) {
        return buffer != null
                && position + 4 <= buffer.capacity()
                && position + transactionLength + 4 > buffer.capacity();
    }

    Long getSegment() {
        return segment;
    }

    int getPosition() {
        return position;
    }

    boolean isWritable(int transactionLength) {
        return this != INVALID && buffer != null && position + transactionLength + 4 <= buffer.capacity();
    }

<<<<<<< HEAD
    WritePosition incrementedWith(long sequence, int position, int version) {
        if (this == INVALID || this.position > buffer.capacity() || this.version == -1) {
=======
    WritePosition incrementedWith(int entries, int position) {
        if (this == INVALID || this.position > buffer.capacity()) {
>>>>>>> 20b32531
            return INVALID;
        }
        return new WritePosition(
                this.sequence + entries,
                this.position + position,
<<<<<<< HEAD
                this.version == version ? version : -1,
                this.buffer, this.segment);
=======
                this.buffer, this.segment, entries);
>>>>>>> 20b32531
    }

    boolean isComplete() {
        return buffer.getInt(position) != 0;
    }

    @Override
    public String toString() {
        return "WritePosition{" +
                "sequence=" + sequence +
                ", position=" + position +
                ", segment=" + segment +
                '}';
    }

    @Override
    public int compareTo( WritePosition that) {
        return writePositionComparator.compare(this, that);
    }

    @Override
    public boolean equals(Object o) {
        if (this == o) return true;
        if (o == null || getClass() != o.getClass()) return false;

        WritePosition that = (WritePosition) o;

        return position == that.position && segment != null ? segment.equals(that.segment) : that.segment == null;
    }

    @Override
    public int hashCode() {
        int result = position;
        result = 31 * result + (segment != null ? segment.hashCode() : 0);
        return result;
    }

    public void force() {
        buffer.force();
    }

    public boolean isVersionUpdate(int version) {
        return this.version >= 0 && this.version != version;
    }
}<|MERGE_RESOLUTION|>--- conflicted
+++ resolved
@@ -1,6 +1,6 @@
 /*
- *  Copyright (c) 2017-2021 AxonIQ B.V. and/or licensed to AxonIQ B.V.
- *  under one or more contributor license agreements.
+ * Copyright (c) 2017-2022 AxonIQ B.V. and/or licensed to AxonIQ B.V.
+ * under one or more contributor license agreements.
  *
  *  Licensed under the AxonIQ Open Source License Agreement v1.0;
  *  you may not use this file except in compliance with the license.
@@ -18,11 +18,7 @@
  */
 public class WritePosition implements Comparable<WritePosition> {
 
-<<<<<<< HEAD
-    static final WritePosition INVALID = new WritePosition(Long.MAX_VALUE, Integer.MAX_VALUE, -1, null, null);
-=======
-    static final WritePosition INVALID = new WritePosition(Long.MAX_VALUE, Integer.MAX_VALUE, null, null, 0);
->>>>>>> 20b32531
+    static final WritePosition INVALID = new WritePosition(Long.MAX_VALUE, Integer.MAX_VALUE, -1, null, null, 0);
     private static final Comparator<WritePosition> writePositionComparator =
             Comparator.comparingLong(WritePosition::getSegment)
                       .thenComparingInt(WritePosition::getPosition);
@@ -31,14 +27,6 @@
     final int version;
     final WritableEventSource buffer;
     final Long segment;
-<<<<<<< HEAD
-
-    public WritePosition(long sequence, int position, int version) {
-        this(sequence, position, version, null, null);
-    }
-
-    public WritePosition(long sequence, int position, int version, WritableEventSource buffer, Long segment) {
-=======
     final int prevEntries;
 
     /**
@@ -48,8 +36,7 @@
      * @param segment the segment number containing the block
      * @param prevEntries the number of events in the previous transaction
      */
-    public WritePosition(long sequence, int position, WritableEventSource buffer, Long segment, int prevEntries) {
->>>>>>> 20b32531
+    public WritePosition(long sequence, int position, int version, WritableEventSource buffer, Long segment, int prevEntries) {
         this.sequence = sequence;
         this.position = position;
         this.version = version;
@@ -58,17 +45,13 @@
         this.prevEntries = prevEntries;
     }
 
-<<<<<<< HEAD
-    public WritePosition reset(WritableEventSource buffer, int version) {
-=======
     /**
      * Creates a new version of the {@link WritePosition} linking to a new write buffer. Position is the initial position
      * in the segment to start writing event data.
      * @param buffer the write buffer for the new segment
      * @return updated write position
      */
-    public WritePosition reset(WritableEventSource buffer) {
->>>>>>> 20b32531
+    public WritePosition reset(WritableEventSource buffer, int version) {
         return new WritePosition(sequence,
                                  SegmentBasedEventStore.VERSION_BYTES + SegmentBasedEventStore.FILE_OPTIONS_BYTES,
                                  version,
@@ -95,24 +78,15 @@
         return this != INVALID && buffer != null && position + transactionLength + 4 <= buffer.capacity();
     }
 
-<<<<<<< HEAD
-    WritePosition incrementedWith(long sequence, int position, int version) {
+    WritePosition incrementedWith(int entries, int position, int version) {
         if (this == INVALID || this.position > buffer.capacity() || this.version == -1) {
-=======
-    WritePosition incrementedWith(int entries, int position) {
-        if (this == INVALID || this.position > buffer.capacity()) {
->>>>>>> 20b32531
             return INVALID;
         }
         return new WritePosition(
                 this.sequence + entries,
                 this.position + position,
-<<<<<<< HEAD
                 this.version == version ? version : -1,
-                this.buffer, this.segment);
-=======
                 this.buffer, this.segment, entries);
->>>>>>> 20b32531
     }
 
     boolean isComplete() {
