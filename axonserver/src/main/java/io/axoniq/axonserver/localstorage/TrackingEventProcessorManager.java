--- conflicted
+++ resolved
@@ -207,15 +207,7 @@
         private EventTracker(long trackingToken, String clientId, StreamObserver<InputStream> eventStream) {
             client = clientId;
             lastPermitTimestamp = new AtomicLong(System.currentTimeMillis());
-<<<<<<< HEAD
             nextToken = new AtomicLong(trackingToken);
-=======
-            nextToken = new AtomicLong(request.getTrackingToken());
-            if (request.getBlacklistCount() > 0) {
-                addBlacklist(request.getBlacklistList());
-            }
-            allowReadingFromFollower = request.getAllowReadingFromFollower();
->>>>>>> 226a7cde
             this.eventStream = eventStream;
         }
 
