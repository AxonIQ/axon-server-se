--- conflicted
+++ resolved
@@ -289,11 +289,7 @@
 
         public void addBlacklist(List<PayloadDescription> blacklistList) {
             if (logger.isDebugEnabled()) {
-<<<<<<< HEAD
                 blacklistList.forEach(payloadDescription -> logger.debug("Blacklisted: {} for processor {} for client {}", payloadDescription, processor, clientId));
-=======
-                blacklistList.forEach(i -> logger.debug("Blacklisting: {}", i));
->>>>>>> a37f7286
             }
             blacklistedTypes.addAll(blacklistList);
         }
