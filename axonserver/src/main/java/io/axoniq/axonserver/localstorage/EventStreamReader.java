--- conflicted
+++ resolved
@@ -24,26 +24,16 @@
     private final EventWriteStorage eventWriteStorage;
     private final EventStreamExecutor eventStreamExecutor;
 
-<<<<<<< HEAD
-    public EventStreamReader(EventStore datafileManagerChain,
+    public EventStreamReader(EventStorageEngine datafileManagerChain,
                              EventWriteStorage eventWriteStorage,
                              EventStreamExecutor eventStreamExecutor) {
-        this.datafileManagerChain = datafileManagerChain;
-=======
-    public EventStreamReader(EventStorageEngine datafileManagerChain,
-                             EventWriteStorage eventWriteStorage) {
         this.eventStorageEngine = datafileManagerChain;
->>>>>>> f0e4e04f
         this.eventWriteStorage = eventWriteStorage;
         this.eventStreamExecutor = eventStreamExecutor;
     }
 
     public EventStreamController createController(Consumer<SerializedEventWithToken> eventWithTokenConsumer, Consumer<Throwable> errorCallback) {
-<<<<<<< HEAD
-        return new EventStreamController(eventWithTokenConsumer, errorCallback, datafileManagerChain, eventWriteStorage, eventStreamExecutor);
-=======
-        return new EventStreamController(eventWithTokenConsumer, errorCallback, eventStorageEngine, eventWriteStorage);
->>>>>>> f0e4e04f
+        return new EventStreamController(eventWithTokenConsumer, errorCallback, eventStorageEngine, eventWriteStorage, eventStreamExecutor);
     }
 
     public Iterator<SerializedTransactionWithToken> transactionIterator(long firstToken, long limitToken) {
