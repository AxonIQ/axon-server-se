--- conflicted
+++ resolved
@@ -118,11 +118,7 @@
     }
 
     public StorageProperties(SystemInfoProvider systemInfoProvider, String eventsSuffix, String indexSuffix,
-<<<<<<< HEAD
-                             String bloomIndexSuffix) {
-=======
                              String bloomIndexSuffix, String newIndexSuffix, String globalIndexSuffix) {
->>>>>>> 667f28a1
         this(systemInfoProvider);
         this.eventsSuffix = eventsSuffix;
         this.indexSuffix = indexSuffix;
