/*
 *  Copyright (c) 2017-2022 AxonIQ B.V. and/or licensed to AxonIQ B.V.
 *  under one or more contributor license agreements.
 *
 *  Licensed under the AxonIQ Open Source License Agreement v1.0;
 *  you may not use this file except in compliance with the license.
 *
 */

package io.axoniq.axonserver.localstorage.file;

import io.axoniq.axonserver.config.SystemInfoProvider;
import org.springframework.util.Assert;
import org.springframework.util.unit.DataSize;

import java.io.File;
import java.time.Duration;
import java.util.HashMap;
import java.util.Map;

/**
 * @author Marc Gathier
 */
public class StorageProperties implements Cloneable {

    public static final String TRANSFORMED_SUFFIX = ".transformed";
    private static final String PATH_FORMAT = "%s/%020d%s";
    private static final String TEMP_PATH_FORMAT = PATH_FORMAT + ".temp";
    private static final String PATH_WITH_VERSION_FORMAT = "%s/%020d_%05d%s";
    private static final String TEMP_PATH_WITH_VERSION_FORMAT = PATH_WITH_VERSION_FORMAT + ".temp";
    private static final String TRANSFORMED_PATH_WITH_VERSION_FORMAT = PATH_WITH_VERSION_FORMAT + TRANSFORMED_SUFFIX;
    private static final String OLD_PATH_FORMAT = "%s/%014d%s";
    private static final int DEFAULT_READ_BUFFER_SIZE = 1024 * 32;
    /**
     * File suffix for events files.
     */
    private String eventsSuffix = ".events";
    /**
     * File suffix for index files.
     */
    private String indexSuffix = ".index";
    /**
     * File suffix for new index files.
     */
    private String newIndexSuffix = ".nindex";
    /**
     * File suffix for the global index file.
     */
    private String globalIndexSuffix = ".xref";
    /**
     * File suffix for bloom files.
     */
    private String bloomIndexSuffix = ".bloom";

    /**
     * Size for new storage segments.
     */
    private int segmentSize = 1024 * 1024 * 256;

    /**
     * Locations for segment files. Will create subdirectory per context.
     */
    private String storage = "./data";
    /**
     * Locations for segment files. Will create subdirectory per context.
     */
    private Map<String, String> storages = null;

    private String contextStorage;
    /**
     * False-positive percentage allowed for bloom index. Decreasing the value increases the size of the bloom indexes.
     */
    private float bloomIndexFpp = 0.03f;
    /**
     * Interval to force syncing files to disk (ms)
     */
    private long forceInterval = 1000;
    /**
     * Number of segments to validate to on startup after unclean shutdown.
     */
    private int validationSegments = 10;
    /**
     * Number of recent segments that Axon Server keeps memory mapped
     */
    private int memoryMappedSegments = 5;
    /**
     * Delay to clear ByteBuffers from off-heap memory for writable segments
     */
    private int primaryCleanupDelay = 15;
    /**
     * Delay to clear ByteBuffers from off-heap memory for read-only segments
     */
    private int secondaryCleanupDelay = 15;
    /**
     * Maximum number of indexes to keep open in memory
     */
    private int maxIndexesInMemory = 50;
    /**
     * Maximum number of bloom filters to keep in memory
     */
    private int maxBloomFiltersInMemory = 100;
    /**
     * Interval (ms) to check if there are files that are complete and can be closed
     */
    private long syncInterval = 1000;

    /**
     * Use memory mapped files for index files
     */
    private boolean useMmapIndex = true;
    /**
     * When using memory mapped files for indexes, let mapdb forcefully close the memory mapped files on close
     */
    private Boolean forceCleanMmapIndex;

    /**
     * Define how many events to prefetch from disk when streaming events to the client
     */
    private int eventsPerSegmentPrefetch = 10;

    /**
     * Size of the buffer when reading from non-memory mapped files. Defaults to 32kiB.
     */
    private int readBufferSize = DEFAULT_READ_BUFFER_SIZE;

    private boolean keepOldVersions = false;

    private final SystemInfoProvider systemInfoProvider;
    private int flags;
    /**
     * Time to keep events in primary tier before deleting them, if secondary tier is defined.
     */
    private Duration[] retentionTime = new Duration[]{
            Duration.ofDays(7)
    };
    private String indexFormat;
    private int segmentsForSequenceNumberCheck = 10;

    public StorageProperties(SystemInfoProvider systemInfoProvider) {
        this.systemInfoProvider = systemInfoProvider;
    }

    public StorageProperties(SystemInfoProvider systemInfoProvider, String eventsSuffix, String indexSuffix,
                             String bloomIndexSuffix, String newIndexSuffix, String globalIndexSuffix) {
        this(systemInfoProvider);
        this.eventsSuffix = eventsSuffix;
        this.indexSuffix = indexSuffix;
        this.bloomIndexSuffix = bloomIndexSuffix;
        this.globalIndexSuffix = globalIndexSuffix;
        this.newIndexSuffix = newIndexSuffix;
    }

    public String getEventsSuffix() {
        return eventsSuffix;
    }

    public void setEventsSuffix(String eventsSuffix) {
        this.eventsSuffix = eventsSuffix;
    }

    public String getIndexSuffix() {
        return indexSuffix;
    }

    public void setIndexSuffix(String indexSuffix) {
        this.indexSuffix = indexSuffix;
    }

    public String getNewIndexSuffix() {
        return newIndexSuffix;
    }

    public void setNewIndexSuffix(String newIndexSuffix) {
        this.newIndexSuffix = newIndexSuffix;
    }

    public String getBloomIndexSuffix() {
        return bloomIndexSuffix;
    }

    public void setBloomIndexSuffix(String bloomIndexSuffix) {
        this.bloomIndexSuffix = bloomIndexSuffix;
    }

    public int getSegmentSize() {
        return segmentSize;
    }

    public void setSegmentSize(DataSize segmentSize) {
        Assert.isTrue(segmentSize.toBytes() <= Integer.MAX_VALUE,
                      "Segment size must be less than " + Integer.MAX_VALUE);
        Assert.isTrue(segmentSize.toBytes() > 0, "Segment size must be greater than 0");

        this.segmentSize = (int) segmentSize.toBytes();
    }

    public void setStorage(String storage) {
        this.storage = storage;

        if (storages != null) {
            if (!storages.containsKey("primary")) {
                storages.put("primary", storage);
            }
        } else {
            this.storages = new HashMap<>();
            storages.put("primary", storage);
        }
    }

    public void setStorages(Map<String, String> storages) {
        if (this.storages != null && this.storages.containsKey("primary")) {
            this.storages.putAll(storages);
        } else {
            this.storages = storages;
        }
    }

    public int getEventsPerSegmentPrefetch() {
        return eventsPerSegmentPrefetch;
    }

    public void setEventsPerSegmentPrefetch(int eventsPerSegmentPrefetch) {
        this.eventsPerSegmentPrefetch = eventsPerSegmentPrefetch;
    }


    public float getBloomIndexFpp() {
        return bloomIndexFpp;
    }

    public void setBloomIndexFpp(float bloomIndexFpp) {
        this.bloomIndexFpp = bloomIndexFpp;
    }

    public File bloomFilter(String customStorage, long segment) {
        return new File(String.format(PATH_FORMAT, customStorage, segment, bloomIndexSuffix));
    }
    public File bloomFilter(String context, FileVersion segment) {
        if( segment.segmentVersion() == 0) return bloomFilter(context, segment.segment());
        return new File(String.format(PATH_WITH_VERSION_FORMAT, getStorage(context), segment.segment(), segment.segmentVersion(), bloomIndexSuffix));
    }

    public File index(String customStorage, long segment) {
        return new File(String.format(PATH_FORMAT, customStorage, segment, indexSuffix));
    }
    public File index(String context, FileVersion segment) {
        if( segment.segmentVersion() == 0) return index(context, segment.segment());
        return new File(String.format(PATH_WITH_VERSION_FORMAT, getStorage(context), segment.segment(), segment.segmentVersion(), indexSuffix));
    }

    public File indexTemp(String context, FileVersion segment) {
        return new File(String.format(TEMP_PATH_WITH_VERSION_FORMAT, getStorage(context), segment.segment(), segment.segmentVersion(), indexSuffix));
    }

    public File transformedIndex(String context, FileVersion segment) {
        if( segment.segmentVersion() == 0) return transformedIndex(context, segment.segment());
        return new File(String.format(TRANSFORMED_PATH_WITH_VERSION_FORMAT, getStorage(context), segment.segment(), segment.segmentVersion(), indexSuffix));
    }

<<<<<<< HEAD
    public File indexTemp(String storagePath, long segment) {
        return new File(String.format(TEMP_PATH_FORMAT, storagePath, segment, indexSuffix));
=======
    public File newTransformedIndex(String context, FileVersion segment) {
        if( segment.segmentVersion() == 0) return transformedIndex(context, segment.segment());
        return new File(String.format(TRANSFORMED_PATH_WITH_VERSION_FORMAT, getStorage(context), segment.segment(), segment.segmentVersion(), newIndexSuffix));
    }

    public File transformedIndex(String context, long segment) {
        return new File(String.format(TEMP_PATH_FORMAT, getStorage(context), segment, indexSuffix));
>>>>>>> 7474476b
    }

    public File newIndex(String storagePath, long segment) {
        return new File(String.format(PATH_FORMAT, storagePath, segment, newIndexSuffix));
    }
    public File newIndex(String context, FileVersion segment) {
        if( segment.segmentVersion() == 0) return newIndex(context, segment.segment());

        return new File(String.format(PATH_WITH_VERSION_FORMAT, getStorage(context), segment.segment(), segment.segmentVersion(), newIndexSuffix));
    }

    public File newIndexTemp(String context, FileVersion segment) {
        if( segment.segmentVersion() == 0) return newIndexTemp(context, segment.segment());

        return new File(String.format(TRANSFORMED_PATH_WITH_VERSION_FORMAT, getStorage(context), segment.segment(), segment.segmentVersion(), newIndexSuffix));
    }

    public File newIndexTemp(String storagePath, long segment) {
        return new File(String.format(TEMP_PATH_FORMAT, storagePath, segment, newIndexSuffix));
    }

    public String getGlobalIndexSuffix() {
        return globalIndexSuffix;
    }

    public void setGlobalIndexSuffix(String globalIndexSuffix) {
        this.globalIndexSuffix = globalIndexSuffix;
    }

    public String dataFile( long segment) {
        return String.format("%020d%s", segment, eventsSuffix);
    }

    public File dataFile(String context, FileVersion segment) {
        if( segment.segmentVersion() == 0) return dataFile(context, segment.segment());
        return new File(String.format(PATH_WITH_VERSION_FORMAT, getStorage(context), segment.segment(), segment.segmentVersion(), eventsSuffix));
    }

    public File transformedDataFile(String context, FileVersion segment) {
        if( segment.segmentVersion() == 0) {
            throw new RuntimeException("cannot transform to version 0");
        }
        return new File(String.format(TRANSFORMED_PATH_WITH_VERSION_FORMAT, getStorage(context), segment.segment(), segment.segmentVersion(), eventsSuffix));
    }

    public long getForceInterval() {
        return forceInterval;
    }

    public void setForceInterval(long forceInterval) {
        this.forceInterval = forceInterval;
    }

    public int getFlags() {
        return flags;
    }

    public String getPrimaryStorage(String context) {
        return String.format("%s/%s", storages.get("primary"), context);
    }

    public String getStorage(String storageName) {
        String storagePath = storages.get(storageName);
        if (storagePath == null) {
            throw new IllegalStateException("Storage " + storageName + " not defined on this node." +
                    "To define storage set property: axoniq.axonserver.event.storage." + storageName);
        }
        return storagePath;
    }

    public Map<String,String> getAvailableStorages() {
        return storages;
    }

    public int getValidationSegments() {
        return validationSegments;
    }

    public void setValidationSegments(int validationSegments) {
        this.validationSegments = validationSegments;
    }

    public int getMemoryMappedSegments() {
        return memoryMappedSegments;
    }

    public void setMemoryMappedSegments(int memoryMappedSegments) {
        this.memoryMappedSegments = memoryMappedSegments;
    }

    public int getPrimaryCleanupDelay() {
        return primaryCleanupDelay;
    }

    public void setPrimaryCleanupDelay(int primaryCleanupDelay) {
        this.primaryCleanupDelay = primaryCleanupDelay;
    }

    public int getSecondaryCleanupDelay() {
        return secondaryCleanupDelay;
    }

    public void setSecondaryCleanupDelay(int secondaryCleanupDelay) {
        this.secondaryCleanupDelay = secondaryCleanupDelay;
    }

    public int getMaxIndexesInMemory() {
        return maxIndexesInMemory;
    }

    public void setMaxIndexesInMemory(int maxIndexesInMemory) {
        this.maxIndexesInMemory = maxIndexesInMemory;
    }

    public int getMaxBloomFiltersInMemory() {
        return maxBloomFiltersInMemory;
    }

    public void setMaxBloomFiltersInMemory(int maxBloomFiltersInMemory) {
        this.maxBloomFiltersInMemory = maxBloomFiltersInMemory;
    }

    public long getSyncInterval() {
        return syncInterval;
    }

    public void setSyncInterval(long syncInterval) {
        this.syncInterval = syncInterval;
    }

    public int getReadBufferSize() {
        return readBufferSize;
    }

    public void setReadBufferSize(int readBufferSize) {
        this.readBufferSize = readBufferSize;
    }

    public File oldDataFile(String storagePath, long segment) {
        return new File(String.format(OLD_PATH_FORMAT, storagePath, segment, eventsSuffix));
    }

    public File oldIndex(String storagePath, long segment) {
        return new File(String.format(OLD_PATH_FORMAT, storagePath, segment, indexSuffix));
    }

    public File oldBloomFilter(String storagePath, long segment) {
        return new File(String.format(OLD_PATH_FORMAT, storagePath, segment, bloomIndexSuffix));
    }

    public void setUseMmapIndex(Boolean useMmapIndex) {
        this.useMmapIndex = useMmapIndex;
    }

    public void setForceCleanMmapIndex(Boolean forceCleanMmapIndex) {
        this.forceCleanMmapIndex = forceCleanMmapIndex;
    }

    public boolean isForceCleanMmapIndex() {
        return forceCleanMmapIndex != null ?
                forceCleanMmapIndex :
                systemInfoProvider.javaOnWindows();
    }

    public boolean isUseMmapIndex() {
        return useMmapIndex;
    }

    public boolean isCleanRequired() {
        return systemInfoProvider.javaOnWindows();
    }

    public void setSegmentsForSequenceNumberCheck(int segmentsForSequenceNumberCheck) {
        this.segmentsForSequenceNumberCheck = segmentsForSequenceNumberCheck;
    }

    public void setFlags(int flags) {
        this.flags = flags;
    }

    public StorageProperties withStorage(String storage) {
        StorageProperties clone = cloneProperties();
        clone.contextStorage = storage;
        return clone;
    }

    private StorageProperties cloneProperties() {
        try {
            return (StorageProperties) this.clone();
        } catch (CloneNotSupportedException e) {
            throw new RuntimeException(e.getMessage(), e);
        }
    }

    public StorageProperties withSegmentSize(int segmentSize) {
        StorageProperties clone = cloneProperties();
        clone.segmentSize = segmentSize;
        return clone;
    }

    public StorageProperties withMaxBloomFiltersInMemory(int maxBloomFiltersInMemory) {
        StorageProperties clone = cloneProperties();
        clone.maxBloomFiltersInMemory = maxBloomFiltersInMemory;
        return clone;
    }

    public void setRetentionTime(Duration[] retentionTime) {
        this.retentionTime = retentionTime;
    }

    public long getRetentionTime(int tier) {
        if (tier < 0 || tier >= retentionTime.length) {
            return System.currentTimeMillis();
        }
        return retentionTime[tier].toMillis();
    }

    public String getIndexFormat() {
        return indexFormat;
    }

    public void setIndexFormat(String indexFormat) {
        this.indexFormat = indexFormat;
    }

    public StorageProperties withIndexFormat(String indexFormat) {
        StorageProperties clone = cloneProperties();
        clone.indexFormat = indexFormat;
        return clone;
    }

    public StorageProperties withMaxIndexesInMemory(int maxIndexesInMemory) {
        StorageProperties clone = cloneProperties();
        clone.maxIndexesInMemory = maxIndexesInMemory;
        return clone;
    }

    public StorageProperties withRetentionTime(Duration[] retentionTime) {
        StorageProperties clone = cloneProperties();
        clone.retentionTime = retentionTime;
        return clone;
    }

    public boolean isKeepOldVersions() {
        return keepOldVersions;
    }

    public void setKeepOldVersions(boolean keepOldVersions) {
        this.keepOldVersions = keepOldVersions;
    }

    public StorageProperties withKeepOldVersions(boolean keepOldVersions) {
        StorageProperties clone = cloneProperties();
        clone.keepOldVersions = keepOldVersions;
        return clone;
    }

    public int segmentsForSequenceNumberCheck() {
        return segmentsForSequenceNumberCheck;
    }
}<|MERGE_RESOLUTION|>--- conflicted
+++ resolved
@@ -235,55 +235,54 @@
     public File bloomFilter(String customStorage, long segment) {
         return new File(String.format(PATH_FORMAT, customStorage, segment, bloomIndexSuffix));
     }
-    public File bloomFilter(String context, FileVersion segment) {
-        if( segment.segmentVersion() == 0) return bloomFilter(context, segment.segment());
-        return new File(String.format(PATH_WITH_VERSION_FORMAT, getStorage(context), segment.segment(), segment.segmentVersion(), bloomIndexSuffix));
+    public File bloomFilter(String customStorage, FileVersion segment) {
+        if( segment.segmentVersion() == 0) return bloomFilter(customStorage, segment.segment());
+        return new File(String.format(PATH_WITH_VERSION_FORMAT, customStorage, segment.segment(), segment.segmentVersion(), bloomIndexSuffix));
     }
 
     public File index(String customStorage, long segment) {
         return new File(String.format(PATH_FORMAT, customStorage, segment, indexSuffix));
     }
-    public File index(String context, FileVersion segment) {
-        if( segment.segmentVersion() == 0) return index(context, segment.segment());
-        return new File(String.format(PATH_WITH_VERSION_FORMAT, getStorage(context), segment.segment(), segment.segmentVersion(), indexSuffix));
-    }
-
-    public File indexTemp(String context, FileVersion segment) {
-        return new File(String.format(TEMP_PATH_WITH_VERSION_FORMAT, getStorage(context), segment.segment(), segment.segmentVersion(), indexSuffix));
-    }
-
-    public File transformedIndex(String context, FileVersion segment) {
-        if( segment.segmentVersion() == 0) return transformedIndex(context, segment.segment());
-        return new File(String.format(TRANSFORMED_PATH_WITH_VERSION_FORMAT, getStorage(context), segment.segment(), segment.segmentVersion(), indexSuffix));
-    }
-
-<<<<<<< HEAD
+    public File index(String customStorage, FileVersion segment) {
+        if( segment.segmentVersion() == 0) return index(customStorage, segment.segment());
+        return new File(String.format(PATH_WITH_VERSION_FORMAT, customStorage, segment.segment(), segment.segmentVersion(), indexSuffix));
+    }
+
     public File indexTemp(String storagePath, long segment) {
         return new File(String.format(TEMP_PATH_FORMAT, storagePath, segment, indexSuffix));
-=======
-    public File newTransformedIndex(String context, FileVersion segment) {
-        if( segment.segmentVersion() == 0) return transformedIndex(context, segment.segment());
-        return new File(String.format(TRANSFORMED_PATH_WITH_VERSION_FORMAT, getStorage(context), segment.segment(), segment.segmentVersion(), newIndexSuffix));
-    }
-
-    public File transformedIndex(String context, long segment) {
-        return new File(String.format(TEMP_PATH_FORMAT, getStorage(context), segment, indexSuffix));
->>>>>>> 7474476b
+    }
+
+    public File indexTemp(String storagePath, FileVersion segment) {
+        return new File(String.format(TEMP_PATH_WITH_VERSION_FORMAT, storagePath, segment.segment(), segment.segmentVersion(), indexSuffix));
+    }
+
+    public File transformedIndex(String storagePath, FileVersion segment) {
+        if( segment.segmentVersion() == 0) return transformedIndex(storagePath, segment.segment());
+        return new File(String.format(TRANSFORMED_PATH_WITH_VERSION_FORMAT, storagePath, segment.segment(), segment.segmentVersion(), indexSuffix));
+    }
+
+    public File newTransformedIndex(String storagePath, FileVersion segment) {
+        if( segment.segmentVersion() == 0) return transformedIndex(storagePath, segment.segment());
+        return new File(String.format(TRANSFORMED_PATH_WITH_VERSION_FORMAT, storagePath, segment.segment(), segment.segmentVersion(), newIndexSuffix));
+    }
+
+    public File transformedIndex(String storagePath, long segment) {
+        return new File(String.format(TEMP_PATH_FORMAT, storagePath, segment, indexSuffix));
     }
 
     public File newIndex(String storagePath, long segment) {
         return new File(String.format(PATH_FORMAT, storagePath, segment, newIndexSuffix));
     }
-    public File newIndex(String context, FileVersion segment) {
-        if( segment.segmentVersion() == 0) return newIndex(context, segment.segment());
-
-        return new File(String.format(PATH_WITH_VERSION_FORMAT, getStorage(context), segment.segment(), segment.segmentVersion(), newIndexSuffix));
-    }
-
-    public File newIndexTemp(String context, FileVersion segment) {
-        if( segment.segmentVersion() == 0) return newIndexTemp(context, segment.segment());
-
-        return new File(String.format(TRANSFORMED_PATH_WITH_VERSION_FORMAT, getStorage(context), segment.segment(), segment.segmentVersion(), newIndexSuffix));
+    public File newIndex(String storagePath, FileVersion segment) {
+        if( segment.segmentVersion() == 0) return newIndex(storagePath, segment.segment());
+
+        return new File(String.format(PATH_WITH_VERSION_FORMAT, storagePath, segment.segment(), segment.segmentVersion(), newIndexSuffix));
+    }
+
+    public File newIndexTemp(String storagePath, FileVersion segment) {
+        if( segment.segmentVersion() == 0) return newIndexTemp(storagePath, segment.segment());
+
+        return new File(String.format(TRANSFORMED_PATH_WITH_VERSION_FORMAT, storagePath, segment.segment(), segment.segmentVersion(), newIndexSuffix));
     }
 
     public File newIndexTemp(String storagePath, long segment) {
@@ -302,16 +301,18 @@
         return String.format("%020d%s", segment, eventsSuffix);
     }
 
-    public File dataFile(String context, FileVersion segment) {
-        if( segment.segmentVersion() == 0) return dataFile(context, segment.segment());
-        return new File(String.format(PATH_WITH_VERSION_FORMAT, getStorage(context), segment.segment(), segment.segmentVersion(), eventsSuffix));
-    }
-
-    public File transformedDataFile(String context, FileVersion segment) {
+    public String dataFile(FileVersion segment) {
+        if( segment.segmentVersion() == 0) return dataFile(segment.segment());
+       //todo fix me PATH_WITH_VERSION_FORMAT
+        return String.format(PATH_WITH_VERSION_FORMAT, segment.segment(), segment.segmentVersion(), eventsSuffix);
+    }
+
+    public String transformedDataFile(FileVersion segment) {
         if( segment.segmentVersion() == 0) {
             throw new RuntimeException("cannot transform to version 0");
         }
-        return new File(String.format(TRANSFORMED_PATH_WITH_VERSION_FORMAT, getStorage(context), segment.segment(), segment.segmentVersion(), eventsSuffix));
+        //todo fix me TRANSFORMED_PATH_WITH_VERSION_FORMAT
+        return String.format(TRANSFORMED_PATH_WITH_VERSION_FORMAT, segment.segment(), segment.segmentVersion(), eventsSuffix);
     }
 
     public long getForceInterval() {
