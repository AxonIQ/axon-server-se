--- conflicted
+++ resolved
@@ -47,12 +47,8 @@
 
     public EventStreamController(
             Consumer<SerializedEventWithToken> eventWithTokenConsumer,
-<<<<<<< HEAD
-            Consumer<Throwable> errorCallback, EventStore datafileManagerChain, EventWriteStorage eventWriteStorage,
+            Consumer<Throwable> errorCallback, EventStorageEngine eventStorageEngine, EventWriteStorage eventWriteStorage,
             EventStreamExecutor eventStreamExecutor) {
-=======
-            Consumer<Throwable> errorCallback, EventStorageEngine eventStorageEngine, EventWriteStorage eventWriteStorage) {
->>>>>>> f0e4e04f
         this.eventWithTokenConsumer = eventWithTokenConsumer;
         this.errorCallback = errorCallback;
         this.datafileManagerChain = eventStorageEngine;
