--- conflicted
+++ resolved
@@ -9,13 +9,10 @@
 
 package io.axoniq.axonserver.localstorage.file;
 
-<<<<<<< HEAD
 import javax.annotation.Nonnull;
 import java.io.File;
-=======
 import reactor.core.publisher.Mono;
 
->>>>>>> 7474476b
 import java.util.List;
 import java.util.Map;
 import java.util.Optional;
@@ -108,7 +105,7 @@
                                                   long maxResults, long minToken);
 
     @Nonnull
-    SortedMap<Long, IndexEntries> lookupAggregateInClosedSegments(String aggregateId, long firstSequenceNumber,
+    SortedMap<FileVersion, IndexEntries> lookupAggregateInClosedSegments(String aggregateId, long firstSequenceNumber,
                                                                   long lastSequenceNumber, long maxResults,
                                                                   long minToken, long previousToken);
 
@@ -130,12 +127,6 @@
      */
     SegmentIndexEntries lastIndexEntries(String aggregateId, long maxSequenceNumber);
 
-<<<<<<< HEAD
-
-    SegmentIndexEntries lastIndexEntriesFromClosedSegments(String aggregateId, long maxSequenceNumber,
-                                                           long startAtToken);
-
-=======
     /**
      * Returns a stream of index related files that should be included in the backup
      *
@@ -144,7 +135,18 @@
      * @return stream of index related files
      */
     Stream<String> getBackupFilenames(long lastSegmentBackedUp, int lastVersionBackedUp);
->>>>>>> 7474476b
+
+
+    /**
+     * todo comment
+     * @param aggregateId
+     * @param maxSequenceNumber
+     * @param startAtToken
+     * @return
+     */
+    SegmentIndexEntries lastIndexEntriesFromClosedSegments(String aggregateId, long maxSequenceNumber,
+                                                           long startAtToken);
+
 
     /**
      * Adds a number of index entries for a segment.
@@ -154,9 +156,6 @@
      */
     void addToActiveSegment(Long segment, Map<String, List<IndexEntry>> indexEntries);
 
-<<<<<<< HEAD
-    Stream<AggregateIndexEntries> latestSequenceNumbers(Long segment);
-=======
     void createNewVersion(long segment, int version, Map<String, List<IndexEntry>> indexEntriesMap);
 
     boolean remove(FileVersion fileVersion);
@@ -170,5 +169,11 @@
      *
      */
     Mono<Void> activateVersion(long segment, int segmentVersion);
->>>>>>> 7474476b
+
+    /**
+     * todo comment
+     * @param segment
+     * @return
+     */
+    Stream<AggregateIndexEntries> latestSequenceNumbers(Long segment);
 }