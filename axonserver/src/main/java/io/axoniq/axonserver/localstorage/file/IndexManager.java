--- conflicted
+++ resolved
@@ -188,23 +188,7 @@
 
 
         private Index(long segment) {
-<<<<<<< HEAD
-            DBMaker.Maker maker = DBMaker.fileDB(storageProperties.index(context, segment))
-                                         .readOnly()
-                                         .fileLockDisable();
-            if (storageProperties.isUseMmapIndex()) {
-                maker.fileMmapEnable();
-                if (storageProperties.isCleanerHackEnabled()) {
-                    maker.cleanerHackEnable();
-                }
-            } else {
-                maker.fileChannelEnable();
-            }
-            this.db = maker.make();
-            this.positions = db.hashMap(AGGREGATE_MAP, Serializer.STRING, PositionInfoSerializer.get()).open();
-=======
             this.segment = segment;
->>>>>>> f44130e3
         }
 
         public SortedSet<PositionInfo> getPositions(String aggregateId) {
