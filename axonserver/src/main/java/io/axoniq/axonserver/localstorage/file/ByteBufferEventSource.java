/*
 * Copyright (c) 2017-2019 AxonIQ B.V. and/or licensed to AxonIQ B.V.
 * under one or more contributor license agreements.
 *
 *  Licensed under the AxonIQ Open Source License Agreement v1.0;
 *  you may not use this file except in compliance with the license.
 *
 */

package io.axoniq.axonserver.localstorage.file;

import io.axoniq.axonserver.localstorage.SerializedEvent;
import io.axoniq.axonserver.localstorage.transformation.EventTransformer;
import io.axoniq.axonserver.localstorage.transformation.EventTransformerFactory;

import java.nio.ByteBuffer;
import java.util.concurrent.atomic.AtomicBoolean;
import java.util.concurrent.atomic.AtomicInteger;

/**
 * Segment of the event store accessed by a memory mapped file.
 *
 * @author Marc Gathier
 * @since 4.0
 */
public class ByteBufferEventSource implements EventSource {
    private final EventTransformer eventTransformer;
    private final Runnable onClose;
    private final ByteBuffer buffer;
    private final boolean main;
    private final AtomicInteger duplicatesCount = new AtomicInteger();
    private final String path;
    // indicates if the low-level clean method should be called (needed to free file lock on windows)
    private final boolean cleanerHack;
    private final AtomicBoolean closed = new AtomicBoolean();

    public ByteBufferEventSource(String path, ByteBuffer buffer, EventTransformerFactory eventTransformerFactory,
                                 StorageProperties storageProperties) {
        this.path = path;
        buffer.get();
        int flags = buffer.getInt();
        this.eventTransformer = eventTransformerFactory.get(flags);
        this.buffer = buffer;
        this.main = true;
        this.onClose = null;
        this.cleanerHack = storageProperties.isCleanRequired();
    }

    protected ByteBufferEventSource(String path, ByteBuffer buffer, EventTransformer eventTransformer,
                                    boolean cleanerHack, Runnable onClose) {
        this.path = path;
        this.buffer = buffer;
        this.eventTransformer = eventTransformer;
        this.onClose = onClose;
        this.main = false;
        this.cleanerHack = cleanerHack;
    }

    protected ByteBufferEventSource(String path, ByteBuffer buffer, EventTransformer eventTransformer,
                                    boolean cleanerHack) {
        this.path = path;
        this.buffer = buffer;
        this.eventTransformer = eventTransformer;
        this.onClose = null;
        this.main = true;
        this.cleanerHack = cleanerHack;
    }

    public SerializedEvent readEvent() {
        int size = buffer.getInt();
        byte[] bytes = new byte[size];
        buffer.get(bytes);
        return new SerializedEvent(eventTransformer.fromStorage(bytes));
    }

    public ByteBufferEventSource duplicate() {
        duplicatesCount.incrementAndGet();
        return new ByteBufferEventSource(path,
                                         buffer.duplicate(),
                                         eventTransformer,
                                         cleanerHack,
                                         duplicatesCount::decrementAndGet);
    }

    @Override
    protected void finalize() {
        if (cleanerHack && main) {
            CleanUtils.cleanDirectBuffer(buffer, () -> duplicatesCount.get() == 0, 60, path);
        }
    }

    public SerializedEvent readEvent(int position) {
        buffer.position(position);
        return readEvent();
    }

    @Override
    public TransactionIterator createTransactionIterator(long segment, long token, boolean validating) {
        return new TransactionByteBufferIterator(this, segment, token, validating);
    }

    @Override
    public EventIterator createEventIterator(long segment, long startToken) {
        return new EventByteBufferIterator(this, segment, startToken);
    }

    public ByteBuffer getBuffer() {
        return buffer;
    }

    public int position() {
        return buffer.position();
    }

    public void clean(long delay) {
        if (cleanerHack && main) {
            CleanUtils.cleanDirectBuffer(getBuffer(), () -> duplicatesCount.get() == 0, delay, path);
        }
    }

    @Override
    public void close() {
<<<<<<< HEAD
        if (closed.compareAndSet(false, true )) {
            if (onClose != null) {
=======
        if( onClose != null) {
            if (closed.compareAndSet(false, true))  {
>>>>>>> 87483bdd
                onClose.run();
            }
        }
    }
}<|MERGE_RESOLUTION|>--- conflicted
+++ resolved
@@ -120,14 +120,9 @@
 
     @Override
     public void close() {
-<<<<<<< HEAD
         if (closed.compareAndSet(false, true )) {
             if (onClose != null) {
-=======
-        if( onClose != null) {
-            if (closed.compareAndSet(false, true))  {
->>>>>>> 87483bdd
-                onClose.run();
+                if (closed.compareAndSet(false, true))  {onClose.run();
             }
         }
     }
