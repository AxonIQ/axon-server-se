--- conflicted
+++ resolved
@@ -113,7 +113,6 @@
 
 
     /**
-<<<<<<< HEAD
      * Returns the events related to the specified aggregate, the have a sequence number included between the specified
      * boundaries, and token greater than the specified minimum token.
      *
@@ -128,8 +127,6 @@
                                              long minToken);
 
     /**
-=======
->>>>>>> f3d3262b
      * Find events for an aggregate and execute the consumer for each event. Stops when last event for aggregate is
      * found.
      *
