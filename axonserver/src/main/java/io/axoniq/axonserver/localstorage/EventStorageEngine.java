--- conflicted
+++ resolved
@@ -1,6 +1,6 @@
 /*
- *  Copyright (c) 2017-2021 AxonIQ B.V. and/or licensed to AxonIQ B.V.
- *  under one or more contributor license agreements.
+ * Copyright (c) 2017-2022 AxonIQ B.V. and/or licensed to AxonIQ B.V.
+ * under one or more contributor license agreements.
  *
  *  Licensed under the AxonIQ Open Source License Agreement v1.0;
  *  you may not use this file except in compliance with the license.
@@ -32,7 +32,6 @@
  */
 public interface EventStorageEngine {
 
-
     enum SearchHint {
         RECENT_ONLY
     }
@@ -67,7 +66,6 @@
         completableFuture.completeExceptionally(new UnsupportedOperationException("Store operation not supported"));
         return completableFuture;
     }
-
 
     /**
      * Retrieves the last token confirmed in the event store.
@@ -194,11 +192,7 @@
      * @param includeActive
      * @return stream of filenames
      */
-<<<<<<< HEAD
-    default Stream<String> getBackupFilenames(long lastSegmentBackedUp, int lastVersionBackedUp) {
-=======
-    default Stream<String> getBackupFilenames(long lastSegmentBackedUp, boolean includeActive) {
->>>>>>> 20b32531
+    default Stream<String> getBackupFilenames(long lastSegmentBackedUp, boolean includeActive, int lastVersionBackedUp) {
         throw new UnsupportedOperationException();
     }
 
