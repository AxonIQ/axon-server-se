/*
 * Copyright (c) 2017-2019 AxonIQ B.V. and/or licensed to AxonIQ B.V.
 * under one or more contributor license agreements.
 *
 *  Licensed under the AxonIQ Open Source License Agreement v1.0;
 *  you may not use this file except in compliance with the license.
 *
 */

package io.axoniq.axonserver.localstorage.file;

import io.axoniq.axonserver.exception.ErrorCode;
import io.axoniq.axonserver.exception.MessagingPlatformException;
import io.axoniq.axonserver.grpc.event.Event;
import io.axoniq.axonserver.localstorage.EventTypeContext;
import io.axoniq.axonserver.localstorage.SerializedTransactionWithToken;
import io.axoniq.axonserver.localstorage.transformation.EventTransformerFactory;
import io.axoniq.axonserver.metric.MeterFactory;

import java.io.ByteArrayOutputStream;
import java.io.DataOutputStream;
import java.io.File;
import java.io.FileOutputStream;
import java.util.ArrayList;
import java.util.Comparator;
import java.util.HashMap;
import java.util.List;
import java.util.Map;
import java.util.NavigableMap;
import java.util.NavigableSet;
import java.util.Optional;
import java.util.SortedSet;
import java.util.TreeSet;
import java.util.concurrent.ConcurrentSkipListMap;
import java.util.concurrent.atomic.AtomicBoolean;
import java.util.function.UnaryOperator;
import java.util.stream.Collectors;

/**
 * Manages the completed segments for the event store.
 *
 * @author Marc Gathier
 * @since 4.0
 */
public class InputStreamEventStore extends SegmentBasedEventStore implements ReadOnlySegmentsHandler {

    private final NavigableMap<Long, Integer> segments = new ConcurrentSkipListMap<>(Comparator.reverseOrder());
    private final EventTransformerFactory eventTransformerFactory;

    public InputStreamEventStore(EventTypeContext context, IndexManager indexManager,
                                 EventTransformerFactory eventTransformerFactory,
                                 StorageProperties storageProperties, MeterFactory meterFactory) {
        super(context, indexManager, storageProperties, meterFactory);
        this.eventTransformerFactory = eventTransformerFactory;
    }

    @Override
    public void handover(FileVersion segment, Runnable callback) {
        segments.put(segment.segment(), segment.version());
        callback.run();
    }

    @Override
    protected boolean containsSegment(long segment) {
        return segments.containsKey(segment);
    }

    @Override
    protected Optional<EventSource> getEventSource(long segment) {
        Integer version = segments.get(segment);
        if (version != null) {
            return getEventSource(new FileVersion(segment, version));
        }
        return Optional.empty();
    }

    @Override
    public void initSegments(long lastInitialized) {
        segments.putAll(prepareSegmentStore(lastInitialized));
        if (next != null) {
            next.initSegments(segments.isEmpty() ? lastInitialized : segments.navigableKeySet().last());
        }
    }

    @Override
    public void close(boolean deleteData) {
        if (deleteData) {
            segments.forEach((segment, version) -> removeSegment(segment));
        }
    }

    public void transformContents(UnaryOperator<Event> transformationFunction) {
        NavigableSet<Long> segmentsToTransform = new TreeSet<>(segments.keySet());
        for (Long segment : segmentsToTransform) {
            Integer version = segments.get(segment);
            if (version != null) {
                transformSegment(segment, version, transformationFunction);
            }
        }
    }

    private void transformSegment(long segment, int currentVersion, UnaryOperator<Event> transformationFunction) {
        Map<String, List<IndexEntry>> indexEntriesMap = new HashMap<>();
        AtomicBoolean changed = new AtomicBoolean();
        File dataFile = storageProperties.dataFile(
                context,
                new FileVersion(segment, currentVersion + 1));
        try (TransactionIterator transactionIterator = getTransactions(segment, segment);
             // TODO: 5/19/2021 write to temp file first 
             DataOutputStream dataOutputStream = new DataOutputStream(new FileOutputStream(dataFile))) {
            dataOutputStream.write(PrimaryEventStore.VERSION);
            dataOutputStream.writeInt(storageProperties.getFlags());
            int pos = 5;
            long token = segment;
            while (transactionIterator.hasNext()) {
                SerializedTransactionWithToken transaction = transactionIterator
                        .next();
                List<Event> updatedEvents =
                        transaction.getEvents()
                                   .stream()
                                   .map(serializedEvent -> {
                                       Event original = serializedEvent.asEvent();
                                       if (isSoftDeleted(original)) return original;
                                       Event transformed = transformationFunction.apply(original);
                                       if (transformed == null) transformed = Event.getDefaultInstance();
                                       if (!original.equals(transformed)) {
                                           changed.set(true);
                                       }
                                       return transformed;
                                   })
                                   .collect(Collectors.toList());

                int eventPosition = pos + 7;
                ByteArrayOutputStream bytes = new ByteArrayOutputStream();
                DataOutputStream eventsBlock = new DataOutputStream(bytes);
                for (Event updatedEvent : updatedEvents) {
                    int size = updatedEvent.getSerializedSize();
                    eventsBlock.writeInt(size);
                    eventsBlock.write(updatedEvent.toByteArray());
                    if (!updatedEvent.getAggregateType().isEmpty()) {
                        indexEntriesMap.computeIfAbsent(updatedEvent.getAggregateIdentifier(), id -> new ArrayList<>())
                                       .add(new IndexEntry(updatedEvent.getAggregateSequenceNumber(), eventPosition, token));
                    }
                    eventPosition += size + 4;
                    token++;
                }

                byte[] eventBytes = bytes.toByteArray();
                dataOutputStream.writeInt(eventBytes.length);
                dataOutputStream.write(TRANSACTION_VERSION);
                dataOutputStream.writeShort(updatedEvents.size());
                dataOutputStream.write(eventBytes);
                Checksum checksum = new Checksum();
                pos += eventBytes.length + 4 + 7;
                dataOutputStream.writeInt(checksum.update(eventBytes).get());
            }
            dataOutputStream.writeInt(0);
            dataOutputStream.writeInt(0);

        } catch (Exception e) {
            throw new RuntimeException(String.format("%s: transformation of segment %d failed", context, segment), e);
        }
        if( changed.get()) {
            indexManager.createNewVersion(segment, currentVersion + 1, indexEntriesMap);
            segments.put(segment, currentVersion + 1);
        } else {
            FileUtils.delete(dataFile);
        }

    }

    private boolean isSoftDeleted(Event original) {
        return original.getMessageIdentifier().isEmpty();
    }

    private void removeSegment(long segment) {
        Integer version = segments.remove(segment);
        if (version != null && (!FileUtils.delete(storageProperties.dataFile(context, segment)) ||
                !indexManager.remove(segment))) {
            throw new MessagingPlatformException(ErrorCode.DATAFILE_WRITE_ERROR,
                                                 "Failed to rollback " + getType().getEventType()
                                                         + ", could not remove segment: " + segment);
        }
    }

    @Override
    public Optional<EventSource> getEventSource(FileVersion segment) {
        logger.debug("Get eventsource: {}", segment);
        InputStreamEventSource eventSource = get(segment, false);
        logger.trace("result={}", eventSource);
        if (eventSource == null) {
            return Optional.empty();
        }
        return Optional.of(eventSource);
    }

    @Override
    protected SortedSet<Long> getSegments() {
        return segments.navigableKeySet();
    }

<<<<<<< HEAD
    @Override
    public void deleteAllEventData() {
        throw new UnsupportedOperationException("Development mode deletion is not supported in InputStreamEventStore");
    }

    private InputStreamEventSource get(FileVersion segment, boolean force) {
        if (!force && !segments.containsKey(segment.segment())) {
=======
    private InputStreamEventSource get(long segment, boolean force) {
        if (!force && !segments.contains(segment)) {
>>>>>>> 092a6ebf
            return null;
        }

        fileOpenMeter.increment();
        return new InputStreamEventSource(storageProperties.dataFile(context, segment),
                                          eventTransformerFactory);
    }

    @Override
    protected void recreateIndex(FileVersion segment) {
        try (InputStreamEventSource is = get(segment, true);
             EventIterator iterator = createEventIterator(is, segment.segment(), segment.segment())) {
            recreateIndexFromIterator(segment, iterator);
        }
    }
}<|MERGE_RESOLUTION|>--- conflicted
+++ resolved
@@ -106,7 +106,7 @@
                 context,
                 new FileVersion(segment, currentVersion + 1));
         try (TransactionIterator transactionIterator = getTransactions(segment, segment);
-             // TODO: 5/19/2021 write to temp file first 
+             // TODO: 5/19/2021 write to temp file first
              DataOutputStream dataOutputStream = new DataOutputStream(new FileOutputStream(dataFile))) {
             dataOutputStream.write(PrimaryEventStore.VERSION);
             dataOutputStream.writeInt(storageProperties.getFlags());
@@ -199,18 +199,8 @@
         return segments.navigableKeySet();
     }
 
-<<<<<<< HEAD
-    @Override
-    public void deleteAllEventData() {
-        throw new UnsupportedOperationException("Development mode deletion is not supported in InputStreamEventStore");
-    }
-
     private InputStreamEventSource get(FileVersion segment, boolean force) {
         if (!force && !segments.containsKey(segment.segment())) {
-=======
-    private InputStreamEventSource get(long segment, boolean force) {
-        if (!force && !segments.contains(segment)) {
->>>>>>> 092a6ebf
             return null;
         }
 
