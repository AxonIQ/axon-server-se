--- conflicted
+++ resolved
@@ -1,9 +1,5 @@
 /*
-<<<<<<< HEAD
- *  Copyright (c) 2017-2021 AxonIQ B.V. and/or licensed to AxonIQ B.V.
-=======
  *  Copyright (c) 2017-2022 AxonIQ B.V. and/or licensed to AxonIQ B.V.
->>>>>>> 20b32531
  *  under one or more contributor license agreements.
  *
  *  Licensed under the AxonIQ Open Source License Agreement v1.0;
@@ -74,7 +70,6 @@
 import java.util.function.IntConsumer;
 import java.util.stream.Stream;
 
-
 /**
  * Component that handles the actual interaction with the event store.
  *
@@ -97,11 +92,7 @@
     private final MeterFactory meterFactory;
     private final StorageTransactionManagerFactory storageTransactionManagerFactory;
     private final EventInterceptors eventInterceptors;
-<<<<<<< HEAD
-    private final int maxEventCount;
-=======
-
->>>>>>> 20b32531
+
     /**
      * Maximum number of blacklisted events to be skipped before it will send a blacklisted event anyway. If almost all
      * events would be ignored due to blacklist, tracking tokens on client applications would never be updated.
@@ -230,8 +221,6 @@
         return workers;
     }
 
-    /*----------------------HANDLE APPEND SNAPSHOT----------------------*/
-
     @Override
     public Flux<TransformationProgress> transformEvents(String context,
                                                         int version,
@@ -241,6 +230,8 @@
                 .transformContents(version, transformedEvents)
                 .subscribeOn(Schedulers.fromExecutorService(dataFetcher));
     }
+
+    /*----------------------HANDLE APPEND SNAPSHOT----------------------*/
 
     @Override
     public Mono<Void> appendSnapshot(String context, Event snapshot, Authentication authentication) {
@@ -277,43 +268,6 @@
                 .thenReturn(snapshot);
     }
 
-<<<<<<< HEAD
-    private StreamObserver<SerializedEvent> createAppendEventConnection(String context,
-                                                                        Authentication authentication,
-                                                                        StreamObserver<Confirmation> responseObserver) {
-        DefaultExecutionContext executionContext = new DefaultExecutionContext(context, authentication);
-        return new StreamObserver<SerializedEvent>() {
-            private final List<Event> eventList = new ArrayList<>();
-            private final AtomicBoolean closed = new AtomicBoolean();
-            private final AtomicLong eventCount = new AtomicLong();
-
-            @Override
-            public void onNext(SerializedEvent inputStream) {
-                if (checkMaxEventCount()) {
-                    try {
-                        eventList.add(inputStream.asEvent());
-                    } catch (Exception e) {
-                        closed.set(true);
-                        responseObserver.onError(GrpcExceptionBuilder.build(e));
-                    }
-                }
-            }
-
-            private boolean checkMaxEventCount() {
-                if (eventCount.incrementAndGet() < maxEventCount) {
-                    return true;
-                }
-                responseObserver.onError(GrpcExceptionBuilder.build(ErrorCode.TOO_MANY_EVENTS,
-                                                                    "Maximum number of events in transaction exceeded: "
-                                                                            + maxEventCount));
-                return false;
-            }
-
-            @Override
-            public void onError(Throwable cause) {
-                logger.warn("Error on connection to client while storing events", cause);
-            }
-=======
     private Mono<Event> handleStoreSnapshotErrors(String context, DefaultExecutionContext executionContext, Mono<Event> pipeline) {
         return pipeline
                 .doOnError(t -> logger.error("{}: Append snapshot failed", context, t))
@@ -323,7 +277,6 @@
                         t))
                 .onErrorMap(t -> !t.getClass().isAssignableFrom(MessagingPlatformException.class), MessagingPlatformException::create);
     }
->>>>>>> 20b32531
 
     private Mono<Event> attachStoreSnapshotMetrics(String context, Mono<Event> pipeline) {
         return pipeline
@@ -539,11 +492,7 @@
     }
 
     private StreamObserver<GetEventsRequest> listEvents(String context, Authentication authentication,
-<<<<<<< HEAD
-                                                        StreamObserver<InputStream> responseStreamObserver) {
-=======
                                                         StreamObserver<SerializedEventWithToken> responseStreamObserver) {
->>>>>>> 20b32531
         return new StreamObserver<GetEventsRequest>() {
             private final AtomicReference<TrackingEventProcessorManager.EventTracker> controllerRef = new AtomicReference<>();
 
@@ -814,11 +763,7 @@
     public long syncEvents(String context, long token, List<Event> events) {
         try {
             Workers worker = workers(context);
-<<<<<<< HEAD
-            worker.eventSyncStorage.sync(value.getToken(), value.getEventVersion(), value.getEvents());
-=======
             worker.eventSyncStorage.sync(token, events);
->>>>>>> 20b32531
             worker.triggerTrackerEventProcessors();
             return token + events.size();
         } catch (MessagingPlatformException ex) {
@@ -834,13 +779,8 @@
     public long syncSnapshots(String context, long token, List<Event> snapshots) {
         try {
             SyncStorage writeStorage = workers(context).snapshotSyncStorage;
-<<<<<<< HEAD
-            writeStorage.sync(value.getToken(), value.getEventVersion(), value.getEvents());
-            return value.getToken() + value.getEvents().size();
-=======
             writeStorage.sync(token, snapshots);
             return token + snapshots.size();
->>>>>>> 20b32531
         } catch (MessagingPlatformException ex) {
             if (ErrorCode.NO_EVENTSTORE.equals(ex.getErrorCode())) {
                 logger.warn("{}: cannot store snapshot in non-active event store", context);
@@ -860,16 +800,6 @@
     }
 
     public Stream<String> getBackupFilenames(String context, EventType eventType, long lastSegmentBackedUp,
-<<<<<<< HEAD
-                                             int lastVersionBackedUp) {
-        try {
-            Workers workers = workers(context);
-            if (eventType == EventType.SNAPSHOT) {
-                return workers.snapshotStorageEngine.getBackupFilenames(lastSegmentBackedUp, lastVersionBackedUp);
-            }
-
-            return workers.eventStorageEngine.getBackupFilenames(lastSegmentBackedUp, lastVersionBackedUp);
-=======
                                              boolean includeActive) {
         try {
             Workers workers = workers(context);
@@ -878,7 +808,6 @@
             }
 
             return workers.eventStorageEngine.getBackupFilenames(lastSegmentBackedUp, includeActive);
->>>>>>> 20b32531
         } catch (Exception ex) {
             logger.warn("Failed to get backup filenames", ex);
         }
@@ -902,17 +831,6 @@
         return workersMap.containsKey(context) && workersMap.get(context).initialized;
     }
 
-<<<<<<< HEAD
-    @Override
-    public Mono<Void> deleteOldVersions(String context) {
-        return workers(context).deleteOldVersions();
-    }
-
-    @Override
-    public Mono<Void> rollback(String context, int version) {
-        return workers(context).rollbackSegments(version);
-    }
-=======
     public long getFirstCompletedSegment(String context, EventType type) {
         if( EventType.EVENT.equals(type)) {
             return workers(context).eventStorageEngine.getFirstCompletedSegment();
@@ -920,7 +838,15 @@
         return workers(context).snapshotStorageEngine.getFirstCompletedSegment();
     }
 
->>>>>>> 20b32531
+    @Override
+    public Mono<Void> deleteOldVersions(String context) {
+        return workers(context).deleteOldVersions();
+    }
+
+    @Override
+    public Mono<Void> rollback(String context, int version) {
+        return workers(context).rollbackSegments(version);
+    }
     private class Workers {
 
         private final EventWriteStorage eventWriteStorage;
