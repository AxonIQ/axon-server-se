--- conflicted
+++ resolved
@@ -100,11 +100,7 @@
     }
     @Override
     public CompletableFuture<Confirmation> appendSnapshot(String context, Event eventMessage) {
-<<<<<<< HEAD
-        return workersMap.get(context).snapshotWriteStorage.store( eventMessage);
-=======
-        return workers(context).snapshotWriteStorage.store(eventMessage);
->>>>>>> 263b208e
+        return workers(context).snapshotWriteStorage.store( eventMessage);
     }
 
     @Override
@@ -143,17 +139,6 @@
 
             @Override
             public void onCompleted() {
-<<<<<<< HEAD
-                workersMap.get(context).eventWriteStorage.store(eventList).whenComplete((result, exception) -> {
-                    if( exception != null) {
-                        logException(exception);
-                        responseObserver.onError(exception);
-                    } else {
-                        responseObserver.onNext(CONFIRMATION);
-                        responseObserver.onCompleted();
-                    }
-                });
-=======
                 if( closed.get()) return;
 
                 workers(context)
@@ -176,18 +161,6 @@
             private void confirm() {
                 responseObserver.onNext(CONFIRMATION);
                 responseObserver.onCompleted();
->>>>>>> 263b208e
-            }
-
-            private void logException(Throwable exception) {
-                if( isClientException(exception)) {
-                    logger.warn("Error while storing events: {}", exception.getMessage());
-                } else if (exception instanceof IllegalStateException) {
-                    logger.warn("Error while storing events: node is no longer leader");
-                } else {
-                    logger.warn("Error while storing events", exception);
-                }
-
             }
         };
     }
@@ -195,26 +168,16 @@
     @Override
     public void listAggregateEvents(String context, GetAggregateEventsRequest request,
                                     StreamObserver<InputStream> responseStreamObserver) {
-<<<<<<< HEAD
-        MethodDescriptor.Marshaller<Event> marshaller = ProtoUtils
-                .marshaller(Event.getDefaultInstance());
-        AtomicInteger counter = new AtomicInteger();
-        workersMap.get(context).aggregateReader.readEvents( request.getAggregateId(),
+        workers(context).aggregateReader.readEvents( request.getAggregateId(),
                                                             request.getAllowSnapshots(),
                                                             request.getInitialSequence(),
                                                             event -> {
-                                                                responseStreamObserver.onNext(marshaller.stream(event));
+                                                                responseStreamObserver.onNext(event.asInputStream());
                                                                 counter.incrementAndGet();
                                                             });
         if( counter.get() == 0) {
             logger.error("Aggregate not found: {}", request);
         }
-=======
-        workers(context).aggregateReader.readEvents( request.getAggregateId(),
-                                                            request.getAllowSnapshots(),
-                                                            request.getInitialSequence(),
-                                                            event -> responseStreamObserver.onNext(event.asInputStream()));
->>>>>>> 263b208e
         responseStreamObserver.onCompleted();
     }
 
@@ -341,7 +304,6 @@
         return workers(context).snapshotWriteStorage.getLastToken();
     }
 
-<<<<<<< HEAD
     public Iterator<TransactionWithToken> eventTransactionsIterator(String context, long fromToken, long toToken) {
         return workersMap.get(context).eventStreamReader.transactionIterator(fromToken, toToken);
     }
@@ -356,10 +318,6 @@
 
     public Iterator<TransactionWithToken> snapshotTransactionsIterator(String context, long firstToken) {
         return workersMap.get(context).snapshotStreamReader.transactionIterator(firstToken);
-=======
-    public CompletableFuture<Void> streamEventTransactions(String context, long firstToken, Predicate<SerializedTransactionWithToken> transactionConsumer) {
-        return workers(context).eventStreamReader.streamTransactions( firstToken, transactionConsumer);
->>>>>>> 263b208e
     }
 
     /**
@@ -367,8 +325,8 @@
      */
     @Deprecated
     public CompletableFuture<Void> streamEventTransactions(String context, long firstToken,
-                                                           Predicate<TransactionWithToken> transactionConsumer) {
-        return workersMap.get(context).eventStreamReader.streamTransactions(firstToken, transactionConsumer);
+                                                           Predicate<SerializedTransactionWithToken> transactionConsumer) {
+        return workers(context).eventStreamReader.streamTransactions(firstToken, transactionConsumer);
     }
 
     /**
@@ -380,18 +338,6 @@
         return workers(context).snapshotStreamReader.streamTransactions(firstToken, transactionConsumer);
     }
 
-<<<<<<< HEAD
-    public long syncEvents(String context, TransactionInformation transactionInformation, TransactionWithToken value) {
-        SyncStorage writeStorage = workersMap.get(context).eventSyncStorage;
-        writeStorage.sync(transactionInformation, value.getEventsList());
-        return value.getToken() + value.getEventsCount();
-    }
-
-    public long syncSnapshots(String context, TransactionInformation transactionInformation, TransactionWithToken value) {
-        SyncStorage writeStorage = workersMap.get(context).snapshotSyncStorage;
-        writeStorage.sync(transactionInformation, value.getEventsList());
-        return value.getToken() + value.getEventsCount();
-=======
     public long syncEvents(String context, SerializedTransactionWithToken value) {
         SyncStorage writeStorage = workers(context).eventSyncStorage;
         writeStorage.sync(value.getEvents());
@@ -402,37 +348,13 @@
         SyncStorage writeStorage = workers(context).snapshotSyncStorage;
         writeStorage.sync(value.getEvents());
         return value.getToken() + value.getEvents().size();
->>>>>>> 263b208e
     }
 
     public long getWaitingEventTransactions(String context) {
         return workers(context).eventWriteStorage.waitingTransactions();
     }
     public long getWaitingSnapshotTransactions(String context) {
-<<<<<<< HEAD
-        return workersMap.get(context).snapshotWriteStorage.waitingTransactions();
-=======
         return workers(context).snapshotWriteStorage.waitingTransactions();
-    }
-
-    public void rollbackEvents(String context, long token) {
-        try {
-            Workers workers = workers(context);
-            logger.debug("{}: Rollback events to {}, last token {}", context, token, getLastToken(context));
-            workers.eventWriteStorage.rollback(token);
-        } catch (Exception ex ) {
-            logger.warn("Failed to rollback", ex);
-        }
-    }
-    public void rollbackSnapshots(String context, long token) {
-        try {
-            Workers workers = workers(context);
-            logger.debug("{}: Rollback snapshots to {}, last token {}", context, token, getLastSnapshot(context));
-            workers.snapshotWriteStorage.rollback(token);
-        } catch (Exception ex ) {
-            logger.warn("Failed to rollback", ex);
-        }
->>>>>>> 263b208e
     }
 
     public Stream<String> getBackupFilenames(String context, EventType eventType, long lastSegmentBackedUp) {
@@ -458,14 +380,14 @@
                 && ((MessagingPlatformException) exception).getErrorCode().isClientException();
     }
 
-<<<<<<< HEAD
     public long getLastEventIndex(String context) {
-        return workersMap.get(context).eventWriteStorage.getLastIndex();
+        return workers(context).eventWriteStorage.getLastIndex();
     }
 
     public long getLastSnapshotIndex(String context) {
-        return workersMap.get(context).snapshotWriteStorage.getLastIndex();
-=======
+        return workers(context).snapshotWriteStorage.getLastIndex();
+    }
+
     public boolean containsEvents(String context, SerializedTransactionWithToken syncRequest) {
         return workers(context).eventDatafileManagerChain.contains(syncRequest);
     }
@@ -476,7 +398,6 @@
 
     Set<EventStreamController> eventStreamControllers(String context) {
         return workers(context).eventStreamControllers();
->>>>>>> 263b208e
     }
 
 
