/*
 * Copyright (c) 2017-2019 AxonIQ B.V. and/or licensed to AxonIQ B.V.
 * under one or more contributor license agreements.
 *
 *  Licensed under the AxonIQ Open Source License Agreement v1.0;
 *  you may not use this file except in compliance with the license.
 *
 */

package io.axoniq.axonserver.localstorage;

import io.axoniq.axonserver.exception.ConcurrencyExceptions;
import io.axoniq.axonserver.exception.ErrorCode;
import io.axoniq.axonserver.exception.MessagingPlatformException;
import io.axoniq.axonserver.grpc.GrpcExceptionBuilder;
import io.axoniq.axonserver.grpc.event.Confirmation;
import io.axoniq.axonserver.grpc.event.Event;
import io.axoniq.axonserver.grpc.event.GetAggregateEventsRequest;
import io.axoniq.axonserver.grpc.event.GetAggregateSnapshotsRequest;
import io.axoniq.axonserver.grpc.event.GetEventsRequest;
import io.axoniq.axonserver.grpc.event.GetFirstTokenRequest;
import io.axoniq.axonserver.grpc.event.GetLastTokenRequest;
import io.axoniq.axonserver.grpc.event.GetTokenAtRequest;
import io.axoniq.axonserver.grpc.event.QueryEventsRequest;
import io.axoniq.axonserver.grpc.event.QueryEventsResponse;
import io.axoniq.axonserver.grpc.event.ReadHighestSequenceNrRequest;
import io.axoniq.axonserver.grpc.event.ReadHighestSequenceNrResponse;
import io.axoniq.axonserver.grpc.event.TrackingToken;
import io.axoniq.axonserver.localstorage.query.QueryEventsRequestStreamObserver;
import io.axoniq.axonserver.localstorage.transaction.StorageTransactionManagerFactory;
import io.axoniq.axonserver.metric.BaseMetricName;
import io.axoniq.axonserver.metric.DefaultMetricCollector;
import io.axoniq.axonserver.metric.MeterFactory;
import io.axoniq.axonserver.util.StreamObserverUtils;
import io.grpc.stub.StreamObserver;
import io.micrometer.core.instrument.Gauge;
import io.micrometer.core.instrument.MeterRegistry;
import io.micrometer.core.instrument.Tags;
import org.slf4j.Logger;
import org.slf4j.LoggerFactory;
import org.springframework.beans.factory.annotation.Autowired;
import org.springframework.beans.factory.annotation.Value;
import org.springframework.boot.actuate.health.Health;
import org.springframework.context.SmartLifecycle;
import org.springframework.lang.NonNull;
import org.springframework.scheduling.annotation.Scheduled;
import org.springframework.scheduling.concurrent.CustomizableThreadFactory;
import org.springframework.stereotype.Component;

import java.io.InputStream;
import java.util.ArrayList;
import java.util.Iterator;
import java.util.List;
import java.util.Map;
import java.util.Optional;
import java.util.concurrent.CompletableFuture;
import java.util.concurrent.ConcurrentHashMap;
import java.util.concurrent.ExecutorService;
import java.util.concurrent.Executors;
import java.util.concurrent.RejectedExecutionException;
import java.util.concurrent.TimeUnit;
import java.util.concurrent.atomic.AtomicBoolean;
import java.util.concurrent.atomic.AtomicInteger;
import java.util.concurrent.atomic.AtomicReference;
import java.util.function.Consumer;
import java.util.stream.Stream;

/**
 * Component that handles the actual interaction with the event store.
 * @author Marc Gathier
 * @since 4.0
 */
@Component
public class LocalEventStore implements io.axoniq.axonserver.message.event.EventStore, SmartLifecycle {
    private static final Confirmation CONFIRMATION = Confirmation.newBuilder().setSuccess(true).build();
    private static final boolean CREATE_IF_MISSING = true;
    private final Logger logger = LoggerFactory.getLogger(LocalEventStore.class);
    private final Map<String, Workers> workersMap = new ConcurrentHashMap<>();
    private final EventStoreFactory eventStoreFactory;
    private final ExecutorService dataFetcher;
    private volatile boolean running;
    @Value("${axoniq.axonserver.query.limit:200}")
    private long defaultLimit = 200;
    @Value("${axoniq.axonserver.query.timeout:300000}")
    private long timeout = 300000;
    @Value("${axoniq.axonserver.new-permits-timeout:120000}")
    private long newPermitsTimeout=120000;

    private final MeterFactory meterFactory;
    private final StorageTransactionManagerFactory storageTransactionManagerFactory;
    private final EventStoreExistChecker eventStoreExistChecker;
    private final int maxEventCount;

    /**
     * Maximum number of blacklisted events to be skipped before it will send a blacklisted event anyway. If almost all events
     * would be ignored due to blacklist, tracking tokens on client applications would never be updated.
     */
    private final int blacklistedSendAfter;

    public LocalEventStore(EventStoreFactory eventStoreFactory, MeterRegistry meterFactory,
                           StorageTransactionManagerFactory storageTransactionManagerFactory,
                           EventStoreExistChecker eventStoreExistChecker) {
        this(eventStoreFactory,
             new MeterFactory(meterFactory, new DefaultMetricCollector()),
             storageTransactionManagerFactory,
             eventStoreExistChecker, Short.MAX_VALUE,
             1000,
             24);
    }

    @Autowired
    public LocalEventStore(EventStoreFactory eventStoreFactory,
                           MeterFactory meterFactory,
                           StorageTransactionManagerFactory storageTransactionManagerFactory,
                           EventStoreExistChecker eventStoreExistChecker, @Value("${axoniq.axonserver.max-events-per-transaction:32767}") int maxEventCount,
                           @Value("${axoniq.axonserver.blacklisted-send-after:1000}") int blacklistedSendAfter,
                           @Value("${axoniq.axonserver.data-fetcher-threads:24}") int fetcherThreads) {
        this.eventStoreFactory = eventStoreFactory;
        this.meterFactory = meterFactory;
        this.storageTransactionManagerFactory = storageTransactionManagerFactory;
        this.eventStoreExistChecker = eventStoreExistChecker;
        this.maxEventCount = Math.min(maxEventCount, Short.MAX_VALUE);
        this.blacklistedSendAfter = blacklistedSendAfter;
        this.dataFetcher = Executors.newFixedThreadPool(fetcherThreads, new CustomizableThreadFactory("data-fetcher-"));
    }

    public void initContext(String context, boolean validating) {
        if( workersMap.containsKey(context)) return;
        workersMap.putIfAbsent(context, new Workers(context));
        workersMap.get(context).init(validating);
    }

    /**
     * Deletes the specified context including all data.
     *
     * @param context the name of the context
     */
    public void deleteContext(String context) {
        deleteContext(context, false);
    }

    /**
     * Deletes the specified context, optionally keeping the data
     *
     * @param context  the name of the context
     * @param keepData flag to set if the data must be preserved
     */
    public void deleteContext(String context, boolean keepData) {
        Workers workers = workersMap.remove(context);
        if( workers == null) return;
        workers.close(!keepData);
    }

    /**
     * Deletes all event data from the context. Context remains alive.
     * @param context the context to be cleared
     */
    @Override
    public void deleteAllEventData(String context) {
        Workers workers = workersMap.get(context);
        if (workers == null) {
            return;
        }
        workers.deleteAllEventData();
    }

    public void cancel(String context) {
        Workers workers = workersMap.get(context);
        if( workers == null) return;

        workers.eventWriteStorage.cancelPendingTransactions();
        workers.cancelTrackingEventProcessors();
    }

    private Workers workers(String context) {
        return workers(context, false);
    }

    private Workers workers(String context, boolean createIfMissing) {
        Workers workers = workersMap.get(context);
        if (workers == null) {
            if (createIfMissing) {
                synchronized (workersMap) {
                    initContext(context, false);
                    workers = workersMap.get(context);
                }
            } else {
                throw new MessagingPlatformException(ErrorCode.NO_EVENTSTORE, "Missing worker for context: " + context);
            }
        }
        return workers;
    }
    @Override
    public CompletableFuture<Confirmation> appendSnapshot(String context, Event eventMessage) {
        return workers(context).snapshotWriteStorage.store( eventMessage);
    }

    @Override
    public StreamObserver<InputStream> createAppendEventConnection(String context,
                                                                   StreamObserver<Confirmation> responseObserver) {
        return new StreamObserver<InputStream>() {
            private final List<SerializedEvent> eventList = new ArrayList<>();
            private final AtomicBoolean closed = new AtomicBoolean();
            @Override
            public void onNext(InputStream event) {
                if (checkMaxEventCount()) {
                    try {
                        eventList.add(new SerializedEvent(event));
                    } catch (Exception e) {
                        responseObserver.onError(GrpcExceptionBuilder.build(e));
                    }
                }
            }

            private boolean checkMaxEventCount() {
                if (eventList.size() < maxEventCount) {
                    return true;
                }
                if (closed.compareAndSet(false, true)) {
                    responseObserver.onError(GrpcExceptionBuilder.build(ErrorCode.TOO_MANY_EVENTS,
                                                                        "Maximum number of events in transaction exceeded: "
                                                                                + maxEventCount));
                }
                return false;
            }

            @Override
            public void onError(Throwable cause) {
                logger.warn("Error on connection to client while storing events", cause);
            }

            @Override
            public void onCompleted() {
                if( closed.get()) return;

                workers(context)
                        .eventWriteStorage
                        .store(eventList)
                        .thenRun(this::confirm)
                        .exceptionally(this::error);
            }

            private Void error(Throwable exception) {
                exception = ConcurrencyExceptions.unwrap(exception);
                if( isClientException(exception)) {
                    logger.info("{}: Error while storing events: {}", context, exception.getMessage());
                } else {
                    logger.warn("{}: Error while storing events", context, exception);
                }
                responseObserver.onError(exception);
                return null;
            }

            private void confirm() {
                responseObserver.onNext(CONFIRMATION);
                responseObserver.onCompleted();
            }
        };
    }

    @Override
    public void listAggregateEvents(String context, GetAggregateEventsRequest request,
                                    StreamObserver<InputStream> responseStreamObserver) {
<<<<<<< HEAD
        AtomicInteger counter = new AtomicInteger();
        workers(context).aggregateReader.readEvents(request.getAggregateId(),
                                                    request.getAllowSnapshots(),
                                                    request.getInitialSequence(),
                                                    getMaxSequence(request),
                                                    event -> {
                                                        responseStreamObserver.onNext(event.asInputStream());
                                                        counter.incrementAndGet();
                                                    });
        if (counter.get() == 0) {
            logger.debug("Aggregate not found: {}", request);
=======
        runInDataFetcherPool(() -> {
            AtomicInteger counter = new AtomicInteger();
            workers(context).aggregateReader.readEvents(request.getAggregateId(),
                                                        request.getAllowSnapshots(),
                                                        request.getInitialSequence(),
                                                        event -> {
                                                            responseStreamObserver.onNext(event.asInputStream());
                                                            counter.incrementAndGet();
                                                        });
            if (counter.get() == 0) {
                logger.debug("Aggregate not found: {}", request);
            }
            responseStreamObserver.onCompleted();
        }, responseStreamObserver::onError);
    }

    private void runInDataFetcherPool(Runnable task, Consumer<Exception> onError) {
        try {
            dataFetcher.submit(() -> {
                // we will not start new reader tasks when a shutdown was initialized. Behavior is similar to submitting tasks after shutdown
                if (!running) {
                    onError.accept(new RejectedExecutionException("Cannot load events. AxonServer is shutting down"));
                } else {
                    task.run();
                }
            });
        } catch (Exception e) {
            // in case we didn't manage to schedule the task to run.
            onError.accept(e);
>>>>>>> da632aa2
        }
    }

    private long getMaxSequence(GetAggregateEventsRequest request) {
        if (request.getMaxSequence() > 0) {
            return request.getMaxSequence();
        }
        return Long.MAX_VALUE;
    }


    @Override
    public void listAggregateSnapshots(String context, GetAggregateSnapshotsRequest request,
                                       StreamObserver<InputStream> responseStreamObserver) {
<<<<<<< HEAD
        if (request.getMaxSequence() >= 0) {
            workers(context).aggregateReader.readSnapshots(request.getAggregateId(),
                                                           request.getInitialSequence(),
                                                           request.getMaxSequence(),
                                                           request.getMaxResults(),
                                                           event -> responseStreamObserver
                                                                          .onNext(event.asInputStream()));
        }
        responseStreamObserver.onCompleted();
=======
        runInDataFetcherPool(() -> {
            if (request.getMaxSequence() >= 0) {
                workers(context).aggregateReader.readSnapshots(request.getAggregateId(),
                                                               request.getInitialSequence(),
                                                               request.getMaxSequence(),
                                                               request.getMaxResults(),
                                                               event -> responseStreamObserver
                                                                       .onNext(event.asInputStream()));
            }
            responseStreamObserver.onCompleted();
        }, responseStreamObserver::onError);
>>>>>>> da632aa2
    }

    @Override
    public StreamObserver<GetEventsRequest> listEvents(String context,
                                                       StreamObserver<InputStream> responseStreamObserver) {
        return new StreamObserver<GetEventsRequest>() {
            private final AtomicReference<TrackingEventProcessorManager.EventTracker> controllerRef = new AtomicReference<>();

            @Override
            public void onNext(GetEventsRequest getEventsRequest) {
                TrackingEventProcessorManager.EventTracker controller = controllerRef.updateAndGet(c -> {
                    if (c == null) {
                        return workers(context).createEventTracker(getEventsRequest.getTrackingToken(),
                                                                   getEventsRequest.getClientId(),
                                                                   getEventsRequest.getAllowReadingFromFollower(),
                                                                   responseStreamObserver);
                    }
                    return c;
                });

                controller.addPermits((int) getEventsRequest.getNumberOfPermits());
                if (getEventsRequest.getBlacklistCount() > 0) {
                    controller.addBlacklist(getEventsRequest.getBlacklistList());
                }
                controller.start();
            }

            @Override
            public void onError(Throwable throwable) {
                Optional.ofNullable(controllerRef.get())
                        .ifPresent(TrackingEventProcessorManager.EventTracker::close);
                StreamObserverUtils.complete(responseStreamObserver);
            }

            @Override
            public void onCompleted() {
                Optional.ofNullable(controllerRef.get())
                        .ifPresent(TrackingEventProcessorManager.EventTracker::close);
                StreamObserverUtils.complete(responseStreamObserver);
            }
        };
    }

    @Override
    public void getFirstToken(String context, GetFirstTokenRequest request,
                              StreamObserver<TrackingToken> responseObserver) {
        long token = workers(context).eventStreamReader.getFirstToken();
        responseObserver.onNext(TrackingToken.newBuilder().setToken(token).build());
        responseObserver.onCompleted();
    }

    @Override
    public void getLastToken(String context, GetLastTokenRequest request,
                             StreamObserver<TrackingToken> responseObserver) {
        responseObserver.onNext(TrackingToken.newBuilder().setToken(workers(context).eventStorageEngine.getLastToken()).build());
        responseObserver.onCompleted();
    }

    @Override
    public void getTokenAt(String context, GetTokenAtRequest request, StreamObserver<TrackingToken> responseObserver) {
        runInDataFetcherPool(() -> {
            long token = workers(context).eventStreamReader.getTokenAt(request.getInstant());
            responseObserver.onNext(TrackingToken.newBuilder().setToken(token).build());
            responseObserver.onCompleted();
        }, responseObserver::onError);
    }

    @Override
    public void readHighestSequenceNr(String context, ReadHighestSequenceNrRequest request,
                                      StreamObserver<ReadHighestSequenceNrResponse> responseObserver) {
<<<<<<< HEAD
        long sequenceNumber = workers(context).aggregateReader.readHighestSequenceNr(request.getAggregateId());
        responseObserver.onNext(ReadHighestSequenceNrResponse.newBuilder().setToSequenceNr(sequenceNumber).build());
        responseObserver.onCompleted();
=======
        runInDataFetcherPool(() -> {
            long sequenceNumber = workers(context).aggregateReader.readHighestSequenceNr(request.getAggregateId());
            responseObserver.onNext(ReadHighestSequenceNrResponse.newBuilder().setToSequenceNr(sequenceNumber).build());
            responseObserver.onCompleted();
        }, responseObserver::onError);
>>>>>>> da632aa2
    }

    @Override
    public StreamObserver<QueryEventsRequest> queryEvents(String context,
                                                          StreamObserver<QueryEventsResponse> responseObserver) {
        Workers workers = workers(context);
        return new QueryEventsRequestStreamObserver(workers.eventWriteStorage,
                                                    workers.eventStreamReader,
                                                    defaultLimit,
                                                    timeout,
                                                    responseObserver);
    }

    @Override
    public boolean isAutoStartup() {
        return true;
    }

    @Override
    public void stop(@NonNull Runnable runnable) {
        running = false;
        dataFetcher.shutdown();
        workersMap.forEach((k, workers) -> workers.close(false));
        try {
            dataFetcher.awaitTermination(10, TimeUnit.SECONDS);
        } catch (InterruptedException e) {
            // just stop waiting
            Thread.currentThread().interrupt();
        }
        dataFetcher.shutdownNow();
        runnable.run();

    }

    @Override
    public void start() {
        running = true;
    }

    @Override
    public void stop() {
        stop(() -> {});
    }

    @Override
    public boolean isRunning() {
        return running;
    }

    @Override
    public int getPhase() {
        return 0;
    }

    @Scheduled(fixedRateString = "${axoniq.axonserver.event-processor-permits-check:2000}")
    public void checkPermits() {
        workersMap.forEach((k, v) -> v.validateActiveConnections());
    }

    public long getLastEvent(String context) {
        workersMap.computeIfAbsent(context, this::openIfExist);
        return workers(context).eventStorageEngine.getLastToken();
    }

    private Workers openIfExist(String context) {
        if (this.eventStoreExistChecker.exists(context)) {
            Workers workers = new Workers(context);
            workers.init(false);
            return workers;
        }
        return null;
    }

    public long getLastSnapshot(String context) {
        workersMap.computeIfAbsent(context, this::openIfExist);
        return workers(context).snapshotStorageEngine.getLastToken();
    }

    /**
     * Creates an iterator to iterate over event transactions, starting at transaction with token fromToken and ending before toToken
     *
     * @param context The context of the transactions
     * @param fromToken The first transaction token to include
     * @param toToken Last transaction token (exclusive)
     * @return the iterator
     */
    public Iterator<SerializedTransactionWithToken> eventTransactionsIterator(String context, long fromToken, long toToken) {
        return workersMap.get(context).eventStorageEngine.transactionIterator(fromToken, toToken);
    }

    /**
     * Creates an iterator to iterate over snapshot transactions, starting at transaction with token fromToken and ending before toToken
     *
     * @param context The context of the transactions
     * @param fromToken The first transaction token to include
     * @param toToken Last transaction token (exclusive)
     * @return the iterator
     */
    public Iterator<SerializedTransactionWithToken> snapshotTransactionsIterator(String context, long fromToken, long toToken) {
        return workersMap.get(context).snapshotStorageEngine.transactionIterator(fromToken, toToken);
    }

    public long syncEvents(String context, SerializedTransactionWithToken value) {
        SyncStorage writeStorage = workers(context, CREATE_IF_MISSING).eventSyncStorage;
        writeStorage.sync(value.getToken(), value.getEvents());
        return value.getToken() + value.getEvents().size();
    }

    public long syncSnapshots(String context, SerializedTransactionWithToken value) {
        SyncStorage writeStorage = workers(context, CREATE_IF_MISSING).snapshotSyncStorage;
        writeStorage.sync(value.getToken(), value.getEvents());
        return value.getToken() + value.getEvents().size();
    }

    public long getWaitingEventTransactions(String context) {
        return workers(context).eventWriteStorage.waitingTransactions();
    }
    public long getWaitingSnapshotTransactions(String context) {
        return workers(context).snapshotWriteStorage.waitingTransactions();
    }

    public Stream<String> getBackupFilenames(String context, EventType eventType, long lastSegmentBackedUp) {
        try {
            Workers workers = workers(context);
            if (eventType == EventType.SNAPSHOT) {
                return workers.snapshotStorageEngine.getBackupFilenames(lastSegmentBackedUp);
            }

            return workers.eventStorageEngine.getBackupFilenames(lastSegmentBackedUp);
        } catch (Exception ex ) {
            logger.warn("Failed to get backup filenames", ex);
        }
        return Stream.empty();
    }

    public void health(Health.Builder builder) {
        workersMap.values().forEach(worker -> worker.eventStreamReader.health(builder));
    }

    private boolean isClientException(Throwable exception) {
        return exception instanceof MessagingPlatformException
                && ((MessagingPlatformException) exception).getErrorCode().isClientException();
    }

    public long firstToken(String context) {
        return workers(context).eventStreamReader.getFirstToken();
    }

    private class Workers {

        private final EventWriteStorage eventWriteStorage;
        private final SnapshotWriteStorage snapshotWriteStorage;
        private final AggregateReader aggregateReader;
        private final EventStreamReader eventStreamReader;
        private final EventStorageEngine eventStorageEngine;
        private final EventStorageEngine snapshotStorageEngine;
        private final String context;
        private final SyncStorage eventSyncStorage;
        private final SyncStorage snapshotSyncStorage;
        private final AtomicBoolean initialized = new AtomicBoolean();
        private final TrackingEventProcessorManager trackingEventManager;
        private final Gauge gauge;
        private final Gauge snapshotGauge;


        public Workers(String context) {
            this.eventStorageEngine = eventStoreFactory.createEventStorageEngine(context);
            this.snapshotStorageEngine = eventStoreFactory.createSnapshotStorageEngine(context);
            this.context = context;
            this.eventWriteStorage = new EventWriteStorage(storageTransactionManagerFactory
                                                                   .createTransactionManager(this.eventStorageEngine));
            this.snapshotWriteStorage = new SnapshotWriteStorage(storageTransactionManagerFactory
                                                                         .createTransactionManager(this.snapshotStorageEngine));
            this.aggregateReader = new AggregateReader(eventStorageEngine, new SnapshotReader(snapshotStorageEngine));
            this.trackingEventManager = new TrackingEventProcessorManager(eventStorageEngine, blacklistedSendAfter);

            this.eventStreamReader = new EventStreamReader(eventStorageEngine);
            this.snapshotSyncStorage = new SyncStorage(snapshotStorageEngine);
            this.eventSyncStorage = new SyncStorage(eventStorageEngine);
            this.eventWriteStorage.registerEventListener((token, events) -> this.trackingEventManager.reschedule());
            this.gauge = meterFactory.gauge(BaseMetricName.AXON_EVENT_LAST_TOKEN,
                                            Tags.of(MeterFactory.CONTEXT, context),
                                            context,
                                            c -> (double) getLastEvent(c));
            this.snapshotGauge = meterFactory.gauge(BaseMetricName.AXON_SNAPSHOT_LAST_TOKEN,
                                                    Tags.of(MeterFactory.CONTEXT, context),
                                                    context,
                                                    c -> (double) getLastSnapshot(c));
        }

        public synchronized void init(boolean validate) {
            logger.debug("{}: init called", context);
            if( initialized.compareAndSet(false, true)) {
                logger.debug("{}: initializing", context);
                eventStorageEngine.init(validate);
                snapshotStorageEngine.init(validate);
            }
        }

        /**
         * Close all activity on a context and release all resources.
         */
        public void close(boolean deleteData) {
            trackingEventManager.close();
            eventStorageEngine.close(deleteData);
            snapshotStorageEngine.close(deleteData);
            meterFactory.remove(gauge);
            meterFactory.remove(snapshotGauge);
        }

        private TrackingEventProcessorManager.EventTracker createEventTracker(long trackingToken,
                                                                              String clientId,
                                                                              boolean allowReadingFromFollower,
                                                                              StreamObserver<InputStream> eventStream) {
            return trackingEventManager.createEventTracker(trackingToken,
                                                           clientId,
                                                           allowReadingFromFollower,
                                                           eventStream);
        }


        private void cancelTrackingEventProcessors() {
            trackingEventManager.stopAllWhereNotAllowedReadingFromFollower();
        }

        /**
         * Checks if there are any tracking event processors that are waiting for new permits for a long time.
         * This may indicate that the connection to the client application has gone. If a tracking event processor
         * is waiting too long, the connection will be cancelled and the client needs to restart a tracker.
         */
        private void validateActiveConnections() {
            long minLastPermits = System.currentTimeMillis() - newPermitsTimeout;
            trackingEventManager.validateActiveConnections(minLastPermits);
        }

        /**
         * Deletes all event and snapshot data for this context.
         */
        public void deleteAllEventData() {
            eventWriteStorage.deleteAllEventData();
            snapshotWriteStorage.deleteAllEventData();
        }
    }
}
<|MERGE_RESOLUTION|>--- conflicted
+++ resolved
@@ -261,8 +261,7 @@
     @Override
     public void listAggregateEvents(String context, GetAggregateEventsRequest request,
                                     StreamObserver<InputStream> responseStreamObserver) {
-<<<<<<< HEAD
-        AtomicInteger counter = new AtomicInteger();
+        runInDataFetcherPool(() -> {AtomicInteger counter = new AtomicInteger();
         workers(context).aggregateReader.readEvents(request.getAggregateId(),
                                                     request.getAllowSnapshots(),
                                                     request.getInitialSequence(),
@@ -273,21 +272,8 @@
                                                     });
         if (counter.get() == 0) {
             logger.debug("Aggregate not found: {}", request);
-=======
-        runInDataFetcherPool(() -> {
-            AtomicInteger counter = new AtomicInteger();
-            workers(context).aggregateReader.readEvents(request.getAggregateId(),
-                                                        request.getAllowSnapshots(),
-                                                        request.getInitialSequence(),
-                                                        event -> {
-                                                            responseStreamObserver.onNext(event.asInputStream());
-                                                            counter.incrementAndGet();
-                                                        });
-            if (counter.get() == 0) {
-                logger.debug("Aggregate not found: {}", request);
-            }
-            responseStreamObserver.onCompleted();
-        }, responseStreamObserver::onError);
+        }
+        responseStreamObserver.onCompleted();}, responseStreamObserver::onError);
     }
 
     private void runInDataFetcherPool(Runnable task, Consumer<Exception> onError) {
@@ -303,7 +289,6 @@
         } catch (Exception e) {
             // in case we didn't manage to schedule the task to run.
             onError.accept(e);
->>>>>>> da632aa2
         }
     }
 
@@ -318,8 +303,7 @@
     @Override
     public void listAggregateSnapshots(String context, GetAggregateSnapshotsRequest request,
                                        StreamObserver<InputStream> responseStreamObserver) {
-<<<<<<< HEAD
-        if (request.getMaxSequence() >= 0) {
+        runInDataFetcherPool(() -> {if (request.getMaxSequence() >= 0) {
             workers(context).aggregateReader.readSnapshots(request.getAggregateId(),
                                                            request.getInitialSequence(),
                                                            request.getMaxSequence(),
@@ -327,20 +311,7 @@
                                                            event -> responseStreamObserver
                                                                           .onNext(event.asInputStream()));
         }
-        responseStreamObserver.onCompleted();
-=======
-        runInDataFetcherPool(() -> {
-            if (request.getMaxSequence() >= 0) {
-                workers(context).aggregateReader.readSnapshots(request.getAggregateId(),
-                                                               request.getInitialSequence(),
-                                                               request.getMaxSequence(),
-                                                               request.getMaxResults(),
-                                                               event -> responseStreamObserver
-                                                                       .onNext(event.asInputStream()));
-            }
-            responseStreamObserver.onCompleted();
-        }, responseStreamObserver::onError);
->>>>>>> da632aa2
+        responseStreamObserver.onCompleted();}, responseStreamObserver::onError);
     }
 
     @Override
@@ -411,17 +382,9 @@
     @Override
     public void readHighestSequenceNr(String context, ReadHighestSequenceNrRequest request,
                                       StreamObserver<ReadHighestSequenceNrResponse> responseObserver) {
-<<<<<<< HEAD
-        long sequenceNumber = workers(context).aggregateReader.readHighestSequenceNr(request.getAggregateId());
+        runInDataFetcherPool(() -> {long sequenceNumber = workers(context).aggregateReader.readHighestSequenceNr(request.getAggregateId());
         responseObserver.onNext(ReadHighestSequenceNrResponse.newBuilder().setToSequenceNr(sequenceNumber).build());
-        responseObserver.onCompleted();
-=======
-        runInDataFetcherPool(() -> {
-            long sequenceNumber = workers(context).aggregateReader.readHighestSequenceNr(request.getAggregateId());
-            responseObserver.onNext(ReadHighestSequenceNrResponse.newBuilder().setToSequenceNr(sequenceNumber).build());
-            responseObserver.onCompleted();
-        }, responseObserver::onError);
->>>>>>> da632aa2
+        responseObserver.onCompleted();}, responseObserver::onError);
     }
 
     @Override
