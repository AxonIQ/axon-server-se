/*
 * Copyright (c) 2017-2022 AxonIQ B.V. and/or licensed to AxonIQ B.V.
 * under one or more contributor license agreements.
 *
 *  Licensed under the AxonIQ Open Source License Agreement v1.0;
 *  you may not use this file except in compliance with the license.
 *
 */

package io.axoniq.axonserver.localstorage;

import io.axoniq.axonserver.exception.ErrorCode;
import io.axoniq.axonserver.exception.MessagingPlatformException;
import io.axoniq.axonserver.grpc.event.Confirmation;
import io.axoniq.axonserver.grpc.event.Event;
import io.axoniq.axonserver.grpc.event.EventWithToken;
import io.axoniq.axonserver.grpc.event.GetAggregateEventsRequest;
import io.axoniq.axonserver.grpc.event.GetAggregateSnapshotsRequest;
import io.axoniq.axonserver.grpc.event.GetEventsRequest;
import io.axoniq.axonserver.grpc.event.GetTokenAtRequest;
import io.axoniq.axonserver.grpc.event.QueryEventsRequest;
import io.axoniq.axonserver.grpc.event.QueryEventsResponse;
import io.axoniq.axonserver.grpc.event.ReadHighestSequenceNrRequest;
import io.axoniq.axonserver.grpc.event.ReadHighestSequenceNrResponse;
import io.axoniq.axonserver.grpc.event.TrackingToken;
import io.axoniq.axonserver.interceptor.DefaultExecutionContext;
import io.axoniq.axonserver.interceptor.EventInterceptors;
import io.axoniq.axonserver.localstorage.query.QueryEventsRequestStreamObserver;
import io.axoniq.axonserver.localstorage.transaction.StorageTransactionManagerFactory;
import io.axoniq.axonserver.localstorage.transformation.EventStoreTransformer;
import io.axoniq.axonserver.metric.BaseMetricName;
import io.axoniq.axonserver.metric.DefaultMetricCollector;
import io.axoniq.axonserver.metric.MeterFactory;
import io.axoniq.axonserver.plugin.RequestRejectedException;
import io.axoniq.axonserver.util.StreamObserverUtils;
import io.grpc.stub.StreamObserver;
import io.micrometer.core.instrument.Gauge;
import io.micrometer.core.instrument.MeterRegistry;
import io.micrometer.core.instrument.Tags;
import org.reactivestreams.Publisher;
import org.slf4j.Logger;
import org.slf4j.LoggerFactory;
import org.springframework.beans.factory.annotation.Autowired;
import org.springframework.beans.factory.annotation.Value;
import org.springframework.context.SmartLifecycle;
import org.springframework.data.util.CloseableIterator;
import org.springframework.scheduling.annotation.Scheduled;
import org.springframework.scheduling.concurrent.CustomizableThreadFactory;
import org.springframework.security.core.Authentication;
import org.springframework.stereotype.Component;
import reactor.core.publisher.Flux;
import reactor.core.publisher.Mono;
import reactor.core.scheduler.Schedulers;

import java.time.Instant;
import java.util.List;
import java.util.Map;
import java.util.Optional;
import java.util.concurrent.CompletableFuture;
import java.util.concurrent.ConcurrentHashMap;
import java.util.concurrent.ExecutorService;
import java.util.concurrent.Executors;
import java.util.concurrent.RejectedExecutionException;
import java.util.concurrent.TimeUnit;
import java.util.concurrent.atomic.AtomicInteger;
import java.util.concurrent.atomic.AtomicReference;
import java.util.function.Consumer;
import java.util.function.IntConsumer;
import java.util.stream.Stream;
import javax.annotation.Nonnull;

/**
 * Component that handles the actual interaction with the event store.
 *
 * @author Marc Gathier
 * @author Stefan Dragisic
 *
 * @since 4.0
 */
@Component
public class LocalEventStore implements io.axoniq.axonserver.message.event.EventStore,
        EventStoreTransformer,
        SmartLifecycle {

    private static final Confirmation CONFIRMATION = Confirmation.newBuilder().setSuccess(true).build();
    private final Logger logger = LoggerFactory.getLogger(LocalEventStore.class);
    private final Map<String, Workers> workersMap = new ConcurrentHashMap<>();
    private final EventStoreFactory eventStoreFactory;
    private final ExecutorService dataFetcher;
    private final ExecutorService dataWriter;
    private final MeterFactory meterFactory;
    private final StorageTransactionManagerFactory storageTransactionManagerFactory;
    private final EventInterceptors eventInterceptors;

    /**
     * Maximum number of blacklisted events to be skipped before it will send a blacklisted event anyway. If almost all
     * events would be ignored due to blacklist, tracking tokens on client applications would never be updated.
     */
    private final int blacklistedSendAfter;
    private final EventDecorator eventDecorator;
    private volatile boolean running;
    @Value("${axoniq.axonserver.query.limit:200}")
    private long defaultLimit = 200;
    @Value("${axoniq.axonserver.query.timeout:300000}")
    private long timeout = 300000;
    @Value("${axoniq.axonserver.new-permits-timeout:120000}")
    private long newPermitsTimeout = 120000;
    @SuppressWarnings("FieldMayBeFinal") @Value("${axoniq.axonserver.check-sequence-nr-for-snapshots:true}")
    private boolean checkSequenceNrForSnapshots = true;

    public LocalEventStore(EventStoreFactory eventStoreFactory,
                           MeterRegistry meterFactory,
                           StorageTransactionManagerFactory storageTransactionManagerFactory,
                           EventInterceptors eventInterceptors
    ) {
        this(eventStoreFactory,
             new MeterFactory(meterFactory, new DefaultMetricCollector()),
             storageTransactionManagerFactory,
             eventInterceptors,
             new DefaultEventDecorator(),
             1000,
             24,
             8);
    }

    @Autowired
    public LocalEventStore(EventStoreFactory eventStoreFactory,
                           MeterFactory meterFactory,
                           StorageTransactionManagerFactory storageTransactionManagerFactory,
                           EventInterceptors eventInterceptors,
                           EventDecorator eventDecorator,
                           @Value("${axoniq.axonserver.blacklisted-send-after:1000}") int blacklistedSendAfter,
                           @Value("${axoniq.axonserver.data-fetcher-threads:24}") int fetcherThreads,
                           @Value("${axoniq.axonserver.data-writer-threads:8}") int writerThreads) {
        this.eventStoreFactory = eventStoreFactory;
        this.meterFactory = meterFactory;
        this.storageTransactionManagerFactory = storageTransactionManagerFactory;
        this.eventInterceptors = eventInterceptors;
        this.blacklistedSendAfter = blacklistedSendAfter;
        this.dataFetcher = Executors.newFixedThreadPool(fetcherThreads, new CustomizableThreadFactory("data-fetcher-"));
        DataFetcherSchedulerProvider.setDataFetcher(dataFetcher);
        this.dataWriter = Executors.newFixedThreadPool(writerThreads, new CustomizableThreadFactory("data-writer-"));
        this.eventDecorator = eventDecorator;
    }

    public void initContext(String context, boolean validating) {
        initContext(context, validating, 0, 0);
    }

    public void initContext(String context, boolean validating, long defaultFirstEventIndex,
                            long defaultFirstSnapshotIndex) {
        try {
            Workers workers = workersMap.computeIfAbsent(context, Workers::new);
            workers.ensureInitialized(validating, defaultFirstEventIndex, defaultFirstSnapshotIndex);
        } catch (RuntimeException ex) {
            workersMap.remove(context);
            throw ex;
        }
    }

    /**
     * Deletes the specified context including all data.
     *
     * @param context the name of the context
     */
    public void deleteContext(String context) {
        deleteContext(context, false);
    }

    /**
     * Deletes the specified context, optionally keeping the data
     *
     * @param context  the name of the context
     * @param keepData flag to set if the data must be preserved
     */
    public void deleteContext(String context, boolean keepData) {
        Workers workers = workersMap.remove(context);
        if (workers == null) {
            return;
        }
        workers.close(!keepData);
    }

    /**
     * Deletes all event data from the context. Context remains alive.
     *
     * @param context the context to be cleared
     */
    @Override
    public Mono<Void> deleteAllEventData(String context) {
        return Mono.create(sink -> {
            try {
                Workers workers = workersMap.remove(context);
                if (workers != null) {
                    workers.close(true);
                    initContext(context, false);
                }
                sink.success();
            } catch (Exception e) {
                sink.error(e);
            }
        });
    }

    public void cancel(String context) {
        Workers workers = workersMap.get(context);
        if (workers == null) {
            return;
        }

        workers.eventWriteStorage.cancelPendingTransactions();
        workers.cancelTrackingEventProcessors();
    }

    private Workers workers(String context) {
        Workers workers = workersMap.get(context);
        if (workers == null) {
            throw new MessagingPlatformException(ErrorCode.NO_EVENTSTORE, "Missing worker for context: " + context);
        }
        return workers;
    }

    @Override
    public Flux<Long> transformEvents(String context,
                                      int segmentVersion,
                                      Flux<EventWithToken> transformedEvents) {
        return workersMap.get(context)
                .eventStorageEngine
                .transformContents(segmentVersion, transformedEvents)
                .subscribeOn(Schedulers.fromExecutorService(dataFetcher));
    }

    /*----------------------HANDLE APPEND SNAPSHOT----------------------*/

    @Override
    public Mono<Void> appendSnapshot(String context, Event snapshot, Authentication authentication) {
        DefaultExecutionContext executionContext = new DefaultExecutionContext(context, authentication);
        return Mono.just(snapshot)
                .publishOn(Schedulers.fromExecutorService(dataWriter))
                .doFirst(() -> validateSnapshotSequence(context, snapshot))
                .map(s -> eventInterceptors.interceptSnapshot(snapshot, executionContext))
                .flatMap(interceptedSnapshot -> storeSnapshot(context, interceptedSnapshot))
                .doOnSuccess(storedSnapshot -> eventInterceptors.interceptSnapshotPostCommit(storedSnapshot, executionContext))
                .transform(pipeline -> handleStoreSnapshotErrors(context, executionContext, pipeline))
                .transform(pipeline -> attachStoreSnapshotMetrics(context, pipeline))
                .then();
    }

    private void validateSnapshotSequence(String context, Event snapshot) {
        if (checkSequenceNrForSnapshots) {
            long seqNr = workers(context).aggregateReader.readHighestSequenceNr(snapshot.getAggregateIdentifier());
            if (seqNr < snapshot.getAggregateSequenceNumber()) {
                throw new MessagingPlatformException(ErrorCode.INVALID_SEQUENCE,
                        String.format(
                                "Invalid sequence number while storing snapshot. Highest aggregate %s sequence number: %d, snapshot sequence %d.",
                                snapshot.getAggregateIdentifier(),
                                seqNr,
                                snapshot.getAggregateSequenceNumber()));
            }
        }
    }

    @Nonnull
    private Mono<Event> storeSnapshot(String context, Event snapshot) {
        return workers(context).snapshotWriteStorage
                .store(snapshot)
                .thenReturn(snapshot);
    }

    private Mono<Event> handleStoreSnapshotErrors(String context, DefaultExecutionContext executionContext, Mono<Event> pipeline) {
        return pipeline
                .doOnError(t -> logger.error("{}: Append snapshot failed", context, t))
                .doOnError(executionContext::compensate)
                .onErrorMap(RequestRejectedException.class, t -> new MessagingPlatformException(ErrorCode.SNAPSHOT_REJECTED_BY_INTERCEPTOR,
                        "Snapshot rejected by interceptor",
                        t))
                .onErrorMap(t -> !t.getClass().isAssignableFrom(MessagingPlatformException.class), MessagingPlatformException::create);
    }

    private Mono<Event> attachStoreSnapshotMetrics(String context, Mono<Event> pipeline) {
        return pipeline
                .name("append_stream")
                .tag("context", context)
                .tag("stream", "snapshots")
                .tag("origin", "local_event_store")
                .metrics();
    }

    /*----------------------HANDLE APPEND EVENT----------------------*/

    @Override
    public Mono<Void> appendEvents(String context, Flux<SerializedEvent> events, Authentication authentication) {
        DefaultExecutionContext executionContext = new DefaultExecutionContext(context, authentication);
        return events
                .publishOn(Schedulers.fromExecutorService(dataWriter))
                .map(SerializedEvent::asEvent)
                .map(e -> eventInterceptors
                        .interceptEvent(e, executionContext))
                .transform(serializedEvents -> prepareAndStoreBatch(context, executionContext, serializedEvents))
                .transform(pipeline -> handleStoreEventErrors(executionContext, pipeline))
                .transform(pipeline -> attachStoreEventMetrics(context, pipeline))
                .then();
    }

    @Nonnull
    private Flux<Void> prepareAndStoreBatch(String context, DefaultExecutionContext executionContext, Flux<Event> serializedEvents) {
        return serializedEvents
                .buffer()
                .transform(batches -> storeBatch(context, executionContext, batches));
    }

    @Nonnull
    private Flux<Void> storeBatch(String context, DefaultExecutionContext executionContext, Flux<List<Event>> eventBatches) {
        return eventBatches.doOnNext(interceptedEvents -> eventInterceptors.interceptEventsPreCommit(interceptedEvents, executionContext))
                .concatMap(interceptedEvents -> workers(context)
                        .eventWriteStorage
                        .storeBatch(interceptedEvents)
                        .doOnSuccess(unused -> eventInterceptors.interceptEventsPostCommit(interceptedEvents,
                                executionContext))
                );
    }

    @Nonnull
    private Flux<Void> handleStoreEventErrors(DefaultExecutionContext executionContext, Flux<Void> pipeline) {
        return pipeline
                .doOnError(t -> logger.error("Error occurred during store batch operation: ", t))
                .doOnError(executionContext::compensate)
                .onErrorMap(RequestRejectedException.class, t -> new MessagingPlatformException(ErrorCode.EVENT_REJECTED_BY_INTERCEPTOR,
                        "Event rejected by interceptor",
                        t))
                .onErrorMap(t -> !t.getClass().isAssignableFrom(MessagingPlatformException.class), MessagingPlatformException::create);
    }

    private Flux<Void> attachStoreEventMetrics(String context, Flux<Void> pipeline) {
        return pipeline
                .name("append_stream")
                .tag("context", context)
                .tag("stream", "events")
                .tag("origin", "local_event_store")
                .metrics();
    }

    /*---------------------- LIST EVENT----------------------*/

    @Override
    public Flux<SerializedEvent> aggregateEvents(String context,
                                                 Authentication authentication,
                                                 GetAggregateEventsRequest request) {
        EventDecorator activeEventDecorator = eventInterceptors.noReadInterceptors(context) ?
                eventDecorator :
                new InterceptorAwareEventDecorator(context, authentication);
        AggregateReader aggregateReader = workers(context).aggregateReader;
        return aggregateReader
                .events(request.getAggregateId(),
                        request.getAllowSnapshots(),
                        request.getInitialSequence(),
                        getMaxSequence(request),
                        request.getMinToken())
                .map(activeEventDecorator::decorateEvent)
                .subscribeOn(Schedulers.fromExecutorService(dataFetcher))
                .transform(f -> count(f, counter -> {
                    if (counter == 0) {
                        logger.debug("Aggregate not found: {}", request);
                    }
                }))
                .name("event_stream")
                .tag("context", context)
                .tag("stream", "aggregate_events")
                .tag("origin", "local_event_store")
                .metrics();
    }

    private <T> Publisher<T> count(Flux<T> flux, IntConsumer doOnComplete) {
        final String contextKey = "__COUNTER";
        return flux.doOnEach(signal -> {
            if (signal.isOnNext()) {
                AtomicInteger counter = signal.getContextView().get(contextKey);
                counter.incrementAndGet();
            } else if (signal.isOnComplete()) {
                AtomicInteger counter = signal.getContextView().get(contextKey);
                doOnComplete.accept(counter.get());
            }
        }).contextWrite(ctx -> ctx.put(contextKey, new AtomicInteger()));
    }

    private void runInDataFetcherPool(Runnable task, Consumer<Exception> onError) {
        runInPool(dataFetcher, task, onError);
    }

    private void runInPool(ExecutorService threadPool, Runnable task, Consumer<Exception> onError) {
        try {
            threadPool.submit(() -> {
                // we will not start new reader tasks when a shutdown was initialized. Behavior is similar to submitting tasks after shutdown
                if (!running) {
                    onError.accept(new RejectedExecutionException("Cannot load events. AxonServer is shutting down"));
                } else {
                    try {
                        task.run();
                    } catch (Exception ex) {
                        onError.accept(ex);
                    }
                }
            });
        } catch (Exception e) {
            // in case we didn't manage to schedule the task to run.
            onError.accept(e);
        }
    }

    private long getMaxSequence(GetAggregateEventsRequest request) {
        if (request.getMaxSequence() > 0) {
            return request.getMaxSequence();
        }
        return Long.MAX_VALUE;
    }

    @Override
    public Flux<SerializedEvent> aggregateSnapshots(String context, Authentication authentication,
                                                    GetAggregateSnapshotsRequest request) {
        return Flux.create(
                sink -> listAggregateSnapshots(context, authentication, request, new StreamObserver<SerializedEvent>() {
                    @Override
                    public void onNext(SerializedEvent serializedEvent) {
                        sink.next(serializedEvent);
                    }

                    @Override
                    public void onError(Throwable throwable) {
                        sink.error(throwable);
                    }

                    @Override
                    public void onCompleted() {
                        sink.complete();
                    }
                }));
    }

    private void listAggregateSnapshots(String context,
                                        Authentication authentication,
                                        GetAggregateSnapshotsRequest request,
                                        StreamObserver<SerializedEvent> responseStreamObserver) {
        runInDataFetcherPool(() -> {
            if (request.getMaxSequence() >= 0) {
                EventDecorator activeEventDecorator = eventInterceptors.noSnapshotReadInterceptors(context) ?
                        eventDecorator :
                        new InterceptorAwareEventDecorator(context, authentication);

                workers(context).aggregateReader.readSnapshots(request.getAggregateId(),
                                                               request.getInitialSequence(),
                                                               request.getMaxSequence(),
                                                               request.getMaxResults(),
                                                               snapshot -> responseStreamObserver
                                                                       .onNext(activeEventDecorator
                                                                                       .decorateEvent(snapshot)));
            }
            responseStreamObserver.onCompleted();
        }, error -> {
            logger.warn("Problem encountered while reading snapshot for aggregate " + request.getAggregateId(), error);
            responseStreamObserver.onError(error);
        });
    }

    @Override
    public Flux<SerializedEventWithToken> events(String context, Authentication authentication,
                                                 Flux<GetEventsRequest> requestFlux) {
        return Flux.create(sink -> {
            StreamObserver<GetEventsRequest> requestStreamObserver =
                    listEvents(context,
                               authentication,
                               new StreamObserver<SerializedEventWithToken>() {
                                   @Override
                                   public void onNext(SerializedEventWithToken event) {
                                       sink.next(event);
                                   }

                                   @Override
                                   public void onError(Throwable throwable) {
                                       sink.error(throwable);
                                   }

                                   @Override
                                   public void onCompleted() {
                                       sink.complete();
                                   }
                               });
            requestFlux.subscribe(requestStreamObserver::onNext,
                                  requestStreamObserver::onError,
                                  requestStreamObserver::onCompleted);
        });
    }

    private StreamObserver<GetEventsRequest> listEvents(String context, Authentication authentication,
                                                        StreamObserver<SerializedEventWithToken> responseStreamObserver) {
        return new StreamObserver<GetEventsRequest>() {
            private final AtomicReference<TrackingEventProcessorManager.EventTracker> controllerRef = new AtomicReference<>();

            @Override
            public void onNext(GetEventsRequest getEventsRequest) {
                TrackingEventProcessorManager.EventTracker controller = controllerRef.updateAndGet(c -> {
                    if (c == null) {
                        EventDecorator activeEventDecorator =
                                new InterceptorAwareEventDecorator(context, authentication);
                        return workers(context).createEventTracker(getEventsRequest.getTrackingToken(),
                                                                   getEventsRequest.getClientId(),
                                                                   getEventsRequest.getForceReadFromLeader(),
                                                                   new StreamObserver<SerializedEventWithToken>() {
                                                                       @Override
                                                                       public void onNext(
                                                                               SerializedEventWithToken eventWithToken) {
                                                                           responseStreamObserver.onNext(
                                                                                   activeEventDecorator
                                                                                           .decorateEventWithToken(
                                                                                                   eventWithToken));
                                                                       }

                                                                       @Override
                                                                       public void onError(Throwable throwable) {
                                                                           responseStreamObserver.onError(throwable);
                                                                       }

                                                                       @Override
                                                                       public void onCompleted() {
                                                                           responseStreamObserver.onCompleted();
                                                                       }
                                                                   });
                    }
                    return c;
                });

                controller.addPermits((int) getEventsRequest.getNumberOfPermits());
                if (getEventsRequest.getBlacklistCount() > 0) {
                    controller.addBlacklist(getEventsRequest.getBlacklistList());
                }
                controller.start();
            }

            @Override
            public void onError(Throwable throwable) {
                Optional.ofNullable(controllerRef.get())
                        .ifPresent(TrackingEventProcessorManager.EventTracker::close);
                StreamObserverUtils.complete(responseStreamObserver);
            }

            @Override
            public void onCompleted() {
                Optional.ofNullable(controllerRef.get())
                        .ifPresent(TrackingEventProcessorManager.EventTracker::close);
                StreamObserverUtils.complete(responseStreamObserver);
            }
        };
    }

    @Override
    public Mono<Long> firstEventToken(String context) {
        return Mono.just(workers(context).eventStreamReader.getFirstToken());
    }

    @Override
    public Mono<Long> lastEventToken(String context) {
        return Mono.just(workers(context).eventStorageEngine.getLastToken());
    }

    @Override
    public Mono<Long> eventTokenAt(String context, Instant timestamp) {
        return Mono.create(sink ->
                                   getTokenAt(context,
                                              GetTokenAtRequest.newBuilder().setInstant(timestamp.toEpochMilli())
                                                               .build(),
                                              new StreamObserver<TrackingToken>() {
                                                  @Override
                                                  public void onNext(TrackingToken trackingToken) {
                                                      sink.success(trackingToken.getToken());
                                                  }

                                                  @Override
                                                  public void onError(Throwable throwable) {
                                                      sink.error(throwable);
                                                  }

                                                  @Override
                                                  public void onCompleted() {
                                                      //nothing to do, already completed
                                                  }
                                              }));
    }

    private void getTokenAt(String context, GetTokenAtRequest request, StreamObserver<TrackingToken> responseObserver) {
        runInDataFetcherPool(() -> {
            long token = workers(context).eventStreamReader.getTokenAt(request.getInstant());
            responseObserver.onNext(TrackingToken.newBuilder().setToken(token).build());
            responseObserver.onCompleted();
        }, responseObserver::onError);
    }

    @Override
    public Mono<Long> highestSequenceNumber(String context, String aggregateId) {
        return Mono.create(sink ->
                                   readHighestSequenceNr(context,
                                                         ReadHighestSequenceNrRequest.newBuilder()
                                                                                     .setAggregateId(aggregateId)
                                                                                     .build(),
                                                         new StreamObserver<ReadHighestSequenceNrResponse>() {
                                                             @Override
                                                             public void onNext(
                                                                     ReadHighestSequenceNrResponse readHighestSequenceNrResponse) {
                                                                 sink.success(readHighestSequenceNrResponse.getToSequenceNr());
                                                             }

                                                             @Override
                                                             public void onError(Throwable throwable) {
                                                                 sink.error(throwable);
                                                             }

                                                             @Override
                                                             public void onCompleted() {
                                                                 //nothing to do, already completed
                                                             }
                                                         }));
    }

    private void readHighestSequenceNr(String context, ReadHighestSequenceNrRequest request,
                                       StreamObserver<ReadHighestSequenceNrResponse> responseObserver) {
        runInDataFetcherPool(() -> {
            long sequenceNumber = workers(context).aggregateReader.readHighestSequenceNr(request.getAggregateId());
            responseObserver.onNext(ReadHighestSequenceNrResponse.newBuilder().setToSequenceNr(sequenceNumber).build());
            responseObserver.onCompleted();
        }, responseObserver::onError);
    }

    public CompletableFuture<Long> getHighestSequenceNr(String context, String aggregateIdenfier, int maxSegmentsHint,
                                                        long maxTokenHint) {
        CompletableFuture<Long> sequenceNr = new CompletableFuture<>();
        runInDataFetcherPool(() -> sequenceNr.complete(
                                     workers(context)
                                             .aggregateReader
                                             .readHighestSequenceNr(aggregateIdenfier, maxSegmentsHint, maxTokenHint))
                , sequenceNr::completeExceptionally);
        return sequenceNr;
    }

    @Override
    public Flux<QueryEventsResponse> queryEvents(String context, Flux<QueryEventsRequest> query,
                                                 Authentication authentication) {
        return Flux.create(sink -> {
            StreamObserver<QueryEventsRequest> requestStream =
                    queryEvents(context,
                                authentication,
                                new StreamObserver<QueryEventsResponse>() {
                                    @Override
                                    public void onNext(QueryEventsResponse queryEventsResponse) {
                                        sink.next(queryEventsResponse);
                                    }

                                    @Override
                                    public void onError(Throwable throwable) {
                                        sink.error(throwable);
                                    }

                                    @Override
                                    public void onCompleted() {
                                        sink.complete();
                                    }
                                });
            query.subscribe(requestStream::onNext, requestStream::onError, requestStream::onCompleted);
        });
    }

    private StreamObserver<QueryEventsRequest> queryEvents(String context, Authentication authentication,
                                                           StreamObserver<QueryEventsResponse> responseObserver) {
        Workers workers = workers(context);
        EventDecorator activeEventDecorator = eventInterceptors
                .noEventReadInterceptors(context) ? eventDecorator : new InterceptorAwareEventDecorator(context,
                                                                                                        authentication);

        return new QueryEventsRequestStreamObserver(workers.eventWriteStorage,
                                                    workers.eventStreamReader,
                                                    workers.aggregateReader,
                                                    defaultLimit,
                                                    timeout,
                                                    activeEventDecorator,
                                                    responseObserver,
                                                    workers.snapshotWriteStorage,
                                                    workers.snapshotStreamReader
        );
    }

    @Override
    public void stop() {
        running = false;
        dataFetcher.shutdown();
        dataWriter.shutdown();
        workersMap.forEach((k, workers) -> workers.close(false));
        try {
            dataWriter.awaitTermination(10, TimeUnit.SECONDS);
            dataFetcher.awaitTermination(10, TimeUnit.SECONDS);
        } catch (InterruptedException e) {
            // just stop waiting
            Thread.currentThread().interrupt();
        }
    }

    @Override
    public void start() {
        running = true;
    }

    @Override
    public boolean isRunning() {
        return running;
    }

    @Override
    public int getPhase() {
        return 0;
    }

    @Scheduled(fixedRateString = "${axoniq.axonserver.event-processor-permits-check:2000}")
    public void checkPermits() {
        workersMap.forEach((k, v) -> v.validateActiveConnections());
    }

    public long getLastEvent(String context) {
        return workers(context).eventStorageEngine.getLastToken();
    }

    public long getLastSnapshot(String context) {
        return workers(context).snapshotStorageEngine.getLastToken();
    }

    /**
     * Creates an iterator to iterate over event transactions, starting at transaction with token fromToken and ending
     * before toToken
     *
     * @param context   The context of the transactions
     * @param fromToken The first transaction token to include
     * @param toToken   Last transaction token (exclusive)
     * @return the iterator
     */
    public CloseableIterator<SerializedTransactionWithToken> eventTransactionsIterator(String context, long fromToken,
                                                                                       long toToken) {
        return workers(context).eventStorageEngine.transactionIterator(fromToken, toToken);
    }

    public CloseableIterator<SerializedEventWithToken> eventIterator(String context, long fromToken) {
        return workers(context).eventStorageEngine.getGlobalIterator(fromToken);
    }

    /**
     * Creates an iterator to iterate over snapshot transactions, starting at transaction with token fromToken and
     * ending before toToken
     *
     * @param context   The context of the transactions
     * @param fromToken The first transaction token to include
     * @param toToken   Last transaction token (exclusive)
     * @return the iterator
     */
    public CloseableIterator<SerializedTransactionWithToken> snapshotTransactionsIterator(String context,
                                                                                          long fromToken,
                                                                                          long toToken) {
        return workersMap.get(context).snapshotStorageEngine.transactionIterator(fromToken, toToken);
    }

    /**
     *
     * @param context
     * @param token
     * @param segmentVersion the segmentVersion of the segment
     * @param events
     * @return
     */
    public long syncEvents(String context, long token, int segmentVersion, List<Event> events) {
        try {
            Workers worker = workers(context);
            worker.eventSyncStorage.sync(token, segmentVersion, events);
            worker.triggerTrackerEventProcessors();
            return token + events.size();
        } catch (MessagingPlatformException ex) {
            if (ErrorCode.NO_EVENTSTORE.equals(ex.getErrorCode())) {
                logger.warn("{}: cannot store in non-active event store", context);
                return -1;
            } else {
                throw ex;
            }
        }
    }

    public long syncSnapshots(String context, long token, int segmentVersion, List<Event> snapshots) {
        try {
            SyncStorage writeStorage = workers(context).snapshotSyncStorage;
            writeStorage.sync(token, segmentVersion, snapshots);
            return token + snapshots.size();
        } catch (MessagingPlatformException ex) {
            if (ErrorCode.NO_EVENTSTORE.equals(ex.getErrorCode())) {
                logger.warn("{}: cannot store snapshot in non-active event store", context);
                return -1;
            } else {
                throw ex;
            }
        }
    }

    public long getWaitingEventTransactions(String context) {
        return workers(context).eventWriteStorage.waitingTransactions();
    }

    public long getWaitingSnapshotTransactions(String context) {
        return workers(context).snapshotWriteStorage.waitingTransactions();
    }

    public Stream<String> getBackupFilenames(String context, EventType eventType, long lastSegmentBackedUp,
                                             int lastVersionBackedUp, boolean includeActive) {
        try {
            Workers workers = workers(context);
            if (eventType == EventType.SNAPSHOT) {
                return workers.snapshotStorageEngine.getBackupFilenames(lastSegmentBackedUp,
                                                                        lastVersionBackedUp,
                                                                        includeActive);
            }

            return workers.eventStorageEngine.getBackupFilenames(lastSegmentBackedUp,
                                                                 lastVersionBackedUp,
                                                                 includeActive);
        } catch (Exception ex) {
            logger.warn("Failed to get backup filenames", ex);
        }
        return Stream.empty();
    }

    private boolean isClientException(Throwable exception) {
        return exception instanceof MessagingPlatformException
                && ((MessagingPlatformException) exception).getErrorCode().isClientException();
    }

    public long firstToken(String context) {
        return workers(context).eventStorageEngine.getFirstToken();
    }

    public long firstSnapshotToken(String context) {
        return workers(context).snapshotStorageEngine.getFirstToken();
    }

    public boolean activeContext(String context) {
        return workersMap.containsKey(context) && workersMap.get(context).initialized;
    }

    public long getFirstCompletedSegment(String context, EventType type) {
        if( EventType.EVENT.equals(type)) {
            return workers(context).eventStorageEngine.getFirstCompletedSegment();
        }
        return workers(context).snapshotStorageEngine.getFirstCompletedSegment();
    }

<<<<<<< HEAD
    public EventStorageEngine getSnapshotStorage(String context) {
        return workers(context).snapshotStorageEngine;
    }

=======
    @Override
    public Mono<Void> compact(String context) {
        return workers(context).compact();
    }
>>>>>>> 7474476b
    private class Workers {

        private final EventWriteStorage eventWriteStorage;
        private final SnapshotWriteStorage snapshotWriteStorage;
        private final AggregateReader aggregateReader;
        private final EventStreamReader eventStreamReader;
        private final EventStreamReader snapshotStreamReader;
        private final EventStorageEngine eventStorageEngine;
        private final EventStorageEngine snapshotStorageEngine;
        private final String context;
        private final SyncStorage eventSyncStorage;
        private final SyncStorage snapshotSyncStorage;
        private final TrackingEventProcessorManager trackingEventManager;
        private final Gauge gauge;
        private final Gauge snapshotGauge;
        private final Object initLock = new Object();
        private volatile boolean initialized;


        public Workers(String context) {
            this.eventStorageEngine = eventStoreFactory.createEventStorageEngine(context);
            this.snapshotStorageEngine = eventStoreFactory.createSnapshotStorageEngine(context);
            this.context = context;
            this.eventWriteStorage = new EventWriteStorage(storageTransactionManagerFactory
                                                                   .createTransactionManager(this.eventStorageEngine));
            this.snapshotWriteStorage = new SnapshotWriteStorage(storageTransactionManagerFactory
                                                                         .createTransactionManager(this.snapshotStorageEngine));
            this.aggregateReader = new AggregateReader(eventStorageEngine, new SnapshotReader(snapshotStorageEngine));
            this.trackingEventManager = new TrackingEventProcessorManager(eventStorageEngine, blacklistedSendAfter);

            this.eventStreamReader = new EventStreamReader(eventStorageEngine);
            this.snapshotStreamReader = new EventStreamReader(snapshotStorageEngine);

            this.snapshotSyncStorage = new SyncStorage(snapshotStorageEngine);
            this.eventSyncStorage = new SyncStorage(eventStorageEngine);
            this.eventWriteStorage.registerEventListener((token, events) -> this.trackingEventManager.reschedule());
            this.gauge = meterFactory.gauge(BaseMetricName.AXON_EVENT_LAST_TOKEN,
                                            Tags.of(MeterFactory.CONTEXT, context),
                                            context,
                                            c -> (double) eventStorageEngine.getLastToken());
            this.snapshotGauge = meterFactory.gauge(BaseMetricName.AXON_SNAPSHOT_LAST_TOKEN,
                                                    Tags.of(MeterFactory.CONTEXT, context),
                                                    context,
                                                    c -> (double) snapshotStorageEngine.getLastToken());
        }

        public void ensureInitialized(boolean validate, long defaultFirstEventIndex, long defaultFirstSnapshotIndex) {
            if (initialized) {
                return;
            }

            synchronized (initLock) {
                if (initialized) {
                    return;
                }
                if (logger.isInfoEnabled()) {
                    logger.info("{}: initializing Workers [{}]", context, System.identityHashCode(this));
                }
                try {
                    eventStorageEngine.init(validate, defaultFirstEventIndex);
                    snapshotStorageEngine.init(validate, defaultFirstSnapshotIndex);
                    initialized = true;

                    if (logger.isInfoEnabled()) {
                        logger.info("Workers[{}] for context {} has been initialized.",
                                    System.identityHashCode(this),
                                    context);
                    }
                } catch (RuntimeException runtimeException) {
                    if (logger.isWarnEnabled()) {
                        logger.warn("Problems during initialization of Workers[{}]", System.identityHashCode(this));
                    }
                    eventStorageEngine.close(false);
                    snapshotStorageEngine.close(false);
                    initialized = false;
                    throw runtimeException;
                }
            }
        }

        /**
         * Close all activity on a context and release all resources.
         */
        public void close(boolean deleteData) {
            logger.info("Start closing the Workers[{}] for context {} with deleteData = {}.",
                        System.identityHashCode(this), context, deleteData);
            trackingEventManager.close();
            eventStorageEngine.close(deleteData);
            snapshotStorageEngine.close(deleteData);
            meterFactory.remove(gauge);
            meterFactory.remove(snapshotGauge);
            logger.info("Workers[{}] closed for context {} with deleteData = {}.",
                        System.identityHashCode(this), context, deleteData);
        }

        private TrackingEventProcessorManager.EventTracker createEventTracker(long trackingToken,
                                                                              String clientId,
                                                                              boolean forceReadingFromLeader,
                                                                              StreamObserver<SerializedEventWithToken> eventStream) {
            return trackingEventManager.createEventTracker(trackingToken,
                                                           clientId,
                                                           forceReadingFromLeader,
                                                           eventStream);
        }

        private void triggerTrackerEventProcessors() {
            trackingEventManager.reschedule();
        }


        private void cancelTrackingEventProcessors() {
            trackingEventManager.stopAllWhereNotAllowedReadingFromFollower();
        }

        /**
         * Checks if there are any tracking event processors that are waiting for new permits for a long time. This may
         * indicate that the connection to the client application has gone. If a tracking event processor is waiting too
         * long, the connection will be cancelled and the client needs to restart a tracker.
         */
        private void validateActiveConnections() {
            long minLastPermits = System.currentTimeMillis() - newPermitsTimeout;
            trackingEventManager.validateActiveConnections(minLastPermits);
        }

        public Mono<Void> compact() {
            return eventStorageEngine.deleteOldVersions();
        }
    }

    private class InterceptorAwareEventDecorator implements EventDecorator {

        final DefaultExecutionContext unitOfWork;

        public InterceptorAwareEventDecorator(String context, Authentication authentication) {
            unitOfWork = new DefaultExecutionContext(context, authentication);
        }

        @Override
        public SerializedEvent decorateEvent(SerializedEvent serializedEvent) {
            if (eventInterceptors.noReadInterceptors(unitOfWork.contextName())) {
                return serializedEvent;
            }
            try {
                Event event = serializedEvent.isSnapshot() ?
                        eventInterceptors.readSnapshot(serializedEvent.asEvent(), unitOfWork) :
                        eventInterceptors.readEvent(serializedEvent.asEvent(), unitOfWork);
                return eventDecorator.decorateEvent(new SerializedEvent(event));
            } catch (MessagingPlatformException exception) {
                unitOfWork.compensate(exception);
                throw exception;
            }
        }

        @Override
        public SerializedEventWithToken decorateEventWithToken(SerializedEventWithToken eventWithToken) {
            if (eventInterceptors.noEventReadInterceptors(unitOfWork.contextName())) {
                return eventDecorator.decorateEventWithToken(eventWithToken);
            }

            try {
                Event event = eventInterceptors.readEvent(eventWithToken.asEvent(), unitOfWork);
                return eventDecorator.decorateEventWithToken(new SerializedEventWithToken(eventWithToken.getToken(),
                                                                                          event));
            } catch (RuntimeException exception) {
                unitOfWork.compensate(exception);
                throw exception;
            }
        }

        @Override
        public EventWithToken decorateEventWithToken(EventWithToken event) {
            if (eventInterceptors.noReadInterceptors(unitOfWork.contextName())) {
                return eventDecorator.decorateEventWithToken(event);
            }

            try {
                EventWithToken intercepted = event.getEvent().getSnapshot() ?
                        EventWithToken.newBuilder(event)
                                      .setEvent(eventInterceptors.readSnapshot(event.getEvent(),
                                                                               unitOfWork))
                                      .build() :
                        EventWithToken.newBuilder(event)
                                      .setEvent(eventInterceptors.readEvent(event.getEvent(),
                                                                            unitOfWork))
                                      .build();
                return eventDecorator.decorateEventWithToken(intercepted);
            } catch (RuntimeException exception) {
                unitOfWork.compensate(exception);
                throw exception;
            }
        }
    }
}
<|MERGE_RESOLUTION|>--- conflicted
+++ resolved
@@ -762,7 +762,7 @@
     }
 
     /**
-     *
+     * todo comment
      * @param context
      * @param token
      * @param segmentVersion the segmentVersion of the segment
@@ -851,17 +851,14 @@
         return workers(context).snapshotStorageEngine.getFirstCompletedSegment();
     }
 
-<<<<<<< HEAD
+    @Override
+    public Mono<Void> compact(String context) {
+        return workers(context).compact();
+    }
     public EventStorageEngine getSnapshotStorage(String context) {
         return workers(context).snapshotStorageEngine;
     }
 
-=======
-    @Override
-    public Mono<Void> compact(String context) {
-        return workers(context).compact();
-    }
->>>>>>> 7474476b
     private class Workers {
 
         private final EventWriteStorage eventWriteStorage;
