--- conflicted
+++ resolved
@@ -297,11 +297,8 @@
             workers(context).aggregateReader.readEvents(request.getAggregateId(),
                                                         request.getAllowSnapshots(),
                                                         request.getInitialSequence(),
-<<<<<<< HEAD
                                                         getMaxSequence(request),
-=======
                                                         request.getMinToken(),
->>>>>>> 2460a2dc
                                                         event -> {
                                                             responseStreamObserver.onNext(event);
                                                             counter.incrementAndGet();
@@ -605,17 +602,16 @@
                 && ((MessagingPlatformException) exception).getErrorCode().isClientException();
     }
 
-<<<<<<< HEAD
     public long firstToken(String context) {
         return workers(context).eventStorageEngine.getFirstToken();
     }
 
     public long firstSnapshotToken(String context) {
         return workers(context).snapshotStorageEngine.getFirstToken();
-=======
+    }
+
     public boolean hasContext(String context) {
         return workersMap.containsKey(context);
->>>>>>> 2460a2dc
     }
 
     private class Workers {
