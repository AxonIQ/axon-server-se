/*
 * Copyright (c) 2017-2019 AxonIQ B.V. and/or licensed to AxonIQ B.V.
 * under one or more contributor license agreements.
 *
 *  Licensed under the AxonIQ Open Source License Agreement v1.0;
 *  you may not use this file except in compliance with the license.
 *
 */

package io.axoniq.axonserver.localstorage;

import io.axoniq.axonserver.exception.ConcurrencyExceptions;
import io.axoniq.axonserver.exception.ErrorCode;
import io.axoniq.axonserver.exception.MessagingPlatformException;
import io.axoniq.axonserver.grpc.GrpcExceptionBuilder;
import io.axoniq.axonserver.grpc.event.Confirmation;
import io.axoniq.axonserver.grpc.event.Event;
import io.axoniq.axonserver.grpc.event.EventWithToken;
import io.axoniq.axonserver.grpc.event.GetAggregateEventsRequest;
import io.axoniq.axonserver.grpc.event.GetAggregateSnapshotsRequest;
import io.axoniq.axonserver.grpc.event.GetEventsRequest;
import io.axoniq.axonserver.grpc.event.GetFirstTokenRequest;
import io.axoniq.axonserver.grpc.event.GetLastTokenRequest;
import io.axoniq.axonserver.grpc.event.GetTokenAtRequest;
import io.axoniq.axonserver.grpc.event.QueryEventsRequest;
import io.axoniq.axonserver.grpc.event.QueryEventsResponse;
import io.axoniq.axonserver.grpc.event.ReadHighestSequenceNrRequest;
import io.axoniq.axonserver.grpc.event.ReadHighestSequenceNrResponse;
import io.axoniq.axonserver.grpc.event.TrackingToken;
import io.axoniq.axonserver.interceptor.DefaultExecutionContext;
import io.axoniq.axonserver.interceptor.EventInterceptors;
import io.axoniq.axonserver.localstorage.query.QueryEventsRequestStreamObserver;
import io.axoniq.axonserver.localstorage.transaction.StorageTransactionManagerFactory;
import io.axoniq.axonserver.metric.BaseMetricName;
import io.axoniq.axonserver.metric.DefaultMetricCollector;
import io.axoniq.axonserver.metric.MeterFactory;
import io.axoniq.axonserver.plugin.RequestRejectedException;
import io.axoniq.axonserver.util.StreamObserverUtils;
import io.grpc.stub.StreamObserver;
import io.micrometer.core.instrument.Gauge;
import io.micrometer.core.instrument.MeterRegistry;
import io.micrometer.core.instrument.Tags;
import org.reactivestreams.Publisher;
import org.slf4j.Logger;
import org.slf4j.LoggerFactory;
import org.springframework.beans.factory.annotation.Autowired;
import org.springframework.beans.factory.annotation.Value;
import org.springframework.context.SmartLifecycle;
import org.springframework.data.util.CloseableIterator;
import org.springframework.scheduling.annotation.Scheduled;
import org.springframework.scheduling.concurrent.CustomizableThreadFactory;
import org.springframework.security.core.Authentication;
import org.springframework.stereotype.Component;
import reactor.core.publisher.Flux;
import reactor.core.scheduler.Schedulers;

import java.io.IOException;
import java.io.InputStream;
import java.util.ArrayList;
import java.util.List;
import java.util.Map;
import java.util.Optional;
import java.util.concurrent.CompletableFuture;
import java.util.concurrent.ConcurrentHashMap;
import java.util.concurrent.ExecutorService;
import java.util.concurrent.Executors;
import java.util.concurrent.RejectedExecutionException;
import java.util.concurrent.TimeUnit;
import java.util.concurrent.atomic.AtomicBoolean;
import java.util.concurrent.atomic.AtomicInteger;
import java.util.concurrent.atomic.AtomicReference;
import java.util.function.Consumer;
import java.util.function.IntConsumer;
import java.util.stream.Collectors;
import java.util.stream.Stream;

/**
 * Component that handles the actual interaction with the event store.
 *
 * @author Marc Gathier
 * @since 4.0
 */
@Component
public class LocalEventStore implements io.axoniq.axonserver.message.event.EventStore, SmartLifecycle {

    private static final Confirmation CONFIRMATION = Confirmation.newBuilder().setSuccess(true).build();
    private final Logger logger = LoggerFactory.getLogger(LocalEventStore.class);
    private final Map<String, Workers> workersMap = new ConcurrentHashMap<>();
    private final EventStoreFactory eventStoreFactory;
    private final ExecutorService dataFetcher;
    private final ExecutorService dataWriter;
    private final MeterFactory meterFactory;
    private final StorageTransactionManagerFactory storageTransactionManagerFactory;
    private final EventInterceptors eventInterceptors;
    private final int maxEventCount;

    /**
     * Maximum number of blacklisted events to be skipped before it will send a blacklisted event anyway. If almost all
     * events would be ignored due to blacklist, tracking tokens on client applications would never be updated.
     */
    private final int blacklistedSendAfter;
    private final EventDecorator eventDecorator;
    private volatile boolean running;
    @Value("${axoniq.axonserver.query.limit:200}")
    private long defaultLimit = 200;
    @Value("${axoniq.axonserver.query.timeout:300000}")
    private long timeout = 300000;
    @Value("${axoniq.axonserver.new-permits-timeout:120000}")
    private long newPermitsTimeout = 120000;
    @SuppressWarnings("FieldMayBeFinal") @Value("${axoniq.axonserver.check-sequence-nr-for-snapshots:true}")
    private boolean checkSequenceNrForSnapshots = true;

    public LocalEventStore(EventStoreFactory eventStoreFactory,
                           MeterRegistry meterFactory,
                           StorageTransactionManagerFactory storageTransactionManagerFactory,
                           EventInterceptors eventInterceptors
    ) {
        this(eventStoreFactory,
             new MeterFactory(meterFactory, new DefaultMetricCollector()),
             storageTransactionManagerFactory,
             eventInterceptors,
             new DefaultEventDecorator(),
             Short.MAX_VALUE,
             1000,
             24,
             8);
    }

    @Autowired
    public LocalEventStore(EventStoreFactory eventStoreFactory,
                           MeterFactory meterFactory,
                           StorageTransactionManagerFactory storageTransactionManagerFactory,
                           EventInterceptors eventInterceptors,
                           EventDecorator eventDecorator,
                           @Value("${axoniq.axonserver.max-events-per-transaction:32767}") int maxEventCount,
                           @Value("${axoniq.axonserver.blacklisted-send-after:1000}") int blacklistedSendAfter,
                           @Value("${axoniq.axonserver.data-fetcher-threads:24}") int fetcherThreads,
                           @Value("${axoniq.axonserver.data-writer-threads:8}") int writerThreads) {
        this.eventStoreFactory = eventStoreFactory;
        this.meterFactory = meterFactory;
        this.storageTransactionManagerFactory = storageTransactionManagerFactory;
        this.eventInterceptors = eventInterceptors;
        this.maxEventCount = Math.min(maxEventCount, Short.MAX_VALUE);
        this.blacklistedSendAfter = blacklistedSendAfter;
        this.dataFetcher = Executors.newFixedThreadPool(fetcherThreads, new CustomizableThreadFactory("data-fetcher-"));
        DataFetcherSchedulerProvider.setDataFetcher(dataFetcher);
        this.dataWriter = Executors.newFixedThreadPool(writerThreads, new CustomizableThreadFactory("data-writer-"));
        this.eventDecorator = eventDecorator;
    }

    public void initContext(String context, boolean validating) {
        initContext(context, validating, 0, 0);
    }

    public void initContext(String context, boolean validating, long defaultFirstEventIndex,
                            long defaultFirstSnapshotIndex) {
        try {
            Workers workers = workersMap.computeIfAbsent(context, Workers::new);
            workers.ensureInitialized(validating, defaultFirstEventIndex, defaultFirstSnapshotIndex);
        } catch (RuntimeException ex) {
            workersMap.remove(context);
            throw ex;
        }
    }

    /**
     * Deletes the specified context including all data.
     *
     * @param context the name of the context
     */
    public void deleteContext(String context) {
        deleteContext(context, false);
    }

    /**
     * Deletes the specified context, optionally keeping the data
     *
     * @param context  the name of the context
     * @param keepData flag to set if the data must be preserved
     */
    public void deleteContext(String context, boolean keepData) {
        Workers workers = workersMap.remove(context);
        if (workers == null) {
            return;
        }
        workers.close(!keepData);
    }

    /**
     * Deletes all event data from the context. Context remains alive.
     *
     * @param context the context to be cleared
     */
    @Override
    public void deleteAllEventData(String context) {
        Workers workers = workersMap.remove(context);
        if (workers == null) {
            return;
        }
        workers.close(true);
        initContext(context, false);
    }

    public void cancel(String context) {
        Workers workers = workersMap.get(context);
        if (workers == null) {
            return;
        }

        workers.eventWriteStorage.cancelPendingTransactions();
        workers.cancelTrackingEventProcessors();
    }

    private Workers workers(String context) {
        Workers workers = workersMap.get(context);
        if (workers == null) {
            throw new MessagingPlatformException(ErrorCode.NO_EVENTSTORE, "Missing worker for context: " + context);
        }
        return workers;
    }

    @Override
    public CompletableFuture<Confirmation> appendSnapshot(String context, Authentication authentication,
                                                          Event snapshot) {
        CompletableFuture<Confirmation> completableFuture = new CompletableFuture<>();
        runInDataWriterPool(() -> doAppendSnapshot(context, authentication, snapshot, completableFuture),
                            ex -> {
                                logger.warn("{}: Append snapshot failed", context, ex);
                                completableFuture.completeExceptionally(ex);
                            });
        return completableFuture;
    }

    private void doAppendSnapshot(String context, Authentication authentication, Event snapshot,
                                  CompletableFuture<Confirmation> completableFuture) {
        if (checkSequenceNrForSnapshots) {
            long seqNr = workers(context).aggregateReader.readHighestSequenceNr(snapshot.getAggregateIdentifier());
            if (seqNr < snapshot.getAggregateSequenceNumber()) {
                String message = String.format(
                        "Invalid sequence number while storing snapshot. Highest aggregate %s sequence number: %d, snapshot sequence %d.",
                        snapshot.getAggregateIdentifier(),
                        seqNr,
                        snapshot.getAggregateSequenceNumber());
                completableFuture.completeExceptionally(new MessagingPlatformException(ErrorCode.INVALID_SEQUENCE,
                                                                                       message));
                return;
            }
        }
        DefaultExecutionContext executionContext = new DefaultExecutionContext(context, authentication);
        try {
            Event snapshotAfterInterceptors = eventInterceptors.appendSnapshot(snapshot, executionContext);
            workers(context).snapshotWriteStorage.store(snapshotAfterInterceptors)
                                                 .whenComplete(((confirmation, throwable) -> {
                                                     if (throwable != null) {
                                                         executionContext.compensate(throwable);
                                                         completableFuture.completeExceptionally(throwable);
                                                     } else {
                                                         try {
                                                             eventInterceptors.snapshotPostCommit(
                                                                     snapshotAfterInterceptors,
                                                                     executionContext);
                                                             completableFuture.complete(confirmation);
                                                         } catch (Exception ex) {
                                                             executionContext.compensate(ex);
                                                             completableFuture.completeExceptionally(ex);
                                                         }
                                                     }
                                                 }));
        } catch (RequestRejectedException requestRejectedException) {
            executionContext.compensate(requestRejectedException);
            completableFuture
                    .completeExceptionally(new MessagingPlatformException(ErrorCode.SNAPSHOT_REJECTED_BY_INTERCEPTOR,
                                                                          "Snapshot rejected by interceptor",
                                                                          requestRejectedException));
        }
    }

    @Override
    public StreamObserver<InputStream> createAppendEventConnection(String context,
                                                                   Authentication authentication,
                                                                   StreamObserver<Confirmation> responseObserver) {
        DefaultExecutionContext executionContext = new DefaultExecutionContext(context, authentication);
        return new StreamObserver<InputStream>() {
            private final List<Event> eventList = new ArrayList<>();
            private final AtomicBoolean closed = new AtomicBoolean();

            @Override
            public void onNext(InputStream inputStream) {
                if (checkMaxEventCount()) {
                    try {
                        eventList.add(Event.parseFrom(inputStream));
                    } catch (Exception e) {
                        closed.set(true);
                        responseObserver.onError(GrpcExceptionBuilder.build(e));
                    }
                }
            }

            private boolean checkMaxEventCount() {
                if (eventList.size() < maxEventCount) {
                    return true;
                }
                responseObserver.onError(GrpcExceptionBuilder.build(ErrorCode.TOO_MANY_EVENTS,
                                                                    "Maximum number of events in transaction exceeded: "
                                                                            + maxEventCount));
                return false;
            }

            @Override
            public void onError(Throwable cause) {
                logger.warn("Error on connection to client while storing events", cause);
            }

            @Override
            public void onCompleted() {
                if (closed.get()) {
                    return;
                }
                runInDataWriterPool(() -> {
                    try {
                        List<Event> interceptedEventList = eventList.stream().map(e -> eventInterceptors
                                .appendEvent(e, executionContext)).collect(Collectors.toList());
                        eventInterceptors.eventsPreCommit(interceptedEventList, executionContext);
                        workers(context)
                                .eventWriteStorage
                                .store(interceptedEventList)
                                .thenAccept(r -> eventInterceptors.eventsPostCommit(interceptedEventList, executionContext))
                                .thenRun(this::confirm)
                                .exceptionally(this::error);
                    } catch (RequestRejectedException e) {
                        executionContext.compensate(e);
                        responseObserver.onError(new MessagingPlatformException(ErrorCode.EVENT_REJECTED_BY_INTERCEPTOR,
                                                                                "Event rejected by interceptor",
                                                                                e));
                    } catch (Exception e) {
                        executionContext.compensate(e);
                        responseObserver.onError(GrpcExceptionBuilder.build(e));
                    }
                }, this::error);
            }

            private Void error(Throwable exception) {
                exception = ConcurrencyExceptions.unwrap(exception);
                if (isClientException(exception)) {
                    logger.info("{}: Error while storing events: {}", context, exception.getMessage());
                } else {
                    logger.warn("{}: Error while storing events", context, exception);
                }
                executionContext.compensate(exception);
                responseObserver.onError(exception);
                return null;
            }

            private void confirm() {
                responseObserver.onNext(CONFIRMATION);
                responseObserver.onCompleted();
            }
        };
    }

    @Override
    public Flux<SerializedEvent> aggregateEvents(String context,
                                                 Authentication authentication,
                                                 GetAggregateEventsRequest request) {
        EventDecorator activeEventDecorator = eventInterceptors.noReadInterceptors(context) ?
                eventDecorator :
                new InterceptorAwareEventDecorator(context, authentication);
        AggregateReader aggregateReader = workers(context).aggregateReader;
        return aggregateReader
                .events(request.getAggregateId(),
                        request.getAllowSnapshots(),
                        request.getInitialSequence(),
                        getMaxSequence(request),
                        request.getMinToken())
                .map(activeEventDecorator::decorateEvent)
<<<<<<< HEAD
                .subscribeOn(Schedulers.fromExecutorService(dataFetcher), false)
=======
                .subscribeOn(Schedulers.fromExecutorService(dataFetcher))
>>>>>>> 456ef152
                .transform(f -> count(f, counter -> {
                    if (counter == 0) {
                        logger.debug("Aggregate not found: {}", request);
                    }
                }))
                .name("event_stream")
                .tag("context", context)
                .tag("stream", "aggregate_events")
                .tag("origin", "local_event_store")
                .metrics();
    }

    private <T> Publisher<T> count(Flux<T> flux, IntConsumer doOnComplete) {
        final String contextKey = "__COUNTER";
        return flux.doOnEach(signal -> {
            if (signal.isOnNext()) {
                AtomicInteger counter = signal.getContextView().get(contextKey);
                counter.incrementAndGet();
            } else if (signal.isOnComplete()) {
                AtomicInteger counter = signal.getContextView().get(contextKey);
                doOnComplete.accept(counter.get());
            }
        }).contextWrite(ctx -> ctx.put(contextKey, new AtomicInteger()));
    }

    private void runInDataFetcherPool(Runnable task, Consumer<Exception> onError) {
        runInPool(dataFetcher, task, onError);
    }

    private void runInDataWriterPool(Runnable task, Consumer<Exception> onError) {
        runInPool(dataWriter, task, onError);
    }

    private void runInPool(ExecutorService threadPool, Runnable task, Consumer<Exception> onError) {
        try {
            threadPool.submit(() -> {
                // we will not start new reader tasks when a shutdown was initialized. Behavior is similar to submitting tasks after shutdown
                if (!running) {
                    onError.accept(new RejectedExecutionException("Cannot load events. AxonServer is shutting down"));
                } else {
                    try {
                        task.run();
                    } catch (Exception ex) {
                        onError.accept(ex);
                    }
                }
            });
        } catch (Exception e) {
            // in case we didn't manage to schedule the task to run.
            onError.accept(e);
        }
    }

    private long getMaxSequence(GetAggregateEventsRequest request) {
        if (request.getMaxSequence() > 0) {
            return request.getMaxSequence();
        }
        return Long.MAX_VALUE;
    }


    @Override
    public void listAggregateSnapshots(String context,
                                       Authentication authentication,
                                       GetAggregateSnapshotsRequest request,
                                       StreamObserver<SerializedEvent> responseStreamObserver) {
        runInDataFetcherPool(() -> {
            if (request.getMaxSequence() >= 0) {
                EventDecorator activeEventDecorator = eventInterceptors.noSnapshotReadInterceptors(context) ?
                        eventDecorator :
                        new InterceptorAwareEventDecorator(context, authentication);

                workers(context).aggregateReader.readSnapshots(request.getAggregateId(),
                                                               request.getInitialSequence(),
                                                               request.getMaxSequence(),
                                                               request.getMaxResults(),
                                                               snapshot -> responseStreamObserver
                                                                       .onNext(activeEventDecorator
                                                                                       .decorateEvent(snapshot)));
            }
            responseStreamObserver.onCompleted();
        }, error -> {
            logger.warn("Problem encountered while reading snapshot for aggregate " + request.getAggregateId(), error);
            responseStreamObserver.onError(error);
        });
    }

    @Override
    public StreamObserver<GetEventsRequest> listEvents(String context, Authentication authentication,
                                                       StreamObserver<InputStream> responseStreamObserver) {
        return new StreamObserver<GetEventsRequest>() {
            private final AtomicReference<TrackingEventProcessorManager.EventTracker> controllerRef = new AtomicReference<>();

            @Override
            public void onNext(GetEventsRequest getEventsRequest) {
                TrackingEventProcessorManager.EventTracker controller = controllerRef.updateAndGet(c -> {
                    if (c == null) {
                        EventDecorator activeEventDecorator =
                                new InterceptorAwareEventDecorator(context, authentication);
                        return workers(context).createEventTracker(getEventsRequest.getTrackingToken(),
                                                                   getEventsRequest.getClientId(),
                                                                   getEventsRequest.getForceReadFromLeader(),
                                                                   new StreamObserver<InputStream>() {
                                                                       @Override
                                                                       public void onNext(InputStream inputStream) {
                                                                           responseStreamObserver.onNext(
                                                                                   activeEventDecorator
                                                                                           .decorateEventWithToken(
                                                                                                   inputStream));
                                                                       }

                                                                       @Override
                                                                       public void onError(Throwable throwable) {
                                                                           responseStreamObserver.onError(throwable);
                                                                       }

                                                                       @Override
                                                                       public void onCompleted() {
                                                                           responseStreamObserver.onCompleted();
                                                                       }
                                                                   });
                    }
                    return c;
                });

                controller.addPermits((int) getEventsRequest.getNumberOfPermits());
                if (getEventsRequest.getBlacklistCount() > 0) {
                    controller.addBlacklist(getEventsRequest.getBlacklistList());
                }
                controller.start();
            }

            @Override
            public void onError(Throwable throwable) {
                Optional.ofNullable(controllerRef.get())
                        .ifPresent(TrackingEventProcessorManager.EventTracker::close);
                StreamObserverUtils.complete(responseStreamObserver);
            }

            @Override
            public void onCompleted() {
                Optional.ofNullable(controllerRef.get())
                        .ifPresent(TrackingEventProcessorManager.EventTracker::close);
                StreamObserverUtils.complete(responseStreamObserver);
            }
        };
    }

    @Override
    public void getFirstToken(String context, GetFirstTokenRequest request,
                              StreamObserver<TrackingToken> responseObserver) {
        long token = workers(context).eventStreamReader.getFirstToken();
        responseObserver.onNext(TrackingToken.newBuilder().setToken(token).build());
        responseObserver.onCompleted();
    }

    @Override
    public void getLastToken(String context, GetLastTokenRequest request,
                             StreamObserver<TrackingToken> responseObserver) {
        responseObserver.onNext(TrackingToken.newBuilder().setToken(workers(context).eventStorageEngine.getLastToken())
                                             .build());
        responseObserver.onCompleted();
    }

    public void getLastSnapshotToken(String context,
                                     StreamObserver<TrackingToken> responseObserver) {
        responseObserver.onNext(TrackingToken.newBuilder()
                                             .setToken(workers(context).snapshotStorageEngine.getLastToken()).build());
        responseObserver.onCompleted();
    }

    @Override
    public void getTokenAt(String context, GetTokenAtRequest request, StreamObserver<TrackingToken> responseObserver) {
        runInDataFetcherPool(() -> {
            long token = workers(context).eventStreamReader.getTokenAt(request.getInstant());
            responseObserver.onNext(TrackingToken.newBuilder().setToken(token).build());
            responseObserver.onCompleted();
        }, responseObserver::onError);
    }

    @Override
    public void readHighestSequenceNr(String context, ReadHighestSequenceNrRequest request,
                                      StreamObserver<ReadHighestSequenceNrResponse> responseObserver) {
        runInDataFetcherPool(() -> {
            long sequenceNumber = workers(context).aggregateReader.readHighestSequenceNr(request.getAggregateId());
            responseObserver.onNext(ReadHighestSequenceNrResponse.newBuilder().setToSequenceNr(sequenceNumber).build());
            responseObserver.onCompleted();
        }, responseObserver::onError);
    }

    public CompletableFuture<Long> getHighestSequenceNr(String context, String aggregateIdenfier, int maxSegmentsHint,
                                                        long maxTokenHint) {
        CompletableFuture<Long> sequenceNr = new CompletableFuture<>();
        runInDataFetcherPool(() -> sequenceNr.complete(
                workers(context)
                        .aggregateReader
                        .readHighestSequenceNr(aggregateIdenfier, maxSegmentsHint, maxTokenHint))
                , sequenceNr::completeExceptionally);
        return sequenceNr;
    }

    @Override
    public StreamObserver<QueryEventsRequest> queryEvents(String context, Authentication authentication,
                                                          StreamObserver<QueryEventsResponse> responseObserver) {
        Workers workers = workers(context);
        EventDecorator activeEventDecorator = eventInterceptors
                .noEventReadInterceptors(context) ? eventDecorator : new InterceptorAwareEventDecorator(context,
                                                                                                        authentication);

        return new QueryEventsRequestStreamObserver(workers.eventWriteStorage,
                                                    workers.eventStreamReader,
                                                    workers.aggregateReader,
                                                    defaultLimit,
                                                    timeout,
                                                    activeEventDecorator,
                                                    responseObserver,
                                                    workers.snapshotWriteStorage,
                                                    workers.snapshotStreamReader
        );
    }

    @Override
    public void stop() {
        running = false;
        dataFetcher.shutdown();
        workersMap.forEach((k, workers) -> workers.close(false));
        try {
            dataFetcher.awaitTermination(10, TimeUnit.SECONDS);
        } catch (InterruptedException e) {
            // just stop waiting
            Thread.currentThread().interrupt();
        }
        dataFetcher.shutdownNow();
    }

    @Override
    public void start() {
        running = true;
    }

    @Override
    public boolean isRunning() {
        return running;
    }

    @Override
    public int getPhase() {
        return 0;
    }

    @Scheduled(fixedRateString = "${axoniq.axonserver.event-processor-permits-check:2000}")
    public void checkPermits() {
        workersMap.forEach((k, v) -> v.validateActiveConnections());
    }

    public long getLastEvent(String context) {
        return workers(context).eventStorageEngine.getLastToken();
    }

    public long getLastSnapshot(String context) {
        return workers(context).snapshotStorageEngine.getLastToken();
    }

    /**
     * Creates an iterator to iterate over event transactions, starting at transaction with token fromToken and ending
     * before toToken
     *
     * @param context   The context of the transactions
     * @param fromToken The first transaction token to include
     * @param toToken   Last transaction token (exclusive)
     * @return the iterator
     */
    public CloseableIterator<SerializedTransactionWithToken> eventTransactionsIterator(String context, long fromToken,
                                                                                       long toToken) {
        return workersMap.get(context).eventStorageEngine.transactionIterator(fromToken, toToken);
    }

    /**
     * Creates an iterator to iterate over snapshot transactions, starting at transaction with token fromToken and
     * ending before toToken
     *
     * @param context   The context of the transactions
     * @param fromToken The first transaction token to include
     * @param toToken   Last transaction token (exclusive)
     * @return the iterator
     */
    public CloseableIterator<SerializedTransactionWithToken> snapshotTransactionsIterator(String context,
                                                                                          long fromToken,
                                                                                          long toToken) {
        return workersMap.get(context).snapshotStorageEngine.transactionIterator(fromToken, toToken);
    }

    public long syncEvents(String context, SerializedTransactionWithToken value) {
        try {
            Workers worker = workers(context);
            worker.eventSyncStorage.sync(value.getToken(), value.getEvents());
            worker.triggerTrackerEventProcessors();
            return value.getToken() + value.getEvents().size();
        } catch (MessagingPlatformException ex) {
            if (ErrorCode.NO_EVENTSTORE.equals(ex.getErrorCode())) {
                logger.warn("{}: cannot store in non-active event store", context);
                return -1;
            } else {
                throw ex;
            }
        }
    }

    public long syncSnapshots(String context, SerializedTransactionWithToken value) {
        try {
            SyncStorage writeStorage = workers(context).snapshotSyncStorage;
            writeStorage.sync(value.getToken(), value.getEvents());
            return value.getToken() + value.getEvents().size();
        } catch (MessagingPlatformException ex) {
            if (ErrorCode.NO_EVENTSTORE.equals(ex.getErrorCode())) {
                logger.warn("{}: cannot store snapshot in non-active event store", context);
                return -1;
            } else {
                throw ex;
            }
        }
    }

    public long getWaitingEventTransactions(String context) {
        return workers(context).eventWriteStorage.waitingTransactions();
    }

    public long getWaitingSnapshotTransactions(String context) {
        return workers(context).snapshotWriteStorage.waitingTransactions();
    }

    public Stream<String> getBackupFilenames(String context, EventType eventType, long lastSegmentBackedUp) {
        try {
            Workers workers = workers(context);
            if (eventType == EventType.SNAPSHOT) {
                return workers.snapshotStorageEngine.getBackupFilenames(lastSegmentBackedUp);
            }

            return workers.eventStorageEngine.getBackupFilenames(lastSegmentBackedUp);
        } catch (Exception ex) {
            logger.warn("Failed to get backup filenames", ex);
        }
        return Stream.empty();
    }

    private boolean isClientException(Throwable exception) {
        return exception instanceof MessagingPlatformException
                && ((MessagingPlatformException) exception).getErrorCode().isClientException();
    }

    public long firstToken(String context) {
        return workers(context).eventStorageEngine.getFirstToken();
    }

    public long firstSnapshotToken(String context) {
        return workers(context).snapshotStorageEngine.getFirstToken();
    }

    public boolean activeContext(String context) {
        return workersMap.containsKey(context) && workersMap.get(context).initialized;
    }

    private class Workers {

        private final EventWriteStorage eventWriteStorage;
        private final SnapshotWriteStorage snapshotWriteStorage;
        private final AggregateReader aggregateReader;
        private final EventStreamReader eventStreamReader;
        private final EventStreamReader snapshotStreamReader;
        private final EventStorageEngine eventStorageEngine;
        private final EventStorageEngine snapshotStorageEngine;
        private final String context;
        private final SyncStorage eventSyncStorage;
        private final SyncStorage snapshotSyncStorage;
        private final TrackingEventProcessorManager trackingEventManager;
        private final Gauge gauge;
        private final Gauge snapshotGauge;
        private final Object initLock = new Object();
        private volatile boolean initialized;


        public Workers(String context) {
            this.eventStorageEngine = eventStoreFactory.createEventStorageEngine(context);
            this.snapshotStorageEngine = eventStoreFactory.createSnapshotStorageEngine(context);
            this.context = context;
            this.eventWriteStorage = new EventWriteStorage(storageTransactionManagerFactory
                                                                   .createTransactionManager(this.eventStorageEngine));
            this.snapshotWriteStorage = new SnapshotWriteStorage(storageTransactionManagerFactory
                                                                         .createTransactionManager(this.snapshotStorageEngine));
            this.aggregateReader = new AggregateReader(eventStorageEngine, new SnapshotReader(snapshotStorageEngine));
            this.trackingEventManager = new TrackingEventProcessorManager(eventStorageEngine, blacklistedSendAfter);

            this.eventStreamReader = new EventStreamReader(eventStorageEngine);
            this.snapshotStreamReader = new EventStreamReader(snapshotStorageEngine);

            this.snapshotSyncStorage = new SyncStorage(snapshotStorageEngine);
            this.eventSyncStorage = new SyncStorage(eventStorageEngine);
            this.eventWriteStorage.registerEventListener((token, events) -> this.trackingEventManager.reschedule());
            this.gauge = meterFactory.gauge(BaseMetricName.AXON_EVENT_LAST_TOKEN,
                                            Tags.of(MeterFactory.CONTEXT, context),
                                            context,
                                            c -> (double) eventStorageEngine.getLastToken());
            this.snapshotGauge = meterFactory.gauge(BaseMetricName.AXON_SNAPSHOT_LAST_TOKEN,
                                                    Tags.of(MeterFactory.CONTEXT, context),
                                                    context,
                                                    c -> (double) snapshotStorageEngine.getLastToken());
        }

        public void ensureInitialized(boolean validate, long defaultFirstEventIndex, long defaultFirstSnapshotIndex) {
            if (initialized) {
                return;
            }

            synchronized (initLock) {
                if (initialized) {
                    return;
                }
                logger.debug("{}: initializing", context);
                try {
                    eventStorageEngine.init(validate, defaultFirstEventIndex);
                    snapshotStorageEngine.init(validate, defaultFirstSnapshotIndex);
                    initialized = true;
                } catch (RuntimeException runtimeException) {
                    eventStorageEngine.close(false);
                    snapshotStorageEngine.close(false);
                    throw runtimeException;
                }
            }
        }

        /**
         * Close all activity on a context and release all resources.
         */
        public void close(boolean deleteData) {
            trackingEventManager.close();
            eventStorageEngine.close(deleteData);
            snapshotStorageEngine.close(deleteData);
            meterFactory.remove(gauge);
            meterFactory.remove(snapshotGauge);
        }

        private TrackingEventProcessorManager.EventTracker createEventTracker(long trackingToken,
                                                                              String clientId,
                                                                              boolean forceReadingFromLeader,
                                                                              StreamObserver<InputStream> eventStream) {
            return trackingEventManager.createEventTracker(trackingToken,
                                                           clientId,
                                                           forceReadingFromLeader,
                                                           eventStream);
        }

        private void triggerTrackerEventProcessors() {
            trackingEventManager.reschedule();
        }


        private void cancelTrackingEventProcessors() {
            trackingEventManager.stopAllWhereNotAllowedReadingFromFollower();
        }

        /**
         * Checks if there are any tracking event processors that are waiting for new permits for a long time. This may
         * indicate that the connection to the client application has gone. If a tracking event processor is waiting too
         * long, the connection will be cancelled and the client needs to restart a tracker.
         */
        private void validateActiveConnections() {
            long minLastPermits = System.currentTimeMillis() - newPermitsTimeout;
            trackingEventManager.validateActiveConnections(minLastPermits);
        }
<<<<<<< HEAD

        /**
         * Deletes all event and snapshot data for this context.
         */
        public void deleteAllEventData() {
            eventWriteStorage.deleteAllEventData();
            snapshotWriteStorage.deleteAllEventData();
        }
=======
>>>>>>> 456ef152
    }

    private class InterceptorAwareEventDecorator implements EventDecorator {

        final DefaultExecutionContext unitOfWork;

        public InterceptorAwareEventDecorator(String context, Authentication authentication) {
            unitOfWork = new DefaultExecutionContext(context, authentication);
        }

        @Override
        public SerializedEvent decorateEvent(SerializedEvent serializedEvent) {
            try {
                Event event = serializedEvent.isSnapshot() ?
                        eventInterceptors.readSnapshot(serializedEvent.asEvent(), unitOfWork) :
                        eventInterceptors.readEvent(serializedEvent.asEvent(), unitOfWork);
                return eventDecorator.decorateEvent(new SerializedEvent(event));
            } catch (MessagingPlatformException exception) {
                unitOfWork.compensate(exception);
                throw exception;
            }
        }

        @Override
        public InputStream decorateEventWithToken(InputStream inputStream) {
            if (eventInterceptors.noEventReadInterceptors(unitOfWork.contextName())) {
                return eventDecorator.decorateEventWithToken(inputStream);
            }

            try {
                EventWithToken eventWithToken = EventWithToken.parseFrom(inputStream);
                Event event = eventInterceptors.readEvent(eventWithToken.getEvent(), unitOfWork);
                return eventDecorator.decorateEventWithToken(new SerializedEventWithToken(eventWithToken.getToken(),
                                                                                          event)
                                                                     .asInputStream());
            } catch (RuntimeException exception) {
                unitOfWork.compensate(exception);
                throw exception;
            } catch (IOException ioException) {
                unitOfWork.compensate(ioException);
                throw new RuntimeException(ioException);
            }
        }

        @Override
        public EventWithToken decorateEventWithToken(EventWithToken event) {
            if (eventInterceptors.noReadInterceptors(unitOfWork.contextName())) {
                return eventDecorator.decorateEventWithToken(event);
            }

            try {
                EventWithToken intercepted = event.getEvent().getSnapshot() ?
                        EventWithToken.newBuilder(event)
                                      .setEvent(eventInterceptors.readSnapshot(event.getEvent(),
                                                                               unitOfWork))
                                      .build() :
                        EventWithToken.newBuilder(event)
                                      .setEvent(eventInterceptors.readEvent(event.getEvent(),
                                                                            unitOfWork))
                                      .build();
                return eventDecorator.decorateEventWithToken(intercepted);
            } catch (RuntimeException exception) {
                unitOfWork.compensate(exception);
                throw exception;
            }
        }
    }
}
<|MERGE_RESOLUTION|>--- conflicted
+++ resolved
@@ -373,11 +373,7 @@
                         getMaxSequence(request),
                         request.getMinToken())
                 .map(activeEventDecorator::decorateEvent)
-<<<<<<< HEAD
-                .subscribeOn(Schedulers.fromExecutorService(dataFetcher), false)
-=======
                 .subscribeOn(Schedulers.fromExecutorService(dataFetcher))
->>>>>>> 456ef152
                 .transform(f -> count(f, counter -> {
                     if (counter == 0) {
                         logger.debug("Aggregate not found: {}", request);
@@ -847,17 +843,6 @@
             long minLastPermits = System.currentTimeMillis() - newPermitsTimeout;
             trackingEventManager.validateActiveConnections(minLastPermits);
         }
-<<<<<<< HEAD
-
-        /**
-         * Deletes all event and snapshot data for this context.
-         */
-        public void deleteAllEventData() {
-            eventWriteStorage.deleteAllEventData();
-            snapshotWriteStorage.deleteAllEventData();
-        }
-=======
->>>>>>> 456ef152
     }
 
     private class InterceptorAwareEventDecorator implements EventDecorator {
