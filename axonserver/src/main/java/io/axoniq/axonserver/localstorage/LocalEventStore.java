--- conflicted
+++ resolved
@@ -404,23 +404,13 @@
             this.eventStorageEngine = eventStoreFactory.createEventStorageEngine(context);
             this.snapshotStorageEngine = eventStoreFactory.createSnapshotStorageEngine(context);
             this.context = context;
-<<<<<<< HEAD
-            this.eventWriteStorage = new EventWriteStorage(eventStoreFactory.createTransactionManager(this.eventDatafileManagerChain));
-            this.snapshotWriteStorage = new SnapshotWriteStorage(eventStoreFactory.createTransactionManager(this.snapshotDatafileManagerChain));
-            this.aggregateReader = new AggregateReader(eventDatafileManagerChain, new SnapshotReader(snapshotDatafileManagerChain));
-            this.eventStreamReader = new EventStreamReader(eventDatafileManagerChain, eventWriteStorage, eventStreamExecutor);
-            this.snapshotStreamReader = new EventStreamReader(snapshotDatafileManagerChain, null, eventStreamExecutor);
-            this.snapshotSyncStorage = new SyncStorage(snapshotDatafileManagerChain);
-            this.eventSyncStorage = new SyncStorage(eventDatafileManagerChain);
-=======
             this.eventWriteStorage = new EventWriteStorage(eventStoreFactory.createTransactionManager(this.eventStorageEngine));
             this.snapshotWriteStorage = new SnapshotWriteStorage(eventStoreFactory.createTransactionManager(this.snapshotStorageEngine));
             this.aggregateReader = new AggregateReader(eventStorageEngine, new SnapshotReader(snapshotStorageEngine));
-            this.eventStreamReader = new EventStreamReader(eventStorageEngine, eventWriteStorage);
-            this.snapshotStreamReader = new EventStreamReader(snapshotStorageEngine, null);
+            this.eventStreamReader = new EventStreamReader(eventStorageEngine, eventWriteStorage, eventStreamExecutor);
+            this.snapshotStreamReader = new EventStreamReader(snapshotStorageEngine, null, eventStreamExecutor);
             this.snapshotSyncStorage = new SyncStorage(snapshotStorageEngine);
             this.eventSyncStorage = new SyncStorage(eventStorageEngine);
->>>>>>> f0e4e04f
         }
 
         public synchronized void init(boolean validate) {
