--- conflicted
+++ resolved
@@ -528,11 +528,7 @@
     }
 
     private StreamObserver<GetEventsRequest> listEvents(String context, Authentication authentication,
-<<<<<<< HEAD
-                                                        StreamObserver<InputStream> responseStreamObserver) {
-=======
                                                         StreamObserver<SerializedEventWithToken> responseStreamObserver) {
->>>>>>> 85eb7901
         return new StreamObserver<GetEventsRequest>() {
             private final AtomicReference<TrackingEventProcessorManager.EventTracker> controllerRef = new AtomicReference<>();
 
