/*
 * Copyright (c) 2017-2019 AxonIQ B.V. and/or licensed to AxonIQ B.V.
 * under one or more contributor license agreements.
 *
 *  Licensed under the AxonIQ Open Source License Agreement v1.0;
 *  you may not use this file except in compliance with the license.
 *
 */

package io.axoniq.axonserver.localstorage;

import io.axoniq.axonserver.exception.ConcurrencyExceptions;
import io.axoniq.axonserver.exception.ErrorCode;
import io.axoniq.axonserver.exception.MessagingPlatformException;
import io.axoniq.axonserver.grpc.GrpcExceptionBuilder;
import io.axoniq.axonserver.grpc.event.Confirmation;
import io.axoniq.axonserver.grpc.event.Event;
import io.axoniq.axonserver.grpc.event.GetAggregateEventsRequest;
import io.axoniq.axonserver.grpc.event.GetAggregateSnapshotsRequest;
import io.axoniq.axonserver.grpc.event.GetEventsRequest;
import io.axoniq.axonserver.grpc.event.GetFirstTokenRequest;
import io.axoniq.axonserver.grpc.event.GetLastTokenRequest;
import io.axoniq.axonserver.grpc.event.GetTokenAtRequest;
import io.axoniq.axonserver.grpc.event.QueryEventsRequest;
import io.axoniq.axonserver.grpc.event.QueryEventsResponse;
import io.axoniq.axonserver.grpc.event.ReadHighestSequenceNrRequest;
import io.axoniq.axonserver.grpc.event.ReadHighestSequenceNrResponse;
import io.axoniq.axonserver.grpc.event.TrackingToken;
import io.axoniq.axonserver.localstorage.query.QueryEventsRequestStreamObserver;
import io.axoniq.axonserver.localstorage.transaction.StorageTransactionManagerFactory;
import io.axoniq.axonserver.util.StreamObserverUtils;
import io.grpc.stub.StreamObserver;
import io.micrometer.core.instrument.MeterRegistry;
import io.micrometer.core.instrument.Tags;
import org.slf4j.Logger;
import org.slf4j.LoggerFactory;
import org.springframework.beans.factory.annotation.Autowired;
import org.springframework.beans.factory.annotation.Value;
import org.springframework.boot.actuate.health.Health;
import org.springframework.context.SmartLifecycle;
import org.springframework.lang.NonNull;
import org.springframework.scheduling.annotation.Scheduled;
import org.springframework.stereotype.Component;

import java.io.InputStream;
import java.util.ArrayList;
import java.util.Iterator;
import java.util.List;
import java.util.Map;
import java.util.concurrent.CompletableFuture;
import java.util.concurrent.ConcurrentHashMap;
import java.util.concurrent.atomic.AtomicBoolean;
import java.util.concurrent.atomic.AtomicInteger;
import java.util.stream.Stream;

/**
 * Component that handles the actual interaction with the event store.
 * @author Marc Gathier
 * @since 4.0
 */
@Component
public class LocalEventStore implements io.axoniq.axonserver.message.event.EventStore, SmartLifecycle {
    private static final Confirmation CONFIRMATION = Confirmation.newBuilder().setSuccess(true).build();
    private static final boolean CREATE_IF_MISSING = true;
    private final Logger logger = LoggerFactory.getLogger(LocalEventStore.class);
    private final Map<String, Workers> workersMap = new ConcurrentHashMap<>();
    private final EventStoreFactory eventStoreFactory;
    private volatile boolean running;
    @Value("${axoniq.axonserver.query.limit:200}")
    private long defaultLimit = 200;
    @Value("${axoniq.axonserver.query.timeout:300000}")
    private long timeout = 300000;
    @Value("${axoniq.axonserver.new-permits-timeout:120000}")
    private long newPermitsTimeout=120000;

<<<<<<< HEAD
    private final MeterRegistry meterRegistry;
=======
    private final StorageTransactionManagerFactory storageTransactionManagerFactory;
    private final EventStoreExistChecker eventStoreExistChecker;
>>>>>>> 50bad8e1
    private final int maxEventCount;

    /**
     * Maximum number of blacklisted events to be skipped before it will send a blacklisted event anyway. If almost all events
     * would be ignored due to blacklist, tracking tokens on client applications would never be updated.
     */
    private final int blacklistedSendAfter;

<<<<<<< HEAD
    public LocalEventStore(EventStoreFactory eventStoreFactory, MeterRegistry meterRegistry) {
        this(eventStoreFactory, meterRegistry, Short.MAX_VALUE, 1000);
=======
    public LocalEventStore(EventStoreFactory eventStoreFactory,
                           StorageTransactionManagerFactory storageTransactionManagerFactory,
                           EventStoreExistChecker eventStoreExistChecker) {
        this(eventStoreFactory, storageTransactionManagerFactory, eventStoreExistChecker, Short.MAX_VALUE, 1000);
>>>>>>> 50bad8e1
    }

    @Autowired
    public LocalEventStore(EventStoreFactory eventStoreFactory,
<<<<<<< HEAD
                           MeterRegistry meterRegistry,
                           @Value("${axoniq.axonserver.max-events-per-transaction:32767}") int maxEventCount,
                           @Value("${axoniq.axonserver.blacklisted-send-after:1000}") int blacklistedSendAfter) {
        this.eventStoreFactory = eventStoreFactory;
        this.meterRegistry = meterRegistry;
=======
                           StorageTransactionManagerFactory storageTransactionManagerFactory,
                           EventStoreExistChecker eventStoreExistChecker,
                           @Value("${axoniq.axonserver.max-events-per-transaction:32767}") int maxEventCount,
                           @Value("${axoniq.axonserver.blacklisted-send-after:1000}") int blacklistedSendAfter) {
        this.eventStoreFactory = eventStoreFactory;
        this.storageTransactionManagerFactory = storageTransactionManagerFactory;
        this.eventStoreExistChecker = eventStoreExistChecker;
>>>>>>> 50bad8e1
        this.maxEventCount = Math.min(maxEventCount, Short.MAX_VALUE);
        this.blacklistedSendAfter = blacklistedSendAfter;
    }

    public void initContext(String context, boolean validating) {
        if( workersMap.containsKey(context)) return;
        workersMap.putIfAbsent(context, new Workers(context));
        workersMap.get(context).init(validating);
        meterRegistry.gauge("axon.lastToken", Tags.of("context", context), context, c -> (double) getLastToken(c));
    }

    /**
     * Deletes the specified context including all data.
     *
     * @param context the name of the context
     */
    public void deleteContext(String context) {
        deleteContext(context, false);
    }

    /**
     * Deletes the specified context, optionally keeping the data
     *
     * @param context  the name of the context
     * @param keepData flag to set if the data must be preserved
     */
    public void deleteContext(String context, boolean keepData) {
        Workers workers = workersMap.remove(context);
        if( workers == null) return;
        workers.close(!keepData);
    }

    /**
     * Deletes all event data from the context. Context remains alive.
     * @param context the context to be cleared
     */
    @Override
    public void deleteAllEventData(String context) {
        Workers workers = workersMap.get(context);
        if (workers == null) {
            return;
        }
        workers.deleteAllEventData();
    }

    public void cancel(String context) {
        Workers workers = workersMap.get(context);
        if( workers == null) return;

        workers.eventWriteStorage.cancelPendingTransactions();
        workers.cancelTrackingEventProcessors();
    }

    private Workers workers(String context) {
        return workers(context, false);
    }

    private Workers workers(String context, boolean createIfMissing) {
        Workers workers = workersMap.get(context);
        if (workers == null) {
            if (createIfMissing) {
                synchronized (workersMap) {
                    initContext(context, false);
                    workers = workersMap.get(context);
                }
            } else {
                throw new MessagingPlatformException(ErrorCode.NO_EVENTSTORE, "Missing worker for context: " + context);
            }
        }
        return workers;
    }
    @Override
    public CompletableFuture<Confirmation> appendSnapshot(String context, Event eventMessage) {
        return workers(context).snapshotWriteStorage.store( eventMessage);
    }

    @Override
    public StreamObserver<InputStream> createAppendEventConnection(String context,
                                                                   StreamObserver<Confirmation> responseObserver) {
        return new StreamObserver<InputStream>() {
            private final List<SerializedEvent> eventList = new ArrayList<>();
            private final AtomicBoolean closed = new AtomicBoolean();
            @Override
            public void onNext(InputStream event) {
                if (checkMaxEventCount()) {
                    try {
                        eventList.add(new SerializedEvent(event));
                    } catch (Exception e) {
                        responseObserver.onError(GrpcExceptionBuilder.build(e));
                    }
                }
            }

            private boolean checkMaxEventCount() {
                if (eventList.size() < maxEventCount) {
                    return true;
                }
                if (closed.compareAndSet(false, true)) {
                    responseObserver.onError(GrpcExceptionBuilder.build(ErrorCode.TOO_MANY_EVENTS,
                                                                        "Maximum number of events in transaction exceeded: "
                                                                                + maxEventCount));
                }
                return false;
            }

            @Override
            public void onError(Throwable cause) {
                logger.warn("Error on connection to client while storing events", cause);
            }

            @Override
            public void onCompleted() {
                if( closed.get()) return;

                workers(context)
                        .eventWriteStorage
                        .store(eventList)
                        .thenRun(this::confirm)
                        .exceptionally(this::error);
            }

            private Void error(Throwable exception) {
                exception = ConcurrencyExceptions.unwrap(exception);
                if( isClientException(exception)) {
                    logger.info("{}: Error while storing events: {}", context, exception.getMessage());
                } else {
                    logger.warn("{}: Error while storing events", context, exception);
                }
                responseObserver.onError(exception);
                return null;
            }

            private void confirm() {
                responseObserver.onNext(CONFIRMATION);
                responseObserver.onCompleted();
            }
        };
    }

    @Override
    public void listAggregateEvents(String context, GetAggregateEventsRequest request,
                                    StreamObserver<InputStream> responseStreamObserver) {
        AtomicInteger counter = new AtomicInteger();
        workers(context).aggregateReader.readEvents( request.getAggregateId(),
                                                            request.getAllowSnapshots(),
                                                            request.getInitialSequence(),
                                                            event -> {
                                                                responseStreamObserver.onNext(event.asInputStream());
                                                                counter.incrementAndGet();
                                                            });
        if( counter.get() == 0) {
            logger.debug("Aggregate not found: {}", request);
        }
        responseStreamObserver.onCompleted();
    }

    @Override
    public void listAggregateSnapshots(String context, GetAggregateSnapshotsRequest request,
                                    StreamObserver<InputStream> responseStreamObserver) {
        if( request.getMaxSequence() >= 0) {
            workers(context).aggregateReader.readSnapshots(request.getAggregateId(),
                                                                  request.getInitialSequence(),
                                                                  request.getMaxSequence(),
                                                                  request.getMaxResults(),
                                                                  event -> responseStreamObserver
                                                                          .onNext(event.asInputStream()));
        }
        responseStreamObserver.onCompleted();
    }

    @Override
    public StreamObserver<GetEventsRequest> listEvents(String context,
                                                       StreamObserver<InputStream> responseStreamObserver) {
        return new StreamObserver<GetEventsRequest>() {
            private volatile TrackingEventProcessorManager.EventTracker controller;
            @Override
            public void onNext(GetEventsRequest getEventsRequest) {
                if( controller == null) {
                    controller = workers(context).createEventTracker(getEventsRequest,responseStreamObserver);
                } else {
                    controller.addPermits((int) getEventsRequest.getNumberOfPermits());
                    if (getEventsRequest.getBlacklistCount() > 0) {
                        controller.addBlacklist(getEventsRequest.getBlacklistList());
                    }
                }
            }

            @Override
            public void onError(Throwable throwable) {
                if( controller != null) controller.close();
                StreamObserverUtils.complete(responseStreamObserver);
            }

            @Override
            public void onCompleted() {
                if( controller != null) controller.close();
                StreamObserverUtils.complete(responseStreamObserver);
            }
        };
    }

    @Override
    public void getFirstToken(String context, GetFirstTokenRequest request,
                              StreamObserver<TrackingToken> responseObserver) {
        long token = workers(context).eventStreamReader.getFirstToken();
        responseObserver.onNext(TrackingToken.newBuilder().setToken(token).build());
        responseObserver.onCompleted();
    }

    @Override
    public void getLastToken(String context, GetLastTokenRequest request,
                             StreamObserver<TrackingToken> responseObserver) {
        responseObserver.onNext(TrackingToken.newBuilder().setToken(workers(context).eventStorageEngine.getLastToken()).build());
        responseObserver.onCompleted();
    }

    @Override
    public void getTokenAt(String context, GetTokenAtRequest request, StreamObserver<TrackingToken> responseObserver) {
        long token = workers(context).eventStreamReader.getTokenAt(request.getInstant());
        responseObserver.onNext(TrackingToken.newBuilder().setToken(token).build());
        responseObserver.onCompleted();
    }

    @Override
    public void readHighestSequenceNr(String context, ReadHighestSequenceNrRequest request,
                                      StreamObserver<ReadHighestSequenceNrResponse> responseObserver) {
            long sequenceNumber = workers(context).aggregateReader.readHighestSequenceNr(request.getAggregateId());
            responseObserver.onNext(ReadHighestSequenceNrResponse.newBuilder().setToSequenceNr(sequenceNumber).build());
            responseObserver.onCompleted();
    }


    @Override
    public StreamObserver<QueryEventsRequest> queryEvents(String context,
                                                          StreamObserver<QueryEventsResponse> responseObserver) {
        Workers workers = workers(context);
        return new QueryEventsRequestStreamObserver(workers.eventWriteStorage, workers.eventStreamReader, defaultLimit, timeout, responseObserver);
    }

    @Override
    public boolean isAutoStartup() {
        return true;
    }

    @Override
    public void stop(@NonNull Runnable runnable) {
        running = false;
        workersMap.forEach((k, workers) -> workers.close(false));
        runnable.run();
    }

    @Override
    public void start() {
        running = true;
    }

    @Override
    public void stop() {
        stop(() -> {});
    }

    @Override
    public boolean isRunning() {
        return running;
    }

    @Override
    public int getPhase() {
        return 0;
    }

    @Scheduled(fixedRateString = "${axoniq.axonserver.event-processor-permits-check:2000}")
    public void checkPermits() {
        workersMap.forEach((k, v) -> v.validateActiveConnections());
    }

    public long getLastToken(String context) {
        workersMap.computeIfAbsent(context, this::openIfExist);
        return workers(context).eventStorageEngine.getLastToken();
    }

    private Workers openIfExist(String context) {
        if (this.eventStoreExistChecker.exists(context)) {
            Workers workers = new Workers(context);
            workers.init(false);
            return workers;
        }
        return null;
    }

    public long getLastSnapshot(String context) {
        workersMap.computeIfAbsent(context, this::openIfExist);
        return workers(context).snapshotStorageEngine.getLastToken();
    }

    /**
     * Creates an iterator to iterate over event transactions, starting at transaction with token fromToken and ending before toToken
     *
     * @param context The context of the transactions
     * @param fromToken The first transaction token to include
     * @param toToken Last transaction token (exclusive)
     * @return the iterator
     */
    public Iterator<SerializedTransactionWithToken> eventTransactionsIterator(String context, long fromToken, long toToken) {
        return workersMap.get(context).eventStorageEngine.transactionIterator(fromToken, toToken);
    }

    /**
     * Creates an iterator to iterate over snapshot transactions, starting at transaction with token fromToken and ending before toToken
     *
     * @param context The context of the transactions
     * @param fromToken The first transaction token to include
     * @param toToken Last transaction token (exclusive)
     * @return the iterator
     */
    public Iterator<SerializedTransactionWithToken> snapshotTransactionsIterator(String context, long fromToken, long toToken) {
        return workersMap.get(context).snapshotStorageEngine.transactionIterator(fromToken, toToken);
    }

    public long syncEvents(String context, SerializedTransactionWithToken value) {
        SyncStorage writeStorage = workers(context, CREATE_IF_MISSING).eventSyncStorage;
        writeStorage.sync(value.getToken(), value.getEvents());
        return value.getToken() + value.getEvents().size();
    }

    public long syncSnapshots(String context, SerializedTransactionWithToken value) {
        SyncStorage writeStorage = workers(context, CREATE_IF_MISSING).snapshotSyncStorage;
        writeStorage.sync(value.getToken(), value.getEvents());
        return value.getToken() + value.getEvents().size();
    }

    public long getWaitingEventTransactions(String context) {
        return workers(context).eventWriteStorage.waitingTransactions();
    }
    public long getWaitingSnapshotTransactions(String context) {
        return workers(context).snapshotWriteStorage.waitingTransactions();
    }

    public Stream<String> getBackupFilenames(String context, EventType eventType, long lastSegmentBackedUp) {
        try {
            Workers workers = workers(context);
            if (eventType == EventType.SNAPSHOT) {
                return workers.snapshotStorageEngine.getBackupFilenames(lastSegmentBackedUp);
            }

            return workers.eventStorageEngine.getBackupFilenames(lastSegmentBackedUp);
        } catch (Exception ex ) {
            logger.warn("Failed to get backup filenames", ex);
        }
        return Stream.empty();
    }

    public void health(Health.Builder builder) {
        workersMap.values().forEach(worker -> worker.eventStreamReader.health(builder));
    }

    private boolean isClientException(Throwable exception) {
        return exception instanceof MessagingPlatformException
                && ((MessagingPlatformException) exception).getErrorCode().isClientException();
    }

    private class Workers {
        private final EventWriteStorage eventWriteStorage;
        private final SnapshotWriteStorage snapshotWriteStorage;
        private final AggregateReader aggregateReader;
        private final EventStreamReader eventStreamReader;
        private final EventStorageEngine eventStorageEngine;
        private final EventStorageEngine snapshotStorageEngine;
        private final String context;
        private final SyncStorage eventSyncStorage;
        private final SyncStorage snapshotSyncStorage;
        private final AtomicBoolean initialized = new AtomicBoolean();
        private final TrackingEventProcessorManager trackingEventManager;


        public Workers(String context) {
            this.eventStorageEngine = eventStoreFactory.createEventStorageEngine(context);
            this.snapshotStorageEngine = eventStoreFactory.createSnapshotStorageEngine(context);
            this.context = context;
            this.eventWriteStorage = new EventWriteStorage(storageTransactionManagerFactory
                                                                   .createTransactionManager(this.eventStorageEngine));
            this.snapshotWriteStorage = new SnapshotWriteStorage(storageTransactionManagerFactory
                                                                         .createTransactionManager(this.snapshotStorageEngine));
            this.aggregateReader = new AggregateReader(eventStorageEngine, new SnapshotReader(snapshotStorageEngine));
            this.trackingEventManager = new TrackingEventProcessorManager(eventStorageEngine, blacklistedSendAfter);

            this.eventStreamReader = new EventStreamReader(eventStorageEngine);
            this.snapshotSyncStorage = new SyncStorage(snapshotStorageEngine);
            this.eventSyncStorage = new SyncStorage(eventStorageEngine);
            this.eventWriteStorage.registerEventListener((token, events) -> this.trackingEventManager.reschedule());
        }

        public synchronized void init(boolean validate) {
            logger.debug("{}: init called", context);
            if( initialized.compareAndSet(false, true)) {
                logger.debug("{}: initializing", context);
                eventStorageEngine.init(validate);
                snapshotStorageEngine.init(validate);
            }
        }

        /**
         * Close all activity on a context and release all resources.
         */
        public void close(boolean deleteData) {
            trackingEventManager.close();
            eventStorageEngine.close(deleteData);
            snapshotStorageEngine.close(deleteData);
        }

        private TrackingEventProcessorManager.EventTracker createEventTracker(GetEventsRequest request, StreamObserver<InputStream> eventStream) {
            return trackingEventManager.createEventTracker(request, eventStream);
        }


        private void cancelTrackingEventProcessors() {
            trackingEventManager.stopAll();
        }

        /**
         * Checks if there are any tracking event processors that are waiting for new permits for a long time.
         * This may indicate that the connection to the client application has gone. If a tracking event processor
         * is waiting too long, the connection will be cancelled and the client needs to restart a tracker.
         */
        private void validateActiveConnections() {
            long minLastPermits = System.currentTimeMillis() - newPermitsTimeout;
            trackingEventManager.validateActiveConnections(minLastPermits);
        }

        /**
         * Deletes all event and snapshot data for this context.
         */
        public void deleteAllEventData() {
            eventWriteStorage.deleteAllEventData();
            snapshotWriteStorage.deleteAllEventData();
        }
    }
}
<|MERGE_RESOLUTION|>--- conflicted
+++ resolved
@@ -73,12 +73,9 @@
     @Value("${axoniq.axonserver.new-permits-timeout:120000}")
     private long newPermitsTimeout=120000;
 
-<<<<<<< HEAD
     private final MeterRegistry meterRegistry;
-=======
     private final StorageTransactionManagerFactory storageTransactionManagerFactory;
     private final EventStoreExistChecker eventStoreExistChecker;
->>>>>>> 50bad8e1
     private final int maxEventCount;
 
     /**
@@ -87,34 +84,21 @@
      */
     private final int blacklistedSendAfter;
 
-<<<<<<< HEAD
-    public LocalEventStore(EventStoreFactory eventStoreFactory, MeterRegistry meterRegistry) {
-        this(eventStoreFactory, meterRegistry, Short.MAX_VALUE, 1000);
-=======
-    public LocalEventStore(EventStoreFactory eventStoreFactory,
-                           StorageTransactionManagerFactory storageTransactionManagerFactory,
+    public LocalEventStore(EventStoreFactory eventStoreFactory, MeterRegistry meterRegistry, StorageTransactionManagerFactory storageTransactionManagerFactory,
                            EventStoreExistChecker eventStoreExistChecker) {
-        this(eventStoreFactory, storageTransactionManagerFactory, eventStoreExistChecker, Short.MAX_VALUE, 1000);
->>>>>>> 50bad8e1
+        this(eventStoreFactory, meterRegistry, storageTransactionManagerFactory, eventStoreExistChecker, Short.MAX_VALUE, 1000);
     }
 
     @Autowired
     public LocalEventStore(EventStoreFactory eventStoreFactory,
-<<<<<<< HEAD
                            MeterRegistry meterRegistry,
-                           @Value("${axoniq.axonserver.max-events-per-transaction:32767}") int maxEventCount,
+                           StorageTransactionManagerFactory storageTransactionManagerFactory,
+                           EventStoreExistChecker eventStoreExistChecker,@Value("${axoniq.axonserver.max-events-per-transaction:32767}") int maxEventCount,
                            @Value("${axoniq.axonserver.blacklisted-send-after:1000}") int blacklistedSendAfter) {
         this.eventStoreFactory = eventStoreFactory;
         this.meterRegistry = meterRegistry;
-=======
-                           StorageTransactionManagerFactory storageTransactionManagerFactory,
-                           EventStoreExistChecker eventStoreExistChecker,
-                           @Value("${axoniq.axonserver.max-events-per-transaction:32767}") int maxEventCount,
-                           @Value("${axoniq.axonserver.blacklisted-send-after:1000}") int blacklistedSendAfter) {
-        this.eventStoreFactory = eventStoreFactory;
         this.storageTransactionManagerFactory = storageTransactionManagerFactory;
         this.eventStoreExistChecker = eventStoreExistChecker;
->>>>>>> 50bad8e1
         this.maxEventCount = Math.min(maxEventCount, Short.MAX_VALUE);
         this.blacklistedSendAfter = blacklistedSendAfter;
     }
