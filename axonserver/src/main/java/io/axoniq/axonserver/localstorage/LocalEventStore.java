--- conflicted
+++ resolved
@@ -1039,15 +1039,12 @@
                     eventStorageEngine.init(validate, defaultFirstEventIndex);
                     snapshotStorageEngine.init(validate, defaultFirstSnapshotIndex);
                     initialized = true;
-<<<<<<< HEAD
                     initialializedListeners.forEach(listener -> listener.accept(context));
-=======
                     if (logger.isInfoEnabled()) {
                         logger.info("Workers[{}] for context {} has been initialized.",
                                     System.identityHashCode(this),
                                     context);
                     }
->>>>>>> 87483bdd
                 } catch (RuntimeException runtimeException) {
                     if (logger.isWarnEnabled()) {
                         logger.warn("Problems during initialization of Workers[{}]", System.identityHashCode(this));
