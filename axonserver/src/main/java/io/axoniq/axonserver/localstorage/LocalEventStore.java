/*
 * Copyright (c) 2017-2019 AxonIQ B.V. and/or licensed to AxonIQ B.V.
 * under one or more contributor license agreements.
 *
 *  Licensed under the AxonIQ Open Source License Agreement v1.0;
 *  you may not use this file except in compliance with the license.
 *
 */

package io.axoniq.axonserver.localstorage;

import io.axoniq.axonserver.exception.ConcurrencyExceptions;
import io.axoniq.axonserver.exception.ErrorCode;
import io.axoniq.axonserver.exception.MessagingPlatformException;
import io.axoniq.axonserver.grpc.GrpcExceptionBuilder;
import io.axoniq.axonserver.grpc.event.Confirmation;
import io.axoniq.axonserver.grpc.event.Event;
import io.axoniq.axonserver.grpc.event.EventWithToken;
import io.axoniq.axonserver.grpc.event.GetAggregateEventsRequest;
import io.axoniq.axonserver.grpc.event.GetAggregateSnapshotsRequest;
import io.axoniq.axonserver.grpc.event.GetEventsRequest;
import io.axoniq.axonserver.grpc.event.GetFirstTokenRequest;
import io.axoniq.axonserver.grpc.event.GetLastTokenRequest;
import io.axoniq.axonserver.grpc.event.GetTokenAtRequest;
import io.axoniq.axonserver.grpc.event.QueryEventsRequest;
import io.axoniq.axonserver.grpc.event.QueryEventsResponse;
import io.axoniq.axonserver.grpc.event.ReadHighestSequenceNrRequest;
import io.axoniq.axonserver.grpc.event.ReadHighestSequenceNrResponse;
import io.axoniq.axonserver.grpc.event.TrackingToken;
import io.axoniq.axonserver.interceptor.DefaultExecutionContext;
import io.axoniq.axonserver.interceptor.EventInterceptors;
import io.axoniq.axonserver.localstorage.query.QueryEventsRequestStreamObserver;
import io.axoniq.axonserver.localstorage.transaction.StorageTransactionManagerFactory;
import io.axoniq.axonserver.metric.BaseMetricName;
import io.axoniq.axonserver.metric.DefaultMetricCollector;
import io.axoniq.axonserver.metric.MeterFactory;
import io.axoniq.axonserver.plugin.RequestRejectedException;
import io.axoniq.axonserver.util.StreamObserverUtils;
import io.grpc.stub.StreamObserver;
import io.micrometer.core.instrument.Gauge;
import io.micrometer.core.instrument.MeterRegistry;
import io.micrometer.core.instrument.Tags;
import org.reactivestreams.Publisher;
import org.slf4j.Logger;
import org.slf4j.LoggerFactory;
import org.springframework.beans.factory.annotation.Autowired;
import org.springframework.beans.factory.annotation.Value;
import org.springframework.context.SmartLifecycle;
import org.springframework.data.util.CloseableIterator;
import org.springframework.scheduling.annotation.Scheduled;
import org.springframework.scheduling.concurrent.CustomizableThreadFactory;
import org.springframework.security.core.Authentication;
import org.springframework.stereotype.Component;
import reactor.core.publisher.Flux;
import reactor.core.scheduler.Schedulers;

import java.io.IOException;
import java.io.InputStream;
import java.util.ArrayList;
import java.util.List;
import java.util.Map;
import java.util.Optional;
import java.util.concurrent.CompletableFuture;
import java.util.concurrent.ConcurrentHashMap;
import java.util.concurrent.ExecutorService;
import java.util.concurrent.Executors;
import java.util.concurrent.RejectedExecutionException;
import java.util.concurrent.TimeUnit;
import java.util.concurrent.atomic.AtomicBoolean;
import java.util.concurrent.atomic.AtomicInteger;
import java.util.concurrent.atomic.AtomicLong;
import java.util.concurrent.atomic.AtomicReference;
import java.util.function.Consumer;
import java.util.function.IntConsumer;
import java.util.stream.Collectors;
import java.util.stream.Stream;

/**
 * Component that handles the actual interaction with the event store.
 *
 * @author Marc Gathier
 * @since 4.0
 */
@Component
public class LocalEventStore implements io.axoniq.axonserver.message.event.EventStore, SmartLifecycle {

    private static final Confirmation CONFIRMATION = Confirmation.newBuilder().setSuccess(true).build();
    private final Logger logger = LoggerFactory.getLogger(LocalEventStore.class);
    private final Map<String, Workers> workersMap = new ConcurrentHashMap<>();
    private final EventStoreFactory eventStoreFactory;
    private final ExecutorService dataFetcher;
    private final ExecutorService dataWriter;
    private final MeterFactory meterFactory;
    private final StorageTransactionManagerFactory storageTransactionManagerFactory;
    private final EventInterceptors eventInterceptors;
    private final int maxEventCount;

    /**
     * Maximum number of blacklisted events to be skipped before it will send a blacklisted event anyway. If almost all
     * events would be ignored due to blacklist, tracking tokens on client applications would never be updated.
     */
    private final int blacklistedSendAfter;
    private final EventDecorator eventDecorator;
    private volatile boolean running;
    @Value("${axoniq.axonserver.query.limit:200}")
    private long defaultLimit = 200;
    @Value("${axoniq.axonserver.query.timeout:300000}")
    private long timeout = 300000;
    @Value("${axoniq.axonserver.new-permits-timeout:120000}")
    private long newPermitsTimeout = 120000;
    @SuppressWarnings("FieldMayBeFinal") @Value("${axoniq.axonserver.check-sequence-nr-for-snapshots:true}")
    private boolean checkSequenceNrForSnapshots = true;

    public LocalEventStore(EventStoreFactory eventStoreFactory,
                           MeterRegistry meterFactory,
                           StorageTransactionManagerFactory storageTransactionManagerFactory,
                           EventInterceptors eventInterceptors
    ) {
        this(eventStoreFactory,
             new MeterFactory(meterFactory, new DefaultMetricCollector()),
             storageTransactionManagerFactory,
             eventInterceptors,
             new DefaultEventDecorator(),
             Short.MAX_VALUE,
             1000,
             24,
             8);
    }

    @Autowired
    public LocalEventStore(EventStoreFactory eventStoreFactory,
                           MeterFactory meterFactory,
                           StorageTransactionManagerFactory storageTransactionManagerFactory,
                           EventInterceptors eventInterceptors,
                           EventDecorator eventDecorator,
                           @Value("${axoniq.axonserver.max-events-per-transaction:32767}") int maxEventCount,
                           @Value("${axoniq.axonserver.blacklisted-send-after:1000}") int blacklistedSendAfter,
                           @Value("${axoniq.axonserver.data-fetcher-threads:24}") int fetcherThreads,
                           @Value("${axoniq.axonserver.data-writer-threads:8}") int writerThreads) {
        this.eventStoreFactory = eventStoreFactory;
        this.meterFactory = meterFactory;
        this.storageTransactionManagerFactory = storageTransactionManagerFactory;
        this.eventInterceptors = eventInterceptors;
        this.maxEventCount = Math.min(maxEventCount, Short.MAX_VALUE);
        this.blacklistedSendAfter = blacklistedSendAfter;
        this.dataFetcher = Executors.newFixedThreadPool(fetcherThreads, new CustomizableThreadFactory("data-fetcher-"));
        DataFetcherSchedulerProvider.setDataFetcher(dataFetcher);
        this.dataWriter = Executors.newFixedThreadPool(writerThreads, new CustomizableThreadFactory("data-writer-"));
        this.eventDecorator = eventDecorator;
    }

    public void initContext(String context, boolean validating) {
        initContext(context, validating, 0, 0);
    }

    public void initContext(String context, boolean validating, long defaultFirstEventIndex,
                            long defaultFirstSnapshotIndex) {
        try {
            Workers workers = workersMap.computeIfAbsent(context, Workers::new);
            workers.ensureInitialized(validating, defaultFirstEventIndex, defaultFirstSnapshotIndex);
        } catch (RuntimeException ex) {
            workersMap.remove(context);
            throw ex;
        }
    }

    /**
     * Deletes the specified context including all data.
     *
     * @param context the name of the context
     */
    public void deleteContext(String context) {
        deleteContext(context, false);
    }

    /**
     * Deletes the specified context, optionally keeping the data
     *
     * @param context  the name of the context
     * @param keepData flag to set if the data must be preserved
     */
    public void deleteContext(String context, boolean keepData) {
        Workers workers = workersMap.remove(context);
        if (workers == null) {
            return;
        }
        workers.close(!keepData);
    }

    /**
     * Deletes all event data from the context. Context remains alive.
     *
     * @param context the context to be cleared
     */
    @Override
    public void deleteAllEventData(String context) {
        Workers workers = workersMap.remove(context);
        if (workers == null) {
            return;
        }
        workers.close(true);
        initContext(context, false);
    }

    public void cancel(String context) {
        Workers workers = workersMap.get(context);
        if (workers == null) {
            return;
        }

        workers.eventWriteStorage.cancelPendingTransactions();
        workers.cancelTrackingEventProcessors();
    }

    private Workers workers(String context) {
        Workers workers = workersMap.get(context);
        if (workers == null) {
            throw new MessagingPlatformException(ErrorCode.NO_EVENTSTORE, "Missing worker for context: " + context);
        }
        return workers;
    }

    public CompletableFuture<Long> deleteOldSnapshots(String context, long minSequenceOffset) {
        CompletableFuture<Long> result = new CompletableFuture<>();
        runInDataFetcherPool(() -> {
            Workers workers = workersMap.get(context);
            AtomicLong deletedCount = new AtomicLong();
            if (workers == null) {
                result.complete(null);
                return;
            }

            workers.snapshotStorageEngine
                    .transformContents(snapshot -> {
                                           Optional<Long> optionalLastSequenceNumber = workers.snapshotStorageEngine
                                                   .getLastSequenceNumber(snapshot.getAggregateIdentifier())
                                                   .filter(lastSequenceNumber ->
                                                                   snapshot.getAggregateSequenceNumber()
                                                                           <
                                                                           lastSequenceNumber
                                                                                   - minSequenceOffset);
                                           if (optionalLastSequenceNumber.isPresent()) {
                                               deletedCount.incrementAndGet();
                                               return null;
                                           }
                                           return snapshot;
                                       }
                    );
            result.complete(deletedCount.get());
        }, result::completeExceptionally);
        return result;
    }

    @Override
    public CompletableFuture<Confirmation> appendSnapshot(String context, Authentication authentication,
                                                          Event snapshot) {
        CompletableFuture<Confirmation> completableFuture = new CompletableFuture<>();
        runInDataWriterPool(() -> doAppendSnapshot(context, authentication, snapshot, completableFuture),
                            ex -> {
                                logger.warn("{}: Append snapshot failed", context, ex);
                                completableFuture.completeExceptionally(ex);
                            });
        return completableFuture;
    }

    private void doAppendSnapshot(String context, Authentication authentication, Event snapshot,
                                  CompletableFuture<Confirmation> completableFuture) {
        if (checkSequenceNrForSnapshots) {
            long seqNr = workers(context).aggregateReader.readHighestSequenceNr(snapshot.getAggregateIdentifier());
            if (seqNr < snapshot.getAggregateSequenceNumber()) {
                String message = String.format(
                        "Invalid sequence number while storing snapshot. Highest aggregate %s sequence number: %d, snapshot sequence %d.",
                        snapshot.getAggregateIdentifier(),
                        seqNr,
                        snapshot.getAggregateSequenceNumber());
                completableFuture.completeExceptionally(new MessagingPlatformException(ErrorCode.INVALID_SEQUENCE,
                                                                                       message));
                return;
            }
        }
        DefaultExecutionContext executionContext = new DefaultExecutionContext(context, authentication);
        try {
            Event snapshotAfterInterceptors = eventInterceptors.appendSnapshot(snapshot, executionContext);
            workers(context).snapshotWriteStorage.store(snapshotAfterInterceptors)
                                                 .whenComplete(((confirmation, throwable) -> {
                                                     if (throwable != null) {
                                                         executionContext.compensate(throwable);
                                                         completableFuture.completeExceptionally(throwable);
                                                     } else {
                                                         try {
                                                             eventInterceptors.snapshotPostCommit(
                                                                     snapshotAfterInterceptors,
                                                                     executionContext);
                                                             completableFuture.complete(confirmation);
                                                         } catch (Exception ex) {
                                                             executionContext.compensate(ex);
                                                             completableFuture.completeExceptionally(ex);
                                                         }
                                                     }
                                                 }));
        } catch (RequestRejectedException requestRejectedException) {
            executionContext.compensate(requestRejectedException);
            completableFuture
                    .completeExceptionally(new MessagingPlatformException(ErrorCode.SNAPSHOT_REJECTED_BY_INTERCEPTOR,
                                                                          "Snapshot rejected by interceptor",
                                                                          requestRejectedException));
        }
    }

    @Override
    public StreamObserver<InputStream> createAppendEventConnection(String context,
                                                                   Authentication authentication,
                                                                   StreamObserver<Confirmation> responseObserver) {
        DefaultExecutionContext executionContext = new DefaultExecutionContext(context, authentication);
        return new StreamObserver<InputStream>() {
            private final List<Event> eventList = new ArrayList<>();
            private final AtomicBoolean closed = new AtomicBoolean();

            @Override
            public void onNext(InputStream inputStream) {
                if (checkMaxEventCount()) {
                    try {
                        eventList.add(Event.parseFrom(inputStream));
                    } catch (Exception e) {
                        closed.set(true);
                        responseObserver.onError(GrpcExceptionBuilder.build(e));
                    }
                }
            }

            private boolean checkMaxEventCount() {
                if (eventList.size() < maxEventCount) {
                    return true;
                }
                responseObserver.onError(GrpcExceptionBuilder.build(ErrorCode.TOO_MANY_EVENTS,
                                                                    "Maximum number of events in transaction exceeded: "
                                                                            + maxEventCount));
                return false;
            }

            @Override
            public void onError(Throwable cause) {
                logger.warn("Error on connection to client while storing events", cause);
            }

            @Override
            public void onCompleted() {
                if (closed.get()) {
                    return;
                }
                runInDataWriterPool(() -> {
                    try {
                        List<Event> interceptedEventList = eventList.stream().map(e -> eventInterceptors
                                .appendEvent(e, executionContext)).collect(Collectors.toList());
                        eventInterceptors.eventsPreCommit(interceptedEventList, executionContext);
                        workers(context)
                                .eventWriteStorage
                                .store(interceptedEventList)
                                .thenAccept(r -> eventInterceptors.eventsPostCommit(interceptedEventList, executionContext))
                                .thenRun(this::confirm)
                                .exceptionally(this::error);
                    } catch (RequestRejectedException e) {
                        executionContext.compensate(e);
                        responseObserver.onError(new MessagingPlatformException(ErrorCode.EVENT_REJECTED_BY_INTERCEPTOR,
                                                                                "Event rejected by interceptor",
                                                                                e));
                    } catch (Exception e) {
                        executionContext.compensate(e);
                        responseObserver.onError(GrpcExceptionBuilder.build(e));
                    }
                }, this::error);
            }

            private Void error(Throwable exception) {
                exception = ConcurrencyExceptions.unwrap(exception);
                if (isClientException(exception)) {
                    logger.info("{}: Error while storing events: {}", context, exception.getMessage());
                } else {
                    logger.warn("{}: Error while storing events", context, exception);
                }
                executionContext.compensate(exception);
                responseObserver.onError(exception);
                return null;
            }

            private void confirm() {
                responseObserver.onNext(CONFIRMATION);
                responseObserver.onCompleted();
            }
        };
    }

    @Override
    public Flux<SerializedEvent> aggregateEvents(String context,
                                                 Authentication authentication,
                                                 GetAggregateEventsRequest request) {
        EventDecorator activeEventDecorator = eventInterceptors.noReadInterceptors(context) ?
                eventDecorator :
                new InterceptorAwareEventDecorator(context, authentication);
        AggregateReader aggregateReader = workers(context).aggregateReader;
        return aggregateReader
                .events(request.getAggregateId(),
                        request.getAllowSnapshots(),
                        request.getInitialSequence(),
                        getMaxSequence(request),
                        request.getMinToken())
                .map(activeEventDecorator::decorateEvent)
<<<<<<< HEAD
                .subscribeOn(Schedulers.fromExecutorService(dataFetcher), false)
=======
                .subscribeOn(Schedulers.fromExecutorService(dataFetcher))
>>>>>>> 092a6ebf
                .transform(f -> count(f, counter -> {
                    if (counter == 0) {
                        logger.debug("Aggregate not found: {}", request);
                    }
                }))
                .name("event_stream")
                .tag("context", context)
                .tag("stream", "aggregate_events")
                .tag("origin", "local_event_store")
                .metrics();
    }

    private <T> Publisher<T> count(Flux<T> flux, IntConsumer doOnComplete) {
        final String contextKey = "__COUNTER";
        return flux.doOnEach(signal -> {
            if (signal.isOnNext()) {
                AtomicInteger counter = signal.getContextView().get(contextKey);
                counter.incrementAndGet();
            } else if (signal.isOnComplete()) {
                AtomicInteger counter = signal.getContextView().get(contextKey);
                doOnComplete.accept(counter.get());
            }
        }).contextWrite(ctx -> ctx.put(contextKey, new AtomicInteger()));
    }

    private void runInDataFetcherPool(Runnable task, Consumer<Exception> onError) {
        runInPool(dataFetcher, task, onError);
    }

    private void runInDataWriterPool(Runnable task, Consumer<Exception> onError) {
        runInPool(dataWriter, task, onError);
    }

    private void runInPool(ExecutorService threadPool, Runnable task, Consumer<Exception> onError) {
        try {
            threadPool.submit(() -> {
                // we will not start new reader tasks when a shutdown was initialized. Behavior is similar to submitting tasks after shutdown
                if (!running) {
                    onError.accept(new RejectedExecutionException("Cannot load events. AxonServer is shutting down"));
                } else {
                    try {
                        task.run();
                    } catch (Exception ex) {
                        onError.accept(ex);
                    }
                }
            });
        } catch (Exception e) {
            // in case we didn't manage to schedule the task to run.
            onError.accept(e);
        }
    }

    private long getMaxSequence(GetAggregateEventsRequest request) {
        if (request.getMaxSequence() > 0) {
            return request.getMaxSequence();
        }
        return Long.MAX_VALUE;
    }


    @Override
    public void listAggregateSnapshots(String context,
                                       Authentication authentication,
                                       GetAggregateSnapshotsRequest request,
                                       StreamObserver<SerializedEvent> responseStreamObserver) {
        runInDataFetcherPool(() -> {
            if (request.getMaxSequence() >= 0) {
                EventDecorator activeEventDecorator = eventInterceptors.noSnapshotReadInterceptors(context) ?
                        eventDecorator :
                        new InterceptorAwareEventDecorator(context, authentication);

                workers(context).aggregateReader.readSnapshots(request.getAggregateId(),
                                                               request.getInitialSequence(),
                                                               request.getMaxSequence(),
                                                               request.getMaxResults(),
                                                               snapshot -> responseStreamObserver
                                                                       .onNext(activeEventDecorator
                                                                                       .decorateEvent(snapshot)));
            }
            responseStreamObserver.onCompleted();
        }, error -> {
            logger.warn("Problem encountered while reading snapshot for aggregate " + request.getAggregateId(), error);
            responseStreamObserver.onError(error);
        });
    }

    @Override
    public StreamObserver<GetEventsRequest> listEvents(String context, Authentication authentication,
                                                       StreamObserver<InputStream> responseStreamObserver) {
        return new StreamObserver<GetEventsRequest>() {
            private final AtomicReference<TrackingEventProcessorManager.EventTracker> controllerRef = new AtomicReference<>();

            @Override
            public void onNext(GetEventsRequest getEventsRequest) {
                TrackingEventProcessorManager.EventTracker controller = controllerRef.updateAndGet(c -> {
                    if (c == null) {
                        EventDecorator activeEventDecorator =
                                new InterceptorAwareEventDecorator(context, authentication);
                        return workers(context).createEventTracker(getEventsRequest.getTrackingToken(),
                                                                   getEventsRequest.getClientId(),
                                                                   getEventsRequest.getForceReadFromLeader(),
                                                                   new StreamObserver<InputStream>() {
                                                                       @Override
                                                                       public void onNext(InputStream inputStream) {
                                                                           responseStreamObserver.onNext(
                                                                                   activeEventDecorator
                                                                                           .decorateEventWithToken(
                                                                                                   inputStream));
                                                                       }

                                                                       @Override
                                                                       public void onError(Throwable throwable) {
                                                                           responseStreamObserver.onError(throwable);
                                                                       }

                                                                       @Override
                                                                       public void onCompleted() {
                                                                           responseStreamObserver.onCompleted();
                                                                       }
                                                                   });
                    }
                    return c;
                });

                controller.addPermits((int) getEventsRequest.getNumberOfPermits());
                if (getEventsRequest.getBlacklistCount() > 0) {
                    controller.addBlacklist(getEventsRequest.getBlacklistList());
                }
                controller.start();
            }

            @Override
            public void onError(Throwable throwable) {
                Optional.ofNullable(controllerRef.get())
                        .ifPresent(TrackingEventProcessorManager.EventTracker::close);
                StreamObserverUtils.complete(responseStreamObserver);
            }

            @Override
            public void onCompleted() {
                Optional.ofNullable(controllerRef.get())
                        .ifPresent(TrackingEventProcessorManager.EventTracker::close);
                StreamObserverUtils.complete(responseStreamObserver);
            }
        };
    }

    @Override
    public void getFirstToken(String context, GetFirstTokenRequest request,
                              StreamObserver<TrackingToken> responseObserver) {
        long token = workers(context).eventStreamReader.getFirstToken();
        responseObserver.onNext(TrackingToken.newBuilder().setToken(token).build());
        responseObserver.onCompleted();
    }

    @Override
    public void getLastToken(String context, GetLastTokenRequest request,
                             StreamObserver<TrackingToken> responseObserver) {
        responseObserver.onNext(TrackingToken.newBuilder().setToken(workers(context).eventStorageEngine.getLastToken())
                                             .build());
        responseObserver.onCompleted();
    }

    public void getLastSnapshotToken(String context,
                                     StreamObserver<TrackingToken> responseObserver) {
        responseObserver.onNext(TrackingToken.newBuilder()
                                             .setToken(workers(context).snapshotStorageEngine.getLastToken()).build());
        responseObserver.onCompleted();
    }

    @Override
    public void getTokenAt(String context, GetTokenAtRequest request, StreamObserver<TrackingToken> responseObserver) {
        runInDataFetcherPool(() -> {
            long token = workers(context).eventStreamReader.getTokenAt(request.getInstant());
            responseObserver.onNext(TrackingToken.newBuilder().setToken(token).build());
            responseObserver.onCompleted();
        }, responseObserver::onError);
    }

    @Override
    public void readHighestSequenceNr(String context, ReadHighestSequenceNrRequest request,
                                      StreamObserver<ReadHighestSequenceNrResponse> responseObserver) {
        runInDataFetcherPool(() -> {
            long sequenceNumber = workers(context).aggregateReader.readHighestSequenceNr(request.getAggregateId());
            responseObserver.onNext(ReadHighestSequenceNrResponse.newBuilder().setToSequenceNr(sequenceNumber).build());
            responseObserver.onCompleted();
        }, responseObserver::onError);
    }

    public CompletableFuture<Long> getHighestSequenceNr(String context, String aggregateIdenfier, int maxSegmentsHint,
                                                        long maxTokenHint) {
        CompletableFuture<Long> sequenceNr = new CompletableFuture<>();
        runInDataFetcherPool(() -> sequenceNr.complete(
                workers(context)
                        .aggregateReader
                        .readHighestSequenceNr(aggregateIdenfier, maxSegmentsHint, maxTokenHint))
                , sequenceNr::completeExceptionally);
        return sequenceNr;
    }

    @Override
    public StreamObserver<QueryEventsRequest> queryEvents(String context, Authentication authentication,
                                                          StreamObserver<QueryEventsResponse> responseObserver) {
        Workers workers = workers(context);
        EventDecorator activeEventDecorator = eventInterceptors
                .noEventReadInterceptors(context) ? eventDecorator : new InterceptorAwareEventDecorator(context,
                                                                                                        authentication);

        return new QueryEventsRequestStreamObserver(workers.eventWriteStorage,
                                                    workers.eventStreamReader,
                                                    workers.aggregateReader,
                                                    defaultLimit,
                                                    timeout,
                                                    activeEventDecorator,
                                                    responseObserver,
                                                    workers.snapshotWriteStorage,
                                                    workers.snapshotStreamReader
        );
    }

    @Override
    public void stop() {
        running = false;
        dataFetcher.shutdown();
        workersMap.forEach((k, workers) -> workers.close(false));
        try {
            dataFetcher.awaitTermination(10, TimeUnit.SECONDS);
        } catch (InterruptedException e) {
            // just stop waiting
            Thread.currentThread().interrupt();
        }
        dataFetcher.shutdownNow();
    }

    @Override
    public void start() {
        running = true;
    }

    @Override
    public boolean isRunning() {
        return running;
    }

    @Override
    public int getPhase() {
        return 0;
    }

    @Scheduled(fixedRateString = "${axoniq.axonserver.event-processor-permits-check:2000}")
    public void checkPermits() {
        workersMap.forEach((k, v) -> v.validateActiveConnections());
    }

    public long getLastEvent(String context) {
        return workers(context).eventStorageEngine.getLastToken();
    }

    public long getLastSnapshot(String context) {
        return workers(context).snapshotStorageEngine.getLastToken();
    }

    /**
     * Creates an iterator to iterate over event transactions, starting at transaction with token fromToken and ending
     * before toToken
     *
     * @param context   The context of the transactions
     * @param fromToken The first transaction token to include
     * @param toToken   Last transaction token (exclusive)
     * @return the iterator
     */
    public CloseableIterator<SerializedTransactionWithToken> eventTransactionsIterator(String context, long fromToken,
                                                                                       long toToken) {
        return workersMap.get(context).eventStorageEngine.transactionIterator(fromToken, toToken);
    }

    /**
     * Creates an iterator to iterate over snapshot transactions, starting at transaction with token fromToken and
     * ending before toToken
     *
     * @param context   The context of the transactions
     * @param fromToken The first transaction token to include
     * @param toToken   Last transaction token (exclusive)
     * @return the iterator
     */
    public CloseableIterator<SerializedTransactionWithToken> snapshotTransactionsIterator(String context,
                                                                                          long fromToken,
                                                                                          long toToken) {
        return workersMap.get(context).snapshotStorageEngine.transactionIterator(fromToken, toToken);
    }

    public long syncEvents(String context, SerializedTransactionWithToken value) {
        try {
            Workers worker = workers(context);
            worker.eventSyncStorage.sync(value.getToken(), value.getEvents());
            worker.triggerTrackerEventProcessors();
            return value.getToken() + value.getEvents().size();
        } catch (MessagingPlatformException ex) {
            if (ErrorCode.NO_EVENTSTORE.equals(ex.getErrorCode())) {
                logger.warn("{}: cannot store in non-active event store", context);
                return -1;
            } else {
                throw ex;
            }
        }
    }

    public long syncSnapshots(String context, SerializedTransactionWithToken value) {
        try {
            SyncStorage writeStorage = workers(context).snapshotSyncStorage;
            writeStorage.sync(value.getToken(), value.getEvents());
            return value.getToken() + value.getEvents().size();
        } catch (MessagingPlatformException ex) {
            if (ErrorCode.NO_EVENTSTORE.equals(ex.getErrorCode())) {
                logger.warn("{}: cannot store snapshot in non-active event store", context);
                return -1;
            } else {
                throw ex;
            }
        }
    }

    public long getWaitingEventTransactions(String context) {
        return workers(context).eventWriteStorage.waitingTransactions();
    }

    public long getWaitingSnapshotTransactions(String context) {
        return workers(context).snapshotWriteStorage.waitingTransactions();
    }

    public Stream<String> getBackupFilenames(String context, EventType eventType, long lastSegmentBackedUp) {
        try {
            Workers workers = workers(context);
            if (eventType == EventType.SNAPSHOT) {
                return workers.snapshotStorageEngine.getBackupFilenames(lastSegmentBackedUp);
            }

            return workers.eventStorageEngine.getBackupFilenames(lastSegmentBackedUp);
        } catch (Exception ex) {
            logger.warn("Failed to get backup filenames", ex);
        }
        return Stream.empty();
    }

    private boolean isClientException(Throwable exception) {
        return exception instanceof MessagingPlatformException
                && ((MessagingPlatformException) exception).getErrorCode().isClientException();
    }

    public long firstToken(String context) {
        return workers(context).eventStorageEngine.getFirstToken();
    }

    public long firstSnapshotToken(String context) {
        return workers(context).snapshotStorageEngine.getFirstToken();
    }

    public boolean activeContext(String context) {
        return workersMap.containsKey(context) && workersMap.get(context).initialized;
    }

    private class Workers {

        private final EventWriteStorage eventWriteStorage;
        private final SnapshotWriteStorage snapshotWriteStorage;
        private final AggregateReader aggregateReader;
        private final EventStreamReader eventStreamReader;
        private final EventStreamReader snapshotStreamReader;
        private final EventStorageEngine eventStorageEngine;
        private final EventStorageEngine snapshotStorageEngine;
        private final String context;
        private final SyncStorage eventSyncStorage;
        private final SyncStorage snapshotSyncStorage;
        private final TrackingEventProcessorManager trackingEventManager;
        private final Gauge gauge;
        private final Gauge snapshotGauge;
        private final Object initLock = new Object();
        private volatile boolean initialized;


        public Workers(String context) {
            this.eventStorageEngine = eventStoreFactory.createEventStorageEngine(context);
            this.snapshotStorageEngine = eventStoreFactory.createSnapshotStorageEngine(context);
            this.context = context;
            this.eventWriteStorage = new EventWriteStorage(storageTransactionManagerFactory
                                                                   .createTransactionManager(this.eventStorageEngine));
            this.snapshotWriteStorage = new SnapshotWriteStorage(storageTransactionManagerFactory
                                                                         .createTransactionManager(this.snapshotStorageEngine));
            this.aggregateReader = new AggregateReader(eventStorageEngine, new SnapshotReader(snapshotStorageEngine));
            this.trackingEventManager = new TrackingEventProcessorManager(eventStorageEngine, blacklistedSendAfter);

            this.eventStreamReader = new EventStreamReader(eventStorageEngine);
            this.snapshotStreamReader = new EventStreamReader(snapshotStorageEngine);

            this.snapshotSyncStorage = new SyncStorage(snapshotStorageEngine);
            this.eventSyncStorage = new SyncStorage(eventStorageEngine);
            this.eventWriteStorage.registerEventListener((token, events) -> this.trackingEventManager.reschedule());
            this.gauge = meterFactory.gauge(BaseMetricName.AXON_EVENT_LAST_TOKEN,
                                            Tags.of(MeterFactory.CONTEXT, context),
                                            context,
                                            c -> (double) eventStorageEngine.getLastToken());
            this.snapshotGauge = meterFactory.gauge(BaseMetricName.AXON_SNAPSHOT_LAST_TOKEN,
                                                    Tags.of(MeterFactory.CONTEXT, context),
                                                    context,
                                                    c -> (double) snapshotStorageEngine.getLastToken());
        }

        public void ensureInitialized(boolean validate, long defaultFirstEventIndex, long defaultFirstSnapshotIndex) {
            if (initialized) {
                return;
            }

            synchronized (initLock) {
                if (initialized) {
                    return;
                }
                logger.debug("{}: initializing", context);
                try {
                    eventStorageEngine.init(validate, defaultFirstEventIndex);
                    snapshotStorageEngine.init(validate, defaultFirstSnapshotIndex);
                    initialized = true;
                } catch (RuntimeException runtimeException) {
                    eventStorageEngine.close(false);
                    snapshotStorageEngine.close(false);
                    throw runtimeException;
                }
            }
        }

        /**
         * Close all activity on a context and release all resources.
         */
        public void close(boolean deleteData) {
            trackingEventManager.close();
            eventStorageEngine.close(deleteData);
            snapshotStorageEngine.close(deleteData);
            meterFactory.remove(gauge);
            meterFactory.remove(snapshotGauge);
        }

        private TrackingEventProcessorManager.EventTracker createEventTracker(long trackingToken,
                                                                              String clientId,
                                                                              boolean forceReadingFromLeader,
                                                                              StreamObserver<InputStream> eventStream) {
            return trackingEventManager.createEventTracker(trackingToken,
                                                           clientId,
                                                           forceReadingFromLeader,
                                                           eventStream);
        }

        private void triggerTrackerEventProcessors() {
            trackingEventManager.reschedule();
        }


        private void cancelTrackingEventProcessors() {
            trackingEventManager.stopAllWhereNotAllowedReadingFromFollower();
        }

        /**
         * Checks if there are any tracking event processors that are waiting for new permits for a long time. This may
         * indicate that the connection to the client application has gone. If a tracking event processor is waiting too
         * long, the connection will be cancelled and the client needs to restart a tracker.
         */
        private void validateActiveConnections() {
            long minLastPermits = System.currentTimeMillis() - newPermitsTimeout;
            trackingEventManager.validateActiveConnections(minLastPermits);
        }
<<<<<<< HEAD

        /**
         * Deletes all event and snapshot data for this context.
         */
        public void deleteAllEventData() {
            eventWriteStorage.deleteAllEventData();
            snapshotWriteStorage.deleteAllEventData();
        }
=======
>>>>>>> 092a6ebf
    }

    private class InterceptorAwareEventDecorator implements EventDecorator {

        final DefaultExecutionContext unitOfWork;

        public InterceptorAwareEventDecorator(String context, Authentication authentication) {
            unitOfWork = new DefaultExecutionContext(context, authentication);
        }

        @Override
        public SerializedEvent decorateEvent(SerializedEvent serializedEvent) {
            try {
                Event event = serializedEvent.isSnapshot() ?
                        eventInterceptors.readSnapshot(serializedEvent.asEvent(), unitOfWork) :
                        eventInterceptors.readEvent(serializedEvent.asEvent(), unitOfWork);
                return eventDecorator.decorateEvent(new SerializedEvent(event));
            } catch (MessagingPlatformException exception) {
                unitOfWork.compensate(exception);
                throw exception;
            }
        }

        @Override
        public InputStream decorateEventWithToken(InputStream inputStream) {
            if (eventInterceptors.noEventReadInterceptors(unitOfWork.contextName())) {
                return eventDecorator.decorateEventWithToken(inputStream);
            }

            try {
                EventWithToken eventWithToken = EventWithToken.parseFrom(inputStream);
                Event event = eventInterceptors.readEvent(eventWithToken.getEvent(), unitOfWork);
                return eventDecorator.decorateEventWithToken(new SerializedEventWithToken(eventWithToken.getToken(),
                                                                                          event)
                                                                     .asInputStream());
            } catch (RuntimeException exception) {
                unitOfWork.compensate(exception);
                throw exception;
            } catch (IOException ioException) {
                unitOfWork.compensate(ioException);
                throw new RuntimeException(ioException);
            }
        }

        @Override
        public EventWithToken decorateEventWithToken(EventWithToken event) {
            if (eventInterceptors.noReadInterceptors(unitOfWork.contextName())) {
                return eventDecorator.decorateEventWithToken(event);
            }

            try {
                EventWithToken intercepted = event.getEvent().getSnapshot() ?
                        EventWithToken.newBuilder(event)
                                      .setEvent(eventInterceptors.readSnapshot(event.getEvent(),
                                                                               unitOfWork))
                                      .build() :
                        EventWithToken.newBuilder(event)
                                      .setEvent(eventInterceptors.readEvent(event.getEvent(),
                                                                            unitOfWork))
                                      .build();
                return eventDecorator.decorateEventWithToken(intercepted);
            } catch (RuntimeException exception) {
                unitOfWork.compensate(exception);
                throw exception;
            }
        }
    }
}
<|MERGE_RESOLUTION|>--- conflicted
+++ resolved
@@ -405,11 +405,7 @@
                         getMaxSequence(request),
                         request.getMinToken())
                 .map(activeEventDecorator::decorateEvent)
-<<<<<<< HEAD
-                .subscribeOn(Schedulers.fromExecutorService(dataFetcher), false)
-=======
                 .subscribeOn(Schedulers.fromExecutorService(dataFetcher))
->>>>>>> 092a6ebf
                 .transform(f -> count(f, counter -> {
                     if (counter == 0) {
                         logger.debug("Aggregate not found: {}", request);
@@ -879,17 +875,6 @@
             long minLastPermits = System.currentTimeMillis() - newPermitsTimeout;
             trackingEventManager.validateActiveConnections(minLastPermits);
         }
-<<<<<<< HEAD
-
-        /**
-         * Deletes all event and snapshot data for this context.
-         */
-        public void deleteAllEventData() {
-            eventWriteStorage.deleteAllEventData();
-            snapshotWriteStorage.deleteAllEventData();
-        }
-=======
->>>>>>> 092a6ebf
     }
 
     private class InterceptorAwareEventDecorator implements EventDecorator {
