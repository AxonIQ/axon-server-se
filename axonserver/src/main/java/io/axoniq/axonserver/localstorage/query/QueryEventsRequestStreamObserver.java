--- conflicted
+++ resolved
@@ -60,8 +60,6 @@
     private static final Logger logger = LoggerFactory.getLogger(QueryEventsRequestStreamObserver.class);
 
     private static final ScheduledExecutorService senderService = Executors.newScheduledThreadPool(3,
-                                                                                                   new CustomizableThreadFactory(
-                                                                                                           "ad-hoc-query-"));
 
     private final EventWriteStorage eventWriteStorage;
     private final EventStreamReader eventStreamReader;
@@ -85,7 +83,6 @@
     @Override
     public void onNext(QueryEventsRequest queryEventsRequest) {
         try {
-<<<<<<< HEAD
             Sender sender = senderRef.updateAndGet(s -> {
                 if (s == null) {
                     return new Sender(queryEventsRequest.getNumberOfPermits(),
@@ -95,12 +92,6 @@
                 return s;
             });
             if(sender.start()) {
-=======
-            if (sender == null) {
-                sender = new Sender(queryEventsRequest.getNumberOfPermits(),
-                                    queryEventsRequest.getLiveEvents(),
-                                    System.currentTimeMillis() + timeout);
->>>>>>> 4d3e2e58
                 long connectionToken = eventStreamReader.getLastToken();
                 long minConnectionToken = StringUtils.isEmpty(queryEventsRequest.getQuery()) ? Math.max(
                         connectionToken - defaultLimit, 0) : 0;
@@ -203,19 +194,10 @@
     }
 
     private void close() {
-<<<<<<< HEAD
-        Optional.ofNullable(registration)
-                .ifPresent(Registration::cancel);
+        cancelRegistration();
         pipeLine = null;
         Optional.ofNullable(senderRef.get())
                 .ifPresent(Sender::stop);
-=======
-        cancelRegistration();
-        pipeLine = null;
-        if (sender != null) {
-            sender.stop();
-        }
->>>>>>> 4d3e2e58
     }
 
     private class Sender {
@@ -228,11 +210,7 @@
         private ScheduledFuture<?> sendTask;
         private List<String> columns;
         private volatile QueryEventsResponse completeMessage;
-<<<<<<< HEAD
-        private final AtomicLong permits;
         private final AtomicBoolean started = new AtomicBoolean(false);
-=======
->>>>>>> 4d3e2e58
 
         public Sender(long permits, boolean liveUpdates, long deadline) {
             this.liveUpdates = liveUpdates;
