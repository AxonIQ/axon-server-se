/*
 * Copyright (c) 2017-2019 AxonIQ B.V. and/or licensed to AxonIQ B.V.
 * under one or more contributor license agreements.
 *
 *  Licensed under the AxonIQ Open Source License Agreement v1.0;
 *  you may not use this file except in compliance with the license.
 *
 */

package io.axoniq.axonserver.localstorage.file;

import io.axoniq.axonserver.exception.ErrorCode;
import io.axoniq.axonserver.exception.MessagingPlatformException;
import io.axoniq.axonserver.localstorage.EventType;
import io.axoniq.axonserver.metric.BaseMetricName;
import io.axoniq.axonserver.metric.MeterFactory;
import io.axoniq.axonserver.util.DaemonThreadFactory;
import io.micrometer.core.instrument.Counter;
import io.micrometer.core.instrument.Tags;
import org.mapdb.DB;
import org.mapdb.DBMaker;
import org.mapdb.HTreeMap;
import org.mapdb.Serializer;
import org.slf4j.Logger;
import org.slf4j.LoggerFactory;

import java.io.Closeable;
import java.io.File;
import java.io.IOException;
import java.nio.file.Files;
import java.nio.file.StandardCopyOption;
import java.util.Collections;
import java.util.Comparator;
import java.util.List;
import java.util.Map;
import java.util.Optional;
import java.util.SortedMap;
import java.util.SortedSet;
import java.util.TreeMap;
import java.util.concurrent.ConcurrentHashMap;
import java.util.concurrent.ConcurrentNavigableMap;
import java.util.concurrent.ConcurrentSkipListMap;
import java.util.concurrent.ConcurrentSkipListSet;
import java.util.concurrent.Executors;
import java.util.concurrent.ScheduledExecutorService;
import java.util.concurrent.ScheduledFuture;
import java.util.concurrent.TimeUnit;
import java.util.concurrent.atomic.AtomicLong;
import java.util.function.Supplier;
import java.util.stream.Stream;

import static io.axoniq.axonserver.localstorage.file.FileUtils.name;

/**
 * Implementation of the index manager that creates 2 files per segment, an index file containing a map of aggregate
 * identifiers and the position of events for this aggregate and a bloom filter to quickly check if an aggregate occurs
 * in the segment.
 *
 * @author Marc Gathier
 * @since 4.4
 */
public class StandardIndexManager implements IndexManager {

    private static final Logger logger = LoggerFactory.getLogger(StandardIndexManager.class);
    private static final String AGGREGATE_MAP = "aggregateMap";
    private static final ScheduledExecutorService scheduledExecutorService =
            Executors.newScheduledThreadPool(1, new DaemonThreadFactory("index-manager-"));
    protected final Supplier<StorageProperties> storageProperties;
    protected final String context;
    private final EventType eventType;
    private final ConcurrentNavigableMap<Long, Map<String, IndexEntries>> activeIndexes = new ConcurrentSkipListMap<>();
    private final ConcurrentNavigableMap<Long, PersistedBloomFilter> bloomFilterPerSegment = new ConcurrentSkipListMap<>();
    private final ConcurrentSkipListMap<Long, Index> indexMap = new ConcurrentSkipListMap<>();
    private final SortedSet<Long> indexesDescending = new ConcurrentSkipListSet<>(Comparator.reverseOrder());
    private final MeterFactory.RateMeter indexOpenMeter;
    private final MeterFactory.RateMeter indexCloseMeter;
    private final RemoteAggregateSequenceNumberResolver remoteIndexManager;
    private final AtomicLong useMmapAfterIndex = new AtomicLong();
    private final Counter bloomFilterOpenMeter;
    private final Counter bloomFilterCloseMeter;
    private ScheduledFuture<?> cleanupTask;

    /**
     * @param context           the context of the storage engine
     * @param storageProperties storage engine configuration
     * @param eventType         content type of the event store (events or snapshots)
     * @param meterFactory      factory to create metrics meter
     */
    public StandardIndexManager(String context, Supplier<StorageProperties> storageProperties, EventType eventType,
                                MeterFactory meterFactory) {
        this(context, storageProperties, eventType, null, meterFactory);
    }

    /**
     * @param context            the context of the storage engine
     * @param storageProperties  storage engine configuration
     * @param eventType          content type of the event store (events or snapshots)
     * @param remoteIndexManager component that provides last sequence number for old aggregates
     * @param meterFactory       factory to create metrics meter
     */
    public StandardIndexManager(String context, Supplier<StorageProperties> storageProperties, EventType eventType,
                                RemoteAggregateSequenceNumberResolver remoteIndexManager,
                                MeterFactory meterFactory) {
        this.storageProperties = storageProperties;
        this.context = context;
        this.eventType = eventType;
        this.remoteIndexManager = remoteIndexManager;
        Tags tags = Tags.of(MeterFactory.CONTEXT, context, "type", eventType.name());
        this.indexOpenMeter = meterFactory.rateMeter(BaseMetricName.AXON_INDEX_OPEN, tags);
        this.indexCloseMeter = meterFactory.rateMeter(BaseMetricName.AXON_INDEX_CLOSE, tags);
        this.bloomFilterOpenMeter = meterFactory.counter(BaseMetricName.AXON_BLOOM_OPEN, tags);
        this.bloomFilterCloseMeter = meterFactory.counter(BaseMetricName.AXON_BLOOM_CLOSE, tags);
        scheduledExecutorService.scheduleAtFixedRate(this::indexCleanup, 10, 10, TimeUnit.SECONDS);
    }

    /**
     * Initializes the index manager.
     */
    public void init() {
        StorageProperties properties = storageProperties.get();
        String[] indexFiles = FileUtils.getFilesWithSuffix(new File(properties.getStorage(context)),
                                                           properties.getIndexSuffix());
        for (String indexFile : indexFiles) {
            long index = Long.parseLong(indexFile.substring(0, indexFile.indexOf('.')));
            indexesDescending.add(index);
        }

        updateUseMmapAfterIndex();
    }

    private void updateUseMmapAfterIndex() {
        useMmapAfterIndex.set(indexesDescending.stream().skip(storageProperties.get().getMaxIndexesInMemory()).findFirst()
                                               .orElse(-1L));
    }

    private void createIndex(Long segment, Map<String, IndexEntries> positionsPerAggregate) {
        StorageProperties properties = storageProperties.get();
        if (positionsPerAggregate == null) {
            positionsPerAggregate = Collections.emptyMap();
        }
        File tempFile = properties.indexTemp(context, segment);
        if (!FileUtils.delete(tempFile)) {
            throw new MessagingPlatformException(ErrorCode.INDEX_WRITE_ERROR,
                                                 "Failed to delete temp index file:" + tempFile);
        }
        DBMaker.Maker maker = DBMaker.fileDB(tempFile);
        if (properties.isUseMmapIndex()) {
            maker.fileMmapEnable();
            if (properties.isForceCleanMmapIndex()) {
                maker.cleanerHackEnable();
            }
        } else {
            maker.fileChannelEnable();
        }
        DB db = maker.make();
        try (HTreeMap<String, IndexEntries> map = db.hashMap(AGGREGATE_MAP, Serializer.STRING,
                                                             StandardIndexEntriesSerializer.get())
                                                    .createOrOpen()) {
            map.putAll(positionsPerAggregate);
        }
        db.close();

        try {
            Files.move(tempFile.toPath(), properties.index(context, segment).toPath(),
                       StandardCopyOption.REPLACE_EXISTING);
        } catch (IOException e) {
            throw new MessagingPlatformException(ErrorCode.INDEX_WRITE_ERROR,
                                                 "Failed to rename index file" + properties
                                                         .index(context, segment),
                                                 e);
        }

        PersistedBloomFilter filter = new PersistedBloomFilter(properties.bloomFilter(context, segment)
                                                                                .getAbsolutePath(),
                                                               positionsPerAggregate.keySet().size(),
                                                               properties.getBloomIndexFpp());
        filter.create();
        filter.insertAll(positionsPerAggregate.keySet());
        filter.store();
        bloomFilterPerSegment.put(segment, filter);

        getIndex(segment);
    }

    private IndexEntries getPositions(long segment, String aggregateId) {
        if (notInBloomIndex(segment, aggregateId)) {
            return null;
        }

        RuntimeException lastError = new RuntimeException();
        for (int retry = 0; retry < 3; retry++) {
            try {
                Index idx = getIndex(segment);
                return idx.getPositions(aggregateId);
            } catch (IndexNotFoundException ex) {
                return null;
            } catch (Exception ex) {
                lastError = new RuntimeException(
                        "Error happened while trying get positions for " + segment + " segment.", ex);
            }
        }
        throw lastError;
    }

    private Index getIndex(long segment) {
        try {
            return indexMap.computeIfAbsent(segment, Index::new).ensureReady();
        } catch (IndexNotFoundException indexNotFoundException) {
            indexMap.remove(segment);
            throw indexNotFoundException;
        }
    }

    private void indexCleanup() {
        StorageProperties properties = storageProperties.get();
        while (indexMap.size() > properties.getMaxIndexesInMemory()) {
            Map.Entry<Long, Index> entry = indexMap.pollFirstEntry();
            logger.debug("{}: Closing index {}", context, entry.getKey());
            cleanupTask = scheduledExecutorService.schedule(() -> entry.getValue().close(), 2, TimeUnit.SECONDS);
        }

        while (bloomFilterPerSegment.size() > properties.getMaxBloomFiltersInMemory()) {
            Map.Entry<Long, PersistedBloomFilter> removed = bloomFilterPerSegment.pollFirstEntry();
            logger.debug("{}: Removed bloom filter for {} from memory", context, removed.getKey());
            bloomFilterCloseMeter.increment();
        }
    }

    private boolean notInBloomIndex(Long segment, String aggregateId) {
        PersistedBloomFilter persistedBloomFilter = bloomFilterPerSegment.computeIfAbsent(segment,
                                                                                          i -> loadBloomFilter(segment));
        return persistedBloomFilter != null && !persistedBloomFilter.mightContain(aggregateId);
    }

    private PersistedBloomFilter loadBloomFilter(Long segment) {
        logger.debug("{}: open bloom filter for {}", context, segment);
        StorageProperties properties = storageProperties.get();
        PersistedBloomFilter filter = new PersistedBloomFilter(properties.bloomFilter(context, segment)
                                                                                .getAbsolutePath(), 0, 0.03f);
        if (!filter.fileExists()) {
            return null;
        }
        bloomFilterOpenMeter.increment();
        filter.load();
        return filter;
    }

    /**
     * Adds the position of an event for an aggregate to an active (writable) index.
     *
     * @param segment     the segment number
     * @param aggregateId the identifier for the aggregate
     * @param indexEntry  position, sequence number and token of the new entry
     */
    @Override
    public void addToActiveSegment(long segment, String aggregateId, IndexEntry indexEntry) {
        if (indexesDescending.contains(segment)) {
            throw new IndexNotFoundException(segment + ": already completed");
        }
        activeIndexes.computeIfAbsent(segment, s -> new ConcurrentHashMap<>())
                     .computeIfAbsent(aggregateId, a -> new StandardIndexEntries(indexEntry.getSequenceNumber()))
                     .add(indexEntry);
    }

    /**
     * Adds positions of a number of events for aggregates to an active (writable) index.
     *
     * @param segment      the segment number
     * @param indexEntries the new entries to add
     */
    @Override
    public void addToActiveSegment(Long segment, Map<String, List<IndexEntry>> indexEntries) {
        if (indexesDescending.contains(segment)) {
            throw new IndexNotFoundException(segment + ": already completed");
        }

        indexEntries.forEach((aggregateId, entries) ->
                                     activeIndexes.computeIfAbsent(segment, s -> new ConcurrentHashMap<>())
                                                  .computeIfAbsent(aggregateId,
                                                                   a -> new StandardIndexEntries(
                                                                           entries.get(0).getSequenceNumber()))
                                                  .addAll(entries));
    }

    /**
     * Commpletes an active index.
     *
     * @param segment the first token in the segment
     */
    @Override
    public void complete(long segment) {
        createIndex(segment, activeIndexes.get(segment));
        indexesDescending.add(segment);
        activeIndexes.remove(segment);
        updateUseMmapAfterIndex();
    }

    /**
     * Returns the last sequence number of an aggregate if this is found.
     *
     * @param aggregateId  the identifier for the aggregate
     * @param maxSegments  maximum number of segments to check for the aggregate
     * @param maxTokenHint maximum token to check
     * @return last sequence number for the aggregate (if found)
     */
    @Override
    public Optional<Long> getLastSequenceNumber(String aggregateId, int maxSegments, long maxTokenHint) {
        if (activeIndexes.isEmpty()) {
            return Optional.empty();
        }
        int checked = 0;
        for (Long segment : activeIndexes.descendingKeySet()) {
            if (checked >= maxSegments) {
                return Optional.empty();
            }
            if (segment <= maxTokenHint) {
                IndexEntries indexEntries = activeIndexes.get(segment).get(aggregateId);
                if (indexEntries != null) {
                    return Optional.of(indexEntries.lastSequenceNumber());
                }
                checked++;
            }
        }
        for (Long segment : indexesDescending) {
            if (checked >= maxSegments) {
                return Optional.empty();
            }
            if (segment <= maxTokenHint) {
                IndexEntries indexEntries = getPositions(segment, aggregateId);
                if (indexEntries != null) {
                    return Optional.of(indexEntries.lastSequenceNumber());
                }
                checked++;
            }
        }
        if (remoteIndexManager != null && checked < maxSegments) {
            return remoteIndexManager.getLastSequenceNumber(context,
                                                            aggregateId,
                                                            maxSegments - checked,
                                                            indexesDescending.isEmpty() ?
                                                                    activeIndexes.firstKey() - 1 :
                                                                    indexesDescending.last() - 1);
        }
        return Optional.empty();
    }

    /**
     * Returns the position of the last event for an aggregate.
     *
     * @param aggregateId       the aggregate identifier
     * @param maxSequenceNumber maximum sequence number of the event to find (exclusive)
     * @return
     */
    @Override
    public SegmentIndexEntries lastIndexEntries(String aggregateId, long maxSequenceNumber) {
        for (Long segment : activeIndexes.descendingKeySet()) {
            IndexEntries indexEntries = activeIndexes.get(segment).get(aggregateId);
            if (indexEntries != null && indexEntries.firstSequenceNumber() < maxSequenceNumber) {
                return new SegmentIndexEntries(segment, indexEntries.range(indexEntries.firstSequenceNumber(),
                                                                           maxSequenceNumber,
                                                                           EventType.SNAPSHOT.equals(eventType)));
            }
        }
        for (Long segment : indexesDescending) {
            IndexEntries indexEntries = getPositions(segment, aggregateId);
            if (indexEntries != null && indexEntries.firstSequenceNumber() < maxSequenceNumber) {
                return new SegmentIndexEntries(segment, indexEntries.range(indexEntries.firstSequenceNumber(),
                                                                           maxSequenceNumber,
                                                                           EventType.SNAPSHOT.equals(eventType)));
            }
        }
        return null;
    }

    /**
     * Checks if the index and bloom filter for the segment exist.
     *
     * @param segment the segment number
     * @return true if the index for this segment is valid
     */
    @Override
    public boolean validIndex(long segment) {
        try {
            return loadBloomFilter(segment) != null && getIndex(segment) != null;
        } catch (Exception ex) {
            logger.warn("Failed to validate index for segment: {}", segment, ex);
        }
        return false;
    }

    /**
     * Removes the index and bloom filter for the segment
     *
     * @param segment the segment number
     */
    @Override
    public boolean remove(long segment) {
        StorageProperties properties = storageProperties.get();
        if (activeIndexes.remove(segment) == null) {
            Index index = indexMap.remove(segment);
            if (index != null) {
                index.close();
            }
            bloomFilterPerSegment.remove(segment);
            indexesDescending.remove(segment);
        }
        return FileUtils.delete(properties.index(context, segment)) &&
                FileUtils.delete(properties.bloomFilter(context, segment));
    }

    /**
     * Finds all positions for an aggregate within the specified sequence number range.
     *
     * @param aggregateId         the aggregate identifier
     * @param firstSequenceNumber minimum sequence number for the events returned (inclusive)
     * @param lastSequenceNumber  maximum sequence number for the events returned (exclusive)
     * @param maxResults          maximum number of results allowed
     * @return all positions for an aggregate within the specified sequence number range
     */
    @Override
    public SortedMap<Long, IndexEntries> lookupAggregate(String aggregateId, long firstSequenceNumber,
                                                         long lastSequenceNumber, long maxResults, long minToken) {
        SortedMap<Long, IndexEntries> results = new TreeMap<>();
        logger.debug("{}: lookupAggregate {} minSequenceNumber {}, lastSequenceNumber {}",
                     context,
                     aggregateId,
                     firstSequenceNumber,
                     lastSequenceNumber);

        long minTokenInPreviousSegment = Long.MAX_VALUE;
        for (Long segment : activeIndexes.descendingKeySet()) {
            if (minTokenInPreviousSegment < minToken) {
                return results;
            }
            IndexEntries entries = activeIndexes.getOrDefault(segment, Collections.emptyMap()).get(aggregateId);
            if (entries != null) {
                entries = addToResult(firstSequenceNumber, lastSequenceNumber, results, segment, entries);
                maxResults -= entries.size();
                if (allEntriesFound(firstSequenceNumber, maxResults, entries)) {
                    return results;
                }
            }
            minTokenInPreviousSegment = segment;
        }

        for (Long index : indexesDescending) {
            if (minTokenInPreviousSegment < minToken) {
                return results;
            }
            IndexEntries entries = getPositions(index, aggregateId);
            logger.debug("{}: lookupAggregate {} in segment {} found {}", context, aggregateId, index, entries);
            if (entries != null) {
                entries = addToResult(firstSequenceNumber, lastSequenceNumber, results, index, entries);
                maxResults -= entries.size();
                if (allEntriesFound(firstSequenceNumber, maxResults, entries)) {
                    return results;
                }
            }
            minTokenInPreviousSegment = index;
        }

        return results;
    }

    private IndexEntries addToResult(long firstSequenceNumber, long lastSequenceNumber,
                                     SortedMap<Long, IndexEntries> results, Long segment, IndexEntries entries) {
        entries = entries.range(firstSequenceNumber, lastSequenceNumber, EventType.SNAPSHOT.equals(eventType));
        if (!entries.isEmpty()) {
            results.put(segment, entries);
        }
        return entries;
    }

    private boolean allEntriesFound(long firstSequenceNumber, long maxResults, IndexEntries entries) {
        return !entries.isEmpty() && firstSequenceNumber >= entries.firstSequenceNumber() || maxResults <= 0;
    }

    /**
     * Cleanup the index manager.
     *
     * @param delete flag to indicate that all indexes should be deleted
     */
    public void cleanup(boolean delete) {
        activeIndexes.clear();
        bloomFilterPerSegment.clear();
        indexMap.forEach((segment, index) -> index.close());
        indexMap.clear();
        indexesDescending.clear();
        if (cleanupTask != null && !cleanupTask.isDone()) {
            cleanupTask.cancel(true);
        }
    }

    @Override
    public Stream<String> getBackupFilenames(long lastSegmentBackedUp) {
        StorageProperties properties = storageProperties.get();
        return indexesDescending.stream()
                                .filter(s -> s > lastSegmentBackedUp)
                                .flatMap(s -> Stream.of(
<<<<<<< HEAD
                                        properties.index(context, s).getAbsolutePath(),
                                        properties.bloomFilter(context, s).getAbsolutePath()
=======
                                        name(storageProperties.index(context, s)),
                                        name(storageProperties.bloomFilter(context, s))
>>>>>>> a6290652
                                ));
    }

    private class Index implements Closeable {

        private final long segment;
        private final Object initLock = new Object();
        private volatile boolean initialized;
        private HTreeMap<String, IndexEntries> positions;
        private DB db;


        private Index(long segment) {
            this.segment = segment;
        }

        public IndexEntries getPositions(String aggregateId) {
            return positions.get(aggregateId);
        }

        @Override
        public void close() {
            if( logger.isDebugEnabled()) {
                logger.debug("{}: close {}", segment, storageProperties.get().index(context, segment));
            }
            if (db != null && !db.isClosed()) {
                indexCloseMeter.mark();
                positions.close();
                db.close();
            }
        }

        public Index ensureReady() {
            if (initialized && !db.isClosed()) {
                return this;
            }

            synchronized (initLock) {
                if (initialized && !db.isClosed()) {
                    return this;
                }

                StorageProperties properties = storageProperties.get();
                if (!properties.index(context, segment).exists()) {
                    throw new IndexNotFoundException("Index not found for segment: " + segment);
                }
                indexOpenMeter.mark();
                logger.debug("{}: open {}", segment, properties.index(context, segment));
                DBMaker.Maker maker = DBMaker.fileDB(properties.index(context, segment))
                                             .readOnly()
                                             .fileLockDisable();
                if (properties.isUseMmapIndex() && segment > useMmapAfterIndex.get()) {
                    maker.fileMmapEnable();
                    if (properties.isForceCleanMmapIndex()) {
                        maker.cleanerHackEnable();
                    }
                } else {
                    maker.fileChannelEnable();
                }
                this.db = maker.make();
                this.positions = db.hashMap(AGGREGATE_MAP, Serializer.STRING, StandardIndexEntriesSerializer.get())
                                   .createOrOpen();
                initialized = true;
            }
            return this;
        }
    }
}<|MERGE_RESOLUTION|>--- conflicted
+++ resolved
@@ -497,13 +497,8 @@
         return indexesDescending.stream()
                                 .filter(s -> s > lastSegmentBackedUp)
                                 .flatMap(s -> Stream.of(
-<<<<<<< HEAD
-                                        properties.index(context, s).getAbsolutePath(),
-                                        properties.bloomFilter(context, s).getAbsolutePath()
-=======
-                                        name(storageProperties.index(context, s)),
-                                        name(storageProperties.bloomFilter(context, s))
->>>>>>> a6290652
+                                        name(properties.index(context, s)),
+                                        name(properties.bloomFilter(context, s))
                                 ));
     }
 
