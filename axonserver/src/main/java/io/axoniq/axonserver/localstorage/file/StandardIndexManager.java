--- conflicted
+++ resolved
@@ -528,13 +528,8 @@
             }
             IndexEntries entries = activeIndexes.getOrDefault(segment, Collections.emptyMap()).get(aggregateId);
             if (entries != null) {
-<<<<<<< HEAD
-                entries = addToResult(firstSequenceNumber, lastSequenceNumber, results, new FileVersion(segment, 0), entries);
-                maxResults -= entries.size();
-=======
-                int nrOfEntries = addToResult(firstSequenceNumber, lastSequenceNumber, results, segment, entries);
+                int nrOfEntries = addToResult(firstSequenceNumber, lastSequenceNumber, results, new FileVersion(segment, 0), entries);
                 maxResults -= nrOfEntries;
->>>>>>> b53295ca
                 if (allEntriesFound(firstSequenceNumber, maxResults, entries)) {
                     return results;
                 }
@@ -550,13 +545,8 @@
             IndexEntries entries = getPositions(fileVersion, aggregateId);
             logger.debug("{}: lookupAggregate {} in segment {} found {}", context, aggregateId, index, entries);
             if (entries != null) {
-<<<<<<< HEAD
-                entries = addToResult(firstSequenceNumber, lastSequenceNumber, results, fileVersion, entries);
-                maxResults -= entries.size();
-=======
-                int nrOfEntries = addToResult(firstSequenceNumber, lastSequenceNumber, results, index, entries);
+                int nrOfEntries = addToResult(firstSequenceNumber, lastSequenceNumber, results, fileVersion, entries);
                 maxResults -= nrOfEntries;
->>>>>>> b53295ca
                 if (allEntriesFound(firstSequenceNumber, maxResults, entries)) {
                     return results;
                 }
@@ -567,13 +557,8 @@
         return results;
     }
 
-<<<<<<< HEAD
-    private IndexEntries addToResult(long firstSequenceNumber, long lastSequenceNumber,
-                                     SortedMap<FileVersion, IndexEntries> results, FileVersion segment, IndexEntries entries) {
-=======
     private int addToResult(long firstSequenceNumber, long lastSequenceNumber,
-                                     SortedMap<Long, IndexEntries> results, Long segment, IndexEntries entries) {
->>>>>>> b53295ca
+                                     SortedMap<Long, IndexEntries> results, FileVersion segment, IndexEntries entries) {
         entries = entries.range(firstSequenceNumber, lastSequenceNumber, EventType.SNAPSHOT.equals(eventType));
         if (!entries.isEmpty()) {
             results.put(segment, entries);
