/*
 *  Copyright (c) 2017-2021 AxonIQ B.V. and/or licensed to AxonIQ B.V.
 *  under one or more contributor license agreements.
 *
 *  Licensed under the AxonIQ Open Source License Agreement v1.0;
 *  you may not use this file except in compliance with the license.
 *
 */

package io.axoniq.axonserver.localstorage.file;

import io.axoniq.axonserver.exception.ErrorCode;
import io.axoniq.axonserver.exception.MessagingPlatformException;
import io.axoniq.axonserver.localstorage.EventType;
import io.axoniq.axonserver.metric.BaseMetricName;
import io.axoniq.axonserver.metric.MeterFactory;
import io.axoniq.axonserver.util.DaemonThreadFactory;
import io.micrometer.core.instrument.Counter;
import io.micrometer.core.instrument.Tags;
import org.mapdb.DB;
import org.mapdb.DBMaker;
import org.mapdb.HTreeMap;
import org.mapdb.Serializer;
import org.slf4j.Logger;
import org.slf4j.LoggerFactory;
import reactor.core.publisher.Mono;

import java.io.Closeable;
import java.io.File;
import java.io.IOException;
import java.nio.file.Files;
import java.nio.file.StandardCopyOption;
import java.util.Collections;
import java.util.Comparator;
import java.util.List;
import java.util.Map;
import java.util.Optional;
import java.util.SortedMap;
import java.util.TreeMap;
import java.util.concurrent.ConcurrentHashMap;
import java.util.concurrent.ConcurrentNavigableMap;
import java.util.concurrent.ConcurrentSkipListMap;
import java.util.concurrent.Executors;
import java.util.concurrent.ScheduledExecutorService;
import java.util.concurrent.ScheduledFuture;
import java.util.concurrent.TimeUnit;
import java.util.concurrent.atomic.AtomicLong;
import java.util.function.Supplier;
import java.util.stream.Stream;

import static io.axoniq.axonserver.localstorage.file.FileUtils.name;

/**
 * Implementation of the index manager that creates 2 files per segment, an index file containing a map of aggregate
 * identifiers and the position of events for this aggregate and a bloom filter to quickly check if an aggregate occurs
 * in the segment.
 *
 * @author Marc Gathier
 * @since 4.4
 */
public class StandardIndexManager implements IndexManager {

    private static final Logger logger = LoggerFactory.getLogger(StandardIndexManager.class);
    private static final String AGGREGATE_MAP = "aggregateMap";
    private static final ScheduledExecutorService scheduledExecutorService =
            Executors.newScheduledThreadPool(1, new DaemonThreadFactory("index-manager-"));
    protected final Supplier<StorageProperties> storageProperties;
    protected final String context;
    private final EventType eventType;
    private final ConcurrentNavigableMap<Long, Map<String, IndexEntries>> activeIndexes = new ConcurrentSkipListMap<>();
    private final ConcurrentNavigableMap<FileVersion, PersistedBloomFilter> bloomFilterPerSegment = new ConcurrentSkipListMap<>();
    private final ConcurrentSkipListMap<FileVersion, Index> indexMap = new ConcurrentSkipListMap<>();
    private final ConcurrentNavigableMap<Long, Integer> indexesDescending = new ConcurrentSkipListMap<>(Comparator.reverseOrder());
    private final MeterFactory.RateMeter indexOpenMeter;
    private final MeterFactory.RateMeter indexCloseMeter;
    private final RemoteAggregateSequenceNumberResolver remoteIndexManager;
    private final AtomicLong useMmapAfterIndex = new AtomicLong();
    private final Counter bloomFilterOpenMeter;
    private final Counter bloomFilterCloseMeter;
    private ScheduledFuture<?> cleanupTask;

    /**
     * @param context           the context of the storage engine
     * @param storageProperties storage engine configuration
     * @param eventType         content type of the event store (events or snapshots)
     * @param meterFactory      factory to create metrics meter
     */
    public StandardIndexManager(String context, Supplier<StorageProperties> storageProperties, EventType eventType,
                                MeterFactory meterFactory) {
        this(context, storageProperties, eventType, null, meterFactory);
    }

    /**
     * @param context            the context of the storage engine
     * @param storageProperties  storage engine configuration
     * @param eventType          content type of the event store (events or snapshots)
     * @param remoteIndexManager component that provides last sequence number for old aggregates
     * @param meterFactory       factory to create metrics meter
     */
    public StandardIndexManager(String context, Supplier<StorageProperties> storageProperties, EventType eventType,
                                RemoteAggregateSequenceNumberResolver remoteIndexManager,
                                MeterFactory meterFactory) {
        this.storageProperties = storageProperties;
        this.context = context;
        this.eventType = eventType;
        this.remoteIndexManager = remoteIndexManager;
        Tags tags = Tags.of(MeterFactory.CONTEXT, context, "type", eventType.name());
        this.indexOpenMeter = meterFactory.rateMeter(BaseMetricName.AXON_INDEX_OPEN, tags);
        this.indexCloseMeter = meterFactory.rateMeter(BaseMetricName.AXON_INDEX_CLOSE, tags);
        this.bloomFilterOpenMeter = meterFactory.counter(BaseMetricName.AXON_BLOOM_OPEN, tags);
        this.bloomFilterCloseMeter = meterFactory.counter(BaseMetricName.AXON_BLOOM_CLOSE, tags);
        scheduledExecutorService.scheduleAtFixedRate(this::indexCleanup, 10, 10, TimeUnit.SECONDS);
    }

    /**
     * Initializes the index manager.
     */
    public void init() {
        StorageProperties properties = storageProperties.get();
        String[] indexFiles = FileUtils.getFilesWithSuffix(new File(properties.getStorage(context)),
                                                           properties.getIndexSuffix());
        for (String indexFile : indexFiles) {
            FileVersion fileVersion = FileUtils.process(indexFile);
            if (storageProperties.dataFile(context, fileVersion).exists()) {
                indexesDescending.compute(fileVersion.segment(),
                                          (s, old) -> old == null ? fileVersion.version() : Math.max(
                                                  fileVersion.version(), old));
            } else {
                remove(fileVersion);
            }
        }

        updateUseMmapAfterIndex();
    }

    private void updateUseMmapAfterIndex() {
<<<<<<< HEAD
        useMmapAfterIndex.set(indexesDescending.keySet().stream().skip(storageProperties.getMaxIndexesInMemory()).findFirst()
                                               .orElse(-1L));
    }

    private void createIndex(FileVersion segment, Map<String, IndexEntries> positionsPerAggregate) {
        if (positionsPerAggregate == null) {
            positionsPerAggregate = Collections.emptyMap();
        }
        File tempFile = storageProperties.transformedIndex(context, segment.segment());
=======
        useMmapAfterIndex.set(indexesDescending.stream().skip(storageProperties.get().getMaxIndexesInMemory()).findFirst()
                                               .orElse(-1L));
    }

    private void createIndex(Long segment, Map<String, IndexEntries> positionsPerAggregate) {
        StorageProperties properties = storageProperties.get();
        if (positionsPerAggregate == null) {
            positionsPerAggregate = Collections.emptyMap();
        }
        File tempFile = properties.indexTemp(context, segment);
>>>>>>> 20b32531
        if (!FileUtils.delete(tempFile)) {
            throw new MessagingPlatformException(ErrorCode.INDEX_WRITE_ERROR,
                                                 "Failed to delete temp index file:" + tempFile);
        }
        DBMaker.Maker maker = DBMaker.fileDB(tempFile);
        if (properties.isUseMmapIndex()) {
            maker.fileMmapEnable();
            if (properties.isForceCleanMmapIndex()) {
                maker.cleanerHackEnable();
            }
        } else {
            maker.fileChannelEnable();
        }
        DB db = maker.make();
        try (HTreeMap<String, IndexEntries> map = db.hashMap(AGGREGATE_MAP, Serializer.STRING,
                                                             StandardIndexEntriesSerializer.get())
                                                    .createOrOpen()) {
            map.putAll(positionsPerAggregate);
        }
        db.close();

        try {
            Files.move(tempFile.toPath(), properties.index(context, segment).toPath(),
                       StandardCopyOption.REPLACE_EXISTING);
        } catch (IOException e) {
            throw new MessagingPlatformException(ErrorCode.INDEX_WRITE_ERROR,
                                                 "Failed to rename index file" + properties
                                                         .index(context, segment),
                                                 e);
        }

        PersistedBloomFilter filter = new PersistedBloomFilter(properties.bloomFilter(context, segment)
                                                                                .getAbsolutePath(),
                                                               positionsPerAggregate.keySet().size(),
                                                               properties.getBloomIndexFpp());
        filter.create();
        filter.insertAll(positionsPerAggregate.keySet());
        filter.store();
        bloomFilterPerSegment.put(segment, filter);
        getIndex(segment);
    }

    private IndexEntries getPositions(FileVersion fileVersion, String aggregateId) {
        if (notInBloomIndex(fileVersion, aggregateId)) {
            return null;
        }

        RuntimeException lastError = new RuntimeException();
        for (int retry = 0; retry < 3; retry++) {
            try {
                Index idx = getIndex(fileVersion);
                return idx.getPositions(aggregateId);
            } catch (IndexNotFoundException ex) {
                return null;
            } catch (Exception ex) {
                lastError = new RuntimeException(
                        "Error happened while trying get positions for " + fileVersion.segment() + " segment.", ex);
            }
        }
        throw lastError;
    }

    private Index getIndex(FileVersion fileVersion) {
        try {
            return indexMap.computeIfAbsent(fileVersion, Index::new).ensureReady();
        } catch (IndexNotFoundException indexNotFoundException) {
            indexMap.remove(fileVersion);
            throw indexNotFoundException;
        }
    }

    private void indexCleanup() {
<<<<<<< HEAD
        while (indexMap.size() > storageProperties.getMaxIndexesInMemory()) {
            Map.Entry<FileVersion, Index> entry = indexMap.pollFirstEntry();
=======
        StorageProperties properties = storageProperties.get();
        while (indexMap.size() > properties.getMaxIndexesInMemory()) {
            Map.Entry<Long, Index> entry = indexMap.pollFirstEntry();
>>>>>>> 20b32531
            logger.debug("{}: Closing index {}", context, entry.getKey());
            cleanupTask = scheduledExecutorService.schedule(() -> entry.getValue().close(), 2, TimeUnit.SECONDS);
        }

<<<<<<< HEAD
        while (bloomFilterPerSegment.size() > storageProperties.getMaxBloomFiltersInMemory()) {
            Map.Entry<FileVersion, PersistedBloomFilter> removed = bloomFilterPerSegment.pollFirstEntry();
=======
        while (bloomFilterPerSegment.size() > properties.getMaxBloomFiltersInMemory()) {
            Map.Entry<Long, PersistedBloomFilter> removed = bloomFilterPerSegment.pollFirstEntry();
>>>>>>> 20b32531
            logger.debug("{}: Removed bloom filter for {} from memory", context, removed.getKey());
            bloomFilterCloseMeter.increment();
        }
    }

    private boolean notInBloomIndex(FileVersion fileVersion, String aggregateId) {
        PersistedBloomFilter persistedBloomFilter = bloomFilterPerSegment.computeIfAbsent(fileVersion,
                                                                                          this::loadBloomFilter);
        return persistedBloomFilter != null && !persistedBloomFilter.mightContain(aggregateId);
    }

<<<<<<< HEAD
    private PersistedBloomFilter loadBloomFilter(FileVersion fileVersion) {
        logger.debug("{}: open bloom filter for {}", context, fileVersion.segment());
        PersistedBloomFilter filter = new PersistedBloomFilter(storageProperties.bloomFilter(context, fileVersion)
=======
    private PersistedBloomFilter loadBloomFilter(Long segment) {
        logger.debug("{}: open bloom filter for {}", context, segment);
        StorageProperties properties = storageProperties.get();
        PersistedBloomFilter filter = new PersistedBloomFilter(properties.bloomFilter(context, segment)
>>>>>>> 20b32531
                                                                                .getAbsolutePath(), 0, 0.03f);
        if (!filter.fileExists()) {
            return null;
        }
        bloomFilterOpenMeter.increment();
        filter.load();
        return filter;
    }

    /**
     * Adds the position of an event for an aggregate to an active (writable) index.
     *
     * @param segment     the segment number
     * @param aggregateId the identifier for the aggregate
     * @param indexEntry  position, sequence number and token of the new entry
     */
    @Override
    public void addToActiveSegment(long segment, String aggregateId, IndexEntry indexEntry) {
        if (indexesDescending.containsKey(segment)) {
            throw new IndexNotFoundException(segment + ": already completed");
        }
        activeIndexes.computeIfAbsent(segment, s -> new ConcurrentHashMap<>())
                     .computeIfAbsent(aggregateId, a -> new StandardIndexEntries(indexEntry.getSequenceNumber()))
                     .add(indexEntry);
    }

    /**
     * Adds positions of a number of events for aggregates to an active (writable) index.
     *
     * @param segment      the segment number
     * @param indexEntries the new entries to add
     */
    @Override
    public void addToActiveSegment(Long segment, Map<String, List<IndexEntry>> indexEntries) {
        if (indexesDescending.containsKey(segment)) {
            throw new IndexNotFoundException(segment + ": already completed");
        }

        indexEntries.forEach((aggregateId, entries) ->
                                     activeIndexes.computeIfAbsent(segment, s -> new ConcurrentHashMap<>())
                                                  .computeIfAbsent(aggregateId,
                                                                   a -> new StandardIndexEntries(
                                                                           entries.get(0).getSequenceNumber()))
                                                  .addAll(entries));
    }

    @Override
    public Mono<Void> activateVersion(long segment, int version) {
        FileVersion fileVersion = new FileVersion(segment, version);
        return Mono.fromSupplier(() -> storageProperties.index(context, fileVersion))
                   .filter(indexFile -> !indexFile.exists())
                   .flatMap(indexFile -> Mono.fromSupplier(() -> storageProperties.transformedIndex(context, fileVersion))
                                             .filter(File::exists)
                                             .switchIfEmpty(Mono.error(new RuntimeException()))
                                             .flatMap(tempIndex -> FileUtils.rename(tempIndex, indexFile)))
                   .doOnSuccess(v -> indexesDescending.put(segment, version));
    }

    @Override
    public Mono<Void> rollbackToVersion(long segment, int currentVersion, int targetVersion) {
        FileVersion toVersion = new FileVersion(segment, targetVersion);
        FileVersion fromVersion = new FileVersion(segment, currentVersion);
        return Mono.fromSupplier(() -> storageProperties.index(context, toVersion))
                   .filter(File::exists)
                   .switchIfEmpty(Mono.error(new RuntimeException(
                           "Cannot rollback to this version, the index doesn't exist.")))
                   .doOnSuccess(v -> indexesDescending.put(segment, targetVersion))
                   .then(Mono.fromSupplier(() -> storageProperties.index(context,fromVersion))
                             .flatMap(current -> {
                                 File rolledBack = storageProperties.rolledBackIndex(context, fromVersion);
                                 return FileUtils.rename(current, rolledBack);
                             }));
    }

    @Override
    public void createNewVersion(long segment, int version, Map<String, List<IndexEntry>> indexEntriesMap) {
        FileVersion newVersion = new FileVersion(segment, version);
        if (indexEntriesMap == null) {
            indexEntriesMap = Collections.emptyMap();
        }
        File tempFile = storageProperties.transformedIndex(context, newVersion);
        if (!FileUtils.delete(tempFile)) {
            throw new MessagingPlatformException(ErrorCode.INDEX_WRITE_ERROR,
                                                 "Failed to delete temp index file:" + tempFile);
        }
        DBMaker.Maker maker = DBMaker.fileDB(tempFile);
        if (storageProperties.isUseMmapIndex()) {
            maker.fileMmapEnable();
            if (storageProperties.isForceCleanMmapIndex()) {
                maker.cleanerHackEnable();
            }
        } else {
            maker.fileChannelEnable();
        }
        DB db = maker.make();
        try (HTreeMap<String, IndexEntries> map = db.hashMap(AGGREGATE_MAP, Serializer.STRING,
                                                             StandardIndexEntriesSerializer.get())
                                                    .createOrOpen()) {
            indexEntriesMap.forEach((key, value) -> {
                IndexEntry first = value.get(0);
                Integer[] positions = new Integer[value.size()];
                for (int i = 0; i < value.size(); i++) {
                    positions[i] = value.get(i).getPosition();
                }
                map.put(key, new StandardIndexEntries(first.getSequenceNumber(),
                                                      positions));
            });
        }
        db.close();
        PersistedBloomFilter filter = new PersistedBloomFilter(storageProperties.bloomFilter(context, newVersion)
                                                                                .getAbsolutePath(),
                                                               indexEntriesMap.keySet().size(),
                                                               storageProperties.getBloomIndexFpp());
        filter.create();
        filter.insertAll(indexEntriesMap.keySet());
        filter.store();

    //    indexesDescending.put(segment, version);
    }

    /**
     * Commpletes an active index.
     *
     * @param segment the first token in the segment
     */
    @Override
    public void complete(FileVersion segment) {
        createIndex(segment, activeIndexes.get(segment.segment()));
        indexesDescending.put(segment.segment(), segment.version());
        activeIndexes.remove(segment.segment());
        updateUseMmapAfterIndex();
    }

    /**
     * Returns the last sequence number of an aggregate if this is found.
     *
     * @param aggregateId  the identifier for the aggregate
     * @param maxSegments  maximum number of segments to check for the aggregate
     * @param maxTokenHint maximum token to check
     * @return last sequence number for the aggregate (if found)
     */
    @Override
    public Optional<Long> getLastSequenceNumber(String aggregateId, int maxSegments, long maxTokenHint) {
        if (activeIndexes.isEmpty()) {
            return Optional.empty();
        }
        int checked = 0;
        for (Long segment : activeIndexes.descendingKeySet()) {
            if (checked >= maxSegments) {
                return Optional.empty();
            }
            if (segment <= maxTokenHint) {
                IndexEntries indexEntries = activeIndexes.get(segment).get(aggregateId);
                if (indexEntries != null) {
                    return Optional.of(indexEntries.lastSequenceNumber());
                }
                checked++;
            }
        }
        for (Map.Entry<Long, Integer> segment : indexesDescending.entrySet()) {
            if (checked >= maxSegments) {
                return Optional.empty();
            }
            if (segment.getKey() <= maxTokenHint) {
                IndexEntries indexEntries = getPositions(new FileVersion(segment.getKey(), segment.getValue()), aggregateId);
                if (indexEntries != null) {
                    return Optional.of(indexEntries.lastSequenceNumber());
                }
                checked++;
            }
        }
        if (remoteIndexManager != null && checked < maxSegments) {
            return remoteIndexManager.getLastSequenceNumber(context,
                                                            aggregateId,
                                                            maxSegments - checked,
                                                            indexesDescending.isEmpty() ?
                                                                    activeIndexes.firstKey() - 1 :
                                                                    indexesDescending.keySet().last() - 1);
        }
        return Optional.empty();
    }

    /**
     * Returns the position of the last event for an aggregate.
     *
     * @param aggregateId       the aggregate identifier
     * @param maxSequenceNumber maximum sequence number of the event to find (exclusive)
     * @return
     */
    @Override
    public SegmentIndexEntries lastIndexEntries(String aggregateId, long maxSequenceNumber) {
        for (Long segment : activeIndexes.descendingKeySet()) {
            IndexEntries indexEntries = activeIndexes.get(segment).get(aggregateId);
            if (indexEntries != null && indexEntries.firstSequenceNumber() < maxSequenceNumber) {
                return new SegmentIndexEntries(new FileVersion(segment, 0), indexEntries.range(indexEntries.firstSequenceNumber(),
                                                                           maxSequenceNumber,
                                                                           EventType.SNAPSHOT.equals(eventType)));
            }
        }
        for (Map.Entry<Long, Integer> segment : indexesDescending.entrySet()) {
            IndexEntries indexEntries = getPositions(new FileVersion(segment.getKey(),segment.getValue()), aggregateId);
            if (indexEntries != null && indexEntries.firstSequenceNumber() < maxSequenceNumber) {
                return new SegmentIndexEntries(new FileVersion(segment.getKey(), segment.getValue()), indexEntries.range(indexEntries.firstSequenceNumber(),
                                                                           maxSequenceNumber,
                                                                           EventType.SNAPSHOT.equals(eventType)));
            }
        }
        return null;
    }

    /**
     * Checks if the index and bloom filter for the segment exist.
     *
     * @param segment the segment number
     * @return true if the index for this segment is valid
     */
    @Override
    public boolean validIndex(FileVersion segment) {
        try {
            if (indexesDescending.containsKey(segment.segment()) && indexesDescending.get(segment.segment()) == segment.version()) {
                return loadBloomFilter(segment) != null && getIndex(segment) != null;
            }
        } catch (Exception ex) {
            logger.warn("Failed to validate index for segment: {}", segment, ex);
        }
        return false;
    }

    /**
     * Removes the index and bloom filter for the segment
     *
     * @param segment the segment number
     */
    @Override
    public boolean remove(long segment) {
        StorageProperties properties = storageProperties.get();
        if (activeIndexes.remove(segment) == null) {
            Integer version = indexesDescending.remove(segment);
            if ( version != null) {
                FileVersion fileVersion = new FileVersion(segment, version);
                Index index = indexMap.remove(fileVersion);
                if (index != null) {
                    index.close();
                }
                bloomFilterPerSegment.remove(fileVersion);
            }
        }
        return FileUtils.delete(properties.index(context, segment)) &&
                FileUtils.delete(properties.bloomFilter(context, segment));
    }

    @Override
    public boolean remove(FileVersion fileVersion) {
        Index index = indexMap.remove(fileVersion);
        if (index != null) {
            index.close();
        }
        bloomFilterPerSegment.remove(fileVersion);
        return FileUtils.delete(storageProperties.index(context, fileVersion)) &&
                FileUtils.delete(storageProperties.bloomFilter(context, fileVersion));
    }

    /**
     * Finds all positions for an aggregate within the specified sequence number range.
     *
     * @param aggregateId         the aggregate identifier
     * @param firstSequenceNumber minimum sequence number for the events returned (inclusive)
     * @param lastSequenceNumber  maximum sequence number for the events returned (exclusive)
     * @param maxResults          maximum number of results allowed
     * @return all positions for an aggregate within the specified sequence number range
     */
    @Override
    public SortedMap<FileVersion, IndexEntries> lookupAggregate(String aggregateId, long firstSequenceNumber,
                                                         long lastSequenceNumber, long maxResults, long minToken) {
        SortedMap<FileVersion, IndexEntries> results = new TreeMap<>();
        logger.debug("{}: lookupAggregate {} minSequenceNumber {}, lastSequenceNumber {}",
                     context,
                     aggregateId,
                     firstSequenceNumber,
                     lastSequenceNumber);

        long minTokenInPreviousSegment = Long.MAX_VALUE;
        for (Long segment : activeIndexes.descendingKeySet()) {
            if (minTokenInPreviousSegment < minToken) {
                return results;
            }
            IndexEntries entries = activeIndexes.getOrDefault(segment, Collections.emptyMap()).get(aggregateId);
            if (entries != null) {
                entries = addToResult(firstSequenceNumber, lastSequenceNumber, results, new FileVersion(segment, 0), entries);
                maxResults -= entries.size();
                if (allEntriesFound(firstSequenceNumber, maxResults, entries)) {
                    return results;
                }
            }
            minTokenInPreviousSegment = segment;
        }

        for (Map.Entry<Long, Integer> index : indexesDescending.entrySet()) {
            if (minTokenInPreviousSegment < minToken) {
                return results;
            }
            FileVersion fileVersion = new FileVersion(index.getKey(), index.getValue());
            IndexEntries entries = getPositions(fileVersion, aggregateId);
            logger.debug("{}: lookupAggregate {} in segment {} found {}", context, aggregateId, index, entries);
            if (entries != null) {
                entries = addToResult(firstSequenceNumber, lastSequenceNumber, results, fileVersion, entries);
                maxResults -= entries.size();
                if (allEntriesFound(firstSequenceNumber, maxResults, entries)) {
                    return results;
                }
            }
            minTokenInPreviousSegment = index.getKey();
        }

        return results;
    }

    private IndexEntries addToResult(long firstSequenceNumber, long lastSequenceNumber,
                                     SortedMap<FileVersion, IndexEntries> results, FileVersion segment, IndexEntries entries) {
        entries = entries.range(firstSequenceNumber, lastSequenceNumber, EventType.SNAPSHOT.equals(eventType));
        if (!entries.isEmpty()) {
            results.put(segment, entries);
        }
        return entries;
    }

    private boolean allEntriesFound(long firstSequenceNumber, long maxResults, IndexEntries entries) {
        return !entries.isEmpty() && firstSequenceNumber >= entries.firstSequenceNumber() || maxResults <= 0;
    }

    /**
     * Cleanup the index manager.
     *
     * @param delete flag to indicate that all indexes should be deleted
     */
    public void cleanup(boolean delete) {
        activeIndexes.clear();
        bloomFilterPerSegment.clear();
        indexMap.forEach((segment, index) -> index.close());
        indexMap.clear();
        indexesDescending.clear();
        if (cleanupTask != null && !cleanupTask.isDone()) {
            cleanupTask.cancel(true);
        }
    }

    @Override
<<<<<<< HEAD
    public Stream<String> getBackupFilenames(long lastSegmentBackedUp, int lastVersionBackedUp) {
        return indexesDescending.entrySet()
                                .stream()
                                .filter(s -> s.getKey() > lastSegmentBackedUp || s.getValue() > lastVersionBackedUp)
                                .flatMap(s -> Stream.of(
                                        storageProperties.index(context, s.getKey()).getAbsolutePath(),
                                        storageProperties.bloomFilter(context, s.getKey()).getAbsolutePath()
=======
    public Stream<String> getBackupFilenames(long lastSegmentBackedUp) {
        StorageProperties properties = storageProperties.get();
        return indexesDescending.stream()
                                .filter(s -> s > lastSegmentBackedUp)
                                .flatMap(s -> Stream.of(
                                        name(properties.index(context, s)),
                                        name(properties.bloomFilter(context, s))
>>>>>>> 20b32531
                                ));
    }

    private class Index implements Closeable {

        private final FileVersion segment;
        private final Object initLock = new Object();
        private volatile boolean initialized;
        private HTreeMap<String, IndexEntries> positions;
        private DB db;


        private Index(FileVersion fileVersion) {
            this.segment = fileVersion;
        }

        public IndexEntries getPositions(String aggregateId) {
            return positions.get(aggregateId);
        }

        @Override
        public void close() {
            if( logger.isDebugEnabled()) {
                logger.debug("{}: close {}", segment, storageProperties.get().index(context, segment));
            }
            if (db != null && !db.isClosed()) {
                indexCloseMeter.mark();
                positions.close();
                db.close();
            }
        }

        public Index ensureReady() {
            if (initialized && !db.isClosed()) {
                return this;
            }

            synchronized (initLock) {
                if (initialized && !db.isClosed()) {
                    return this;
                }

<<<<<<< HEAD
                File index = storageProperties.index(context, segment);
                if (!index.exists()) {
                    throw new IndexNotFoundException("Index not found for segment: " + segment);
                }
                indexOpenMeter.mark();
                logger.debug("{}: open {}", segment, index);
                DBMaker.Maker maker = DBMaker.fileDB(index)
                                             .readOnly()
                                             .fileLockDisable();
                if (storageProperties.isUseMmapIndex() && segment.segment() > useMmapAfterIndex.get()) {
=======
                StorageProperties properties = storageProperties.get();
                if (!properties.index(context, segment).exists()) {
                    throw new IndexNotFoundException("Index not found for segment: " + segment);
                }
                indexOpenMeter.mark();
                logger.debug("{}: open {}", segment, properties.index(context, segment));
                DBMaker.Maker maker = DBMaker.fileDB(properties.index(context, segment))
                                             .readOnly()
                                             .fileLockDisable();
                if (properties.isUseMmapIndex() && segment > useMmapAfterIndex.get()) {
>>>>>>> 20b32531
                    maker.fileMmapEnable();
                    if (properties.isForceCleanMmapIndex()) {
                        maker.cleanerHackEnable();
                    }
                } else {
                    maker.fileChannelEnable();
                }
                this.db = maker.make();
                this.positions = db.hashMap(AGGREGATE_MAP, Serializer.STRING, StandardIndexEntriesSerializer.get())
                                   .createOrOpen();
                initialized = true;
            }
            return this;
        }
    }
}<|MERGE_RESOLUTION|>--- conflicted
+++ resolved
@@ -1,5 +1,5 @@
 /*
- *  Copyright (c) 2017-2021 AxonIQ B.V. and/or licensed to AxonIQ B.V.
+ *  Copyright (c) 2017-2022 AxonIQ B.V. and/or licensed to AxonIQ B.V.
  *  under one or more contributor license agreements.
  *
  *  Licensed under the AxonIQ Open Source License Agreement v1.0;
@@ -134,28 +134,16 @@
     }
 
     private void updateUseMmapAfterIndex() {
-<<<<<<< HEAD
-        useMmapAfterIndex.set(indexesDescending.keySet().stream().skip(storageProperties.getMaxIndexesInMemory()).findFirst()
+        useMmapAfterIndex.set(indexesDescending.keySet().stream().skip(storageProperties.get().getMaxIndexesInMemory()).findFirst()
                                                .orElse(-1L));
     }
 
     private void createIndex(FileVersion segment, Map<String, IndexEntries> positionsPerAggregate) {
-        if (positionsPerAggregate == null) {
-            positionsPerAggregate = Collections.emptyMap();
-        }
-        File tempFile = storageProperties.transformedIndex(context, segment.segment());
-=======
-        useMmapAfterIndex.set(indexesDescending.stream().skip(storageProperties.get().getMaxIndexesInMemory()).findFirst()
-                                               .orElse(-1L));
-    }
-
-    private void createIndex(Long segment, Map<String, IndexEntries> positionsPerAggregate) {
         StorageProperties properties = storageProperties.get();
         if (positionsPerAggregate == null) {
             positionsPerAggregate = Collections.emptyMap();
         }
-        File tempFile = properties.indexTemp(context, segment);
->>>>>>> 20b32531
+        File tempFile = properties.indexTemp(context, segment.segment());
         if (!FileUtils.delete(tempFile)) {
             throw new MessagingPlatformException(ErrorCode.INDEX_WRITE_ERROR,
                                                  "Failed to delete temp index file:" + tempFile);
@@ -228,25 +216,15 @@
     }
 
     private void indexCleanup() {
-<<<<<<< HEAD
-        while (indexMap.size() > storageProperties.getMaxIndexesInMemory()) {
-            Map.Entry<FileVersion, Index> entry = indexMap.pollFirstEntry();
-=======
         StorageProperties properties = storageProperties.get();
         while (indexMap.size() > properties.getMaxIndexesInMemory()) {
-            Map.Entry<Long, Index> entry = indexMap.pollFirstEntry();
->>>>>>> 20b32531
+            Map.Entry<FileVersion, Index> entry = indexMap.pollFirstEntry();
             logger.debug("{}: Closing index {}", context, entry.getKey());
             cleanupTask = scheduledExecutorService.schedule(() -> entry.getValue().close(), 2, TimeUnit.SECONDS);
         }
 
-<<<<<<< HEAD
-        while (bloomFilterPerSegment.size() > storageProperties.getMaxBloomFiltersInMemory()) {
+        while (bloomFilterPerSegment.size() > properties.getMaxBloomFiltersInMemory()) {
             Map.Entry<FileVersion, PersistedBloomFilter> removed = bloomFilterPerSegment.pollFirstEntry();
-=======
-        while (bloomFilterPerSegment.size() > properties.getMaxBloomFiltersInMemory()) {
-            Map.Entry<Long, PersistedBloomFilter> removed = bloomFilterPerSegment.pollFirstEntry();
->>>>>>> 20b32531
             logger.debug("{}: Removed bloom filter for {} from memory", context, removed.getKey());
             bloomFilterCloseMeter.increment();
         }
@@ -258,17 +236,11 @@
         return persistedBloomFilter != null && !persistedBloomFilter.mightContain(aggregateId);
     }
 
-<<<<<<< HEAD
     private PersistedBloomFilter loadBloomFilter(FileVersion fileVersion) {
         logger.debug("{}: open bloom filter for {}", context, fileVersion.segment());
-        PersistedBloomFilter filter = new PersistedBloomFilter(storageProperties.bloomFilter(context, fileVersion)
-=======
-    private PersistedBloomFilter loadBloomFilter(Long segment) {
-        logger.debug("{}: open bloom filter for {}", context, segment);
         StorageProperties properties = storageProperties.get();
-        PersistedBloomFilter filter = new PersistedBloomFilter(properties.bloomFilter(context, segment)
->>>>>>> 20b32531
-                                                                                .getAbsolutePath(), 0, 0.03f);
+        PersistedBloomFilter filter = new PersistedBloomFilter(properties.bloomFilter(context, fileVersion)
+                                                                         .getAbsolutePath(), 0, 0.03f);
         if (!filter.fileExists()) {
             return null;
         }
@@ -615,23 +587,14 @@
     }
 
     @Override
-<<<<<<< HEAD
     public Stream<String> getBackupFilenames(long lastSegmentBackedUp, int lastVersionBackedUp) {
+        StorageProperties properties = storageProperties.get();
         return indexesDescending.entrySet()
                                 .stream()
                                 .filter(s -> s.getKey() > lastSegmentBackedUp || s.getValue() > lastVersionBackedUp)
                                 .flatMap(s -> Stream.of(
-                                        storageProperties.index(context, s.getKey()).getAbsolutePath(),
-                                        storageProperties.bloomFilter(context, s.getKey()).getAbsolutePath()
-=======
-    public Stream<String> getBackupFilenames(long lastSegmentBackedUp) {
-        StorageProperties properties = storageProperties.get();
-        return indexesDescending.stream()
-                                .filter(s -> s > lastSegmentBackedUp)
-                                .flatMap(s -> Stream.of(
-                                        name(properties.index(context, s)),
-                                        name(properties.bloomFilter(context, s))
->>>>>>> 20b32531
+                                        properties.index(context, s.getKey()).getAbsolutePath(),
+                                        properties.bloomFilter(context, s.getKey()).getAbsolutePath()
                                 ));
     }
 
@@ -674,7 +637,7 @@
                     return this;
                 }
 
-<<<<<<< HEAD
+                StorageProperties properties = storageProperties.get();
                 File index = storageProperties.index(context, segment);
                 if (!index.exists()) {
                     throw new IndexNotFoundException("Index not found for segment: " + segment);
@@ -684,19 +647,7 @@
                 DBMaker.Maker maker = DBMaker.fileDB(index)
                                              .readOnly()
                                              .fileLockDisable();
-                if (storageProperties.isUseMmapIndex() && segment.segment() > useMmapAfterIndex.get()) {
-=======
-                StorageProperties properties = storageProperties.get();
-                if (!properties.index(context, segment).exists()) {
-                    throw new IndexNotFoundException("Index not found for segment: " + segment);
-                }
-                indexOpenMeter.mark();
-                logger.debug("{}: open {}", segment, properties.index(context, segment));
-                DBMaker.Maker maker = DBMaker.fileDB(properties.index(context, segment))
-                                             .readOnly()
-                                             .fileLockDisable();
-                if (properties.isUseMmapIndex() && segment > useMmapAfterIndex.get()) {
->>>>>>> 20b32531
+                if (properties.isUseMmapIndex() && segment.segment() > useMmapAfterIndex.get()) {
                     maker.fileMmapEnable();
                     if (properties.isForceCleanMmapIndex()) {
                         maker.cleanerHackEnable();
