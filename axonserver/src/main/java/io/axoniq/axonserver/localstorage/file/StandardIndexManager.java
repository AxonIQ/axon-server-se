--- conflicted
+++ resolved
@@ -212,14 +212,9 @@
         }
 
         while (bloomFilterPerSegment.size() > storageProperties.getMaxBloomFiltersInMemory()) {
-<<<<<<< HEAD
             Map.Entry<FileVersion, PersistedBloomFilter> removed = bloomFilterPerSegment.pollFirstEntry();
-            logger.debug("{}: Removed bloomfilter for {} from memory", context, removed.getKey());
-=======
-            Map.Entry<Long, PersistedBloomFilter> removed = bloomFilterPerSegment.pollFirstEntry();
             logger.debug("{}: Removed bloom filter for {} from memory", context, removed.getKey());
             bloomFilterCloseMeter.increment();
->>>>>>> 092a6ebf
         }
     }
 
