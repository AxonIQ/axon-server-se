--- conflicted
+++ resolved
@@ -35,18 +35,13 @@
     }
 
     @Override
-<<<<<<< HEAD
-    public void reserveSequenceNumbers(List<SerializedEvent> eventList) {
-        sequenceNumberCache.reserveSequenceNumbers(eventList, false);
+    public Runnable reserveSequenceNumbers(List<SerializedEvent> eventList) {
+        return eventStorageEngine.reserveSequenceNumbers(eventList, false);
     }
 
     @Override
     public void deleteAllEventData() {
         sequenceNumberCache.clear();
         eventStorageEngine.deleteAllEventData();
-=======
-    public Runnable reserveSequenceNumbers(List<SerializedEvent> eventList) {
-        return eventStorageEngine.reserveSequenceNumbers(eventList, false);
->>>>>>> bd93558e
     }
 }