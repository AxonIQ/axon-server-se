/*
 * Copyright (c) 2017-2019 AxonIQ B.V. and/or licensed to AxonIQ B.V.
 * under one or more contributor license agreements.
 *
 *  Licensed under the AxonIQ Open Source License Agreement v1.0;
 *  you may not use this file except in compliance with the license.
 *
 */

package io.axoniq.axonserver.localstorage.file;

import io.axoniq.axonserver.exception.ErrorCode;
import io.axoniq.axonserver.exception.MessagingPlatformException;
import io.axoniq.axonserver.grpc.event.EventWithToken;
import io.axoniq.axonserver.localstorage.EventStorageEngine;
import io.axoniq.axonserver.localstorage.EventTypeContext;
import io.axoniq.axonserver.localstorage.Registration;
import io.axoniq.axonserver.localstorage.SerializedEvent;
import io.axoniq.axonserver.localstorage.SerializedEventWithToken;
import io.axoniq.axonserver.localstorage.SerializedTransactionWithToken;
import io.axoniq.axonserver.metric.BaseMetricName;
import io.axoniq.axonserver.metric.MeterFactory;
import io.micrometer.core.instrument.Tags;
import io.micrometer.core.instrument.Timer;
import org.slf4j.Logger;
import org.slf4j.LoggerFactory;
import org.springframework.boot.actuate.health.Health;
import org.springframework.data.util.CloseableIterator;

import java.io.File;
import java.io.IOException;
import java.nio.file.FileStore;
import java.nio.file.Files;
import java.nio.file.Path;
import java.nio.file.Paths;
import java.util.ArrayList;
import java.util.Arrays;
import java.util.Collections;
import java.util.Comparator;
import java.util.List;
import java.util.Optional;
import java.util.Set;
import java.util.SortedMap;
import java.util.SortedSet;
import java.util.TreeSet;
import java.util.concurrent.ConcurrentSkipListSet;
import java.util.concurrent.CopyOnWriteArraySet;
import java.util.concurrent.TimeUnit;
import java.util.concurrent.atomic.AtomicBoolean;
import java.util.function.Consumer;
import java.util.function.Predicate;
import java.util.stream.Collectors;
import java.util.stream.Stream;

import static org.apache.commons.lang3.ArrayUtils.contains;

/**
 * @author Marc Gathier
 * @since 4.0
 */
public abstract class SegmentBasedEventStore implements EventStorageEngine {

    public static final byte TRANSACTION_VERSION = 2;
    protected static final Logger logger = LoggerFactory.getLogger(SegmentBasedEventStore.class);
    protected static final int MAX_SEGMENTS_FOR_SEQUENCE_NUMBER_CHECK = 10;
    protected static final int VERSION_BYTES = 1;
    protected static final int FILE_OPTIONS_BYTES = 4;
    protected static final int TX_CHECKSUM_BYTES = 4;
    protected static final byte VERSION = 2;
    private static final int TRANSACTION_LENGTH_BYTES = 4;
    private static final int NUMBER_OF_EVENTS_BYTES = 2;
    protected static final int HEADER_BYTES = TRANSACTION_LENGTH_BYTES + VERSION_BYTES + NUMBER_OF_EVENTS_BYTES;
    protected final String context;
    protected final IndexManager indexManager;
    protected final StorageProperties storageProperties;
    protected final EventTypeContext type;
    protected final Set<Runnable> closeListeners = new CopyOnWriteArraySet<>();
    private final Timer aggregateReadTimer;
    private final Timer lastSequenceReadTimer;
    protected volatile SegmentBasedEventStore next;

    public SegmentBasedEventStore(EventTypeContext eventTypeContext, IndexManager indexManager,
                                  StorageProperties storageProperties, MeterFactory meterFactory) {
        this.type = eventTypeContext;
        this.context = eventTypeContext.getContext();
        this.indexManager = indexManager;
        this.storageProperties = storageProperties;
        this.aggregateReadTimer = meterFactory.timer(BaseMetricName.AXON_AGGREGATE_READTIME,
                                                     Tags.of(MeterFactory.CONTEXT,
                                                             eventTypeContext.getContext(),
                                                             "type",
                                                             eventTypeContext.getEventType().toString()));
        this.lastSequenceReadTimer = meterFactory.timer(BaseMetricName.AXON_LAST_SEQUENCE_READTIME,
                                                        Tags.of(MeterFactory.CONTEXT,
                                                                eventTypeContext.getContext(),
                                                                "type",
                                                                eventTypeContext.getEventType().toString()));
    }

    public abstract void handover(Long segment, Runnable callback);

    public void next(SegmentBasedEventStore datafileManager) {
        SegmentBasedEventStore last = this;
        while (last.next != null) {
            last = last.next;
        }
        last.next = datafileManager;
    }

    @Override
<<<<<<< HEAD
    public void processEventsPerAggregate(String aggregateId, long firstSequenceNumber, long lastSequenceNumber,
                                          Consumer<SerializedEvent> eventConsumer) {
        long before = System.currentTimeMillis();
        SortedMap<Long, IndexEntries> positionInfos = indexManager.lookupAggregate(aggregateId,
                                                                                   firstSequenceNumber,
                                                                                   lastSequenceNumber,
                                                                                   Long.MAX_VALUE);
        positionInfos.forEach((segment, positionInfo) -> retrieveEventsForAnAggregate(segment,
                                                                                      positionInfo.positions(),
                                                                                      firstSequenceNumber,
                                                                                      lastSequenceNumber,
                                                                                      eventConsumer,
                                                                                      Long.MAX_VALUE));
        aggregateReadTimer.record(System.currentTimeMillis() - before, TimeUnit.MILLISECONDS);
=======
    public void processEventsPerAggregate(String aggregateId, long firstSequenceNumber, long minToken,
                                          Consumer<SerializedEvent> eventConsumer) {
        SortedMap<Long, SortedSet<PositionInfo>> positionInfos = getPositionInfos(aggregateId,
                                                                                  firstSequenceNumber,
                                                                                  minToken);
        boolean delegate = true;
        if (!positionInfos.isEmpty()) {
            SortedSet<PositionInfo> first = positionInfos.get(positionInfos.firstKey());
            if (foundFirstSequenceNumber(first, firstSequenceNumber) || positionInfos.firstKey() >= minToken) {
                delegate = false;
            }
        }

        if (delegate && next != null) {
            next.processEventsPerAggregate(aggregateId, firstSequenceNumber, minToken, eventConsumer);
        }

        positionInfos.keySet()
                     .forEach(segment -> retrieveEventsForAnAggregate(segment,
                                                                          positionInfos.get(segment),
                                                                          eventConsumer));

>>>>>>> 2460a2dc
    }

    @Override
    public void processEventsPerAggregateHighestFirst(String aggregateId, long firstSequenceNumber,
                                                      long maxSequenceNumber,
                                                      int maxResults, Consumer<SerializedEvent> eventConsumer) {
        SortedMap<Long, IndexEntries> positionInfos = indexManager.lookupAggregate(aggregateId,
                                                                                   firstSequenceNumber,
                                                                                   maxSequenceNumber,
                                                                                   maxResults);

        List<Long> segmentsContainingAggregate = new ArrayList<>(positionInfos.keySet());
        Collections.reverse(segmentsContainingAggregate);
        for (Long segmentContainingAggregate : segmentsContainingAggregate) {
            IndexEntries entries = positionInfos.get(segmentContainingAggregate);
            List<Integer> positions = new ArrayList<>(entries.positions());
            Collections.reverse(positions);
            maxResults -= retrieveEventsForAnAggregate(segmentContainingAggregate,
                                                       positions,
                                                       firstSequenceNumber,
                                                       maxSequenceNumber,
                                                       eventConsumer,
                                                       maxResults);
            if (maxResults <= 0) {
                return;
            }
        }
    }


    @Override
    public void query(long minToken, long minTimestamp, Predicate<EventWithToken> consumer) {
        for (long segment : getSegments()) {
            Optional<EventSource> eventSource = getEventSource(segment);
            AtomicBoolean done = new AtomicBoolean();
            eventSource.ifPresent(e -> {
                long minTimestampInSegment = Long.MAX_VALUE;
                EventInformation eventWithToken;
                EventIterator iterator = createEventIterator(e, segment, segment);
                while (iterator.hasNext()) {
                    eventWithToken = iterator.next();
                    minTimestampInSegment = Math.min(minTimestampInSegment, eventWithToken.getEvent().getTimestamp());
                    if (eventWithToken.getToken() >= minToken
                            && eventWithToken.getEvent().getTimestamp() >= minTimestamp
                            && !consumer.test(eventWithToken.asEventWithToken())) {
                        iterator.close();
                        return;
                    }
                }
                if (minToken > segment || minTimestampInSegment < minTimestamp) {
                    done.set(true);
                }
                iterator.close();
            });
            if (done.get()) {
                return;
            }
        }

        if (next != null) {
            next.query(minToken, minTimestamp, consumer);
        }
    }

    protected EventIterator createEventIterator(EventSource e, long segment, long startToken) {
        return e.createEventIterator(segment, startToken);
    }

    @Override
    public Optional<Long> getLastSequenceNumber(String aggregateIdentifier, SearchHint[] hints) {
        return getLastSequenceNumber(aggregateIdentifier, contains(hints, SearchHint.RECENT_ONLY) ?
                MAX_SEGMENTS_FOR_SEQUENCE_NUMBER_CHECK : Integer.MAX_VALUE, Long.MAX_VALUE);
    }

    public Optional<Long> getLastSequenceNumber(String aggregateIdentifier, int maxSegmentsHint, long maxTokenHint) {
        long before = System.currentTimeMillis();
        try {
            return indexManager.getLastSequenceNumber(aggregateIdentifier, maxSegmentsHint, maxTokenHint);
        } finally {
            lastSequenceReadTimer.record(System.currentTimeMillis() - before, TimeUnit.MILLISECONDS);
        }
    }

    @Override
    public Optional<SerializedEvent> getLastEvent(String aggregateId, long minSequenceNumber) {
        SegmentAndPosition lastEventPosition = indexManager.lastEvent(aggregateId, minSequenceNumber);
        if (lastEventPosition == null) {
            return Optional.empty();
        }

        return readSerializedEvent(minSequenceNumber, lastEventPosition);
    }

    private Optional<SerializedEvent> readSerializedEvent(long minSequenceNumber,
                                                          SegmentAndPosition lastEventPosition) {
        Optional<EventSource> eventSource = getEventSource(lastEventPosition.getSegment());
        if (eventSource.isPresent()) {
            return readSerializedEvent(eventSource.get(), minSequenceNumber, lastEventPosition.getPosition());
        }

        if (next != null) {
            next.readSerializedEvent(minSequenceNumber, lastEventPosition);
        }

        return Optional.empty();
    }

    private Optional<SerializedEvent> readSerializedEvent(EventSource eventSource, long minSequenceNumber,
                                                          int lastEventPosition) {
        SerializedEvent event = eventSource.readEvent(lastEventPosition);
        if (event.getAggregateSequenceNumber() >= minSequenceNumber) {
            return Optional.of(event);
        }
        return Optional.empty();
    }

    @Override
    public void init(boolean validate, long defaultFirstToken) {
        initSegments(Long.MAX_VALUE, defaultFirstToken);
        validate(validate ? storageProperties.getValidationSegments() : 2);
    }


    @Override
    public long getFirstToken() {
        if (next != null && !next.getSegments().isEmpty()) {
            return next.getFirstToken();
        }
        if (getSegments().isEmpty()) {
            return -1;
        }
        return getSegments().last();
    }

    @Override
    public long getTokenAt(long instant) {
        for (long segment : getSegments()) {
            Optional<EventSource> eventSource = getEventSource(segment);
            Long found = eventSource.map(es -> {
                EventIterator iterator = createEventIterator(es, segment, segment);
                Long token = iterator.getTokenAfter(instant);
                if (token != null) {
                    iterator.close();
                }
                return token;
            }).orElse(null);
            if (found != null) {
                return found;
            }
        }

        if (next != null) {
            return next.getTokenAt(instant);
        }
        return -1;
    }

    @Override
    public CloseableIterator<SerializedEventWithToken> getGlobalIterator(long start) {
        throw new UnsupportedOperationException("Operation only supported on primary event store");
    }

    public void validate(int maxSegments) {
        Stream<Long> segments = getAllSegments();
        List<ValidationResult> resultList = segments.limit(maxSegments).parallel().map(this::validateSegment).collect(
                Collectors.toList());
        resultList.stream().filter(validationResult -> !validationResult.isValid()).findFirst().ifPresent(
                validationResult -> {
                    throw new MessagingPlatformException(ErrorCode.VALIDATION_FAILED, validationResult.getMessage());
                });
        resultList.sort(Comparator.comparingLong(ValidationResult::getSegment));
        for (int i = 0; i < resultList.size() - 1; i++) {
            ValidationResult thisResult = resultList.get(i);
            ValidationResult nextResult = resultList.get(i + 1);
            if (thisResult.getLastToken() != nextResult.getSegment()) {
                throw new MessagingPlatformException(ErrorCode.VALIDATION_FAILED,
                                                     String.format(
                                                             "Validation exception: segment %d ending at token, %d, next segment starts at token %d",
                                                             thisResult.getSegment(),
                                                             thisResult.getLastToken() - 1,
                                                             nextResult.getSegment()));
            }
        }
    }

    private Stream<Long> getAllSegments() {
        if (next == null) {
            return getSegments().stream();
        }
        return Stream.concat(getSegments().stream(), next.getSegments().stream()).distinct();
    }

    protected ValidationResult validateSegment(long segment) {
        logger.debug("{}: Validating {} segment: {}", type.getContext(), type.getEventType(), segment);
        try (TransactionIterator iterator = getTransactions(segment, segment, true)) {
            SerializedTransactionWithToken last = null;
            while (iterator.hasNext()) {
                last = iterator.next();
            }
            return new ValidationResult(segment, last == null ? segment : last.getToken() + last.getEvents().size());
        } catch (Exception ex) {
            return new ValidationResult(segment, ex.getMessage());
        }
    }

    @Override
    public EventTypeContext getType() {
        return type;
    }

    @Override
    public Registration registerCloseListener(Runnable listener) {
        closeListeners.add(listener);
        return () -> closeListeners.remove(listener);
    }

    public void initSegments(long maxValue, long defaultFirstToken) {
        initSegments(maxValue);
    }

    public void initSegments(long maxValue) {
    }

    public EventIterator getEvents(long segment, long token) {
        Optional<EventSource> reader = getEventSource(segment);
        return reader.map(eventSource -> createEventIterator(eventSource, segment, token))
                     .orElseGet(() -> next.getEvents(segment, token));
    }

    public TransactionIterator getTransactions(long segment, long token) {
        return getTransactions(segment, token, false);
    }

    protected TransactionIterator getTransactions(long segment, long token, boolean validating) {
        Optional<EventSource> reader = getEventSource(segment);
        return reader.map(r -> createTransactionIterator(r, segment, token, validating))
                     .orElseGet(() -> next.getTransactions(segment, token, validating));
    }

    protected TransactionIterator createTransactionIterator(EventSource eventSource, long segment, long token,
                                                            boolean validating) {
        return eventSource.createTransactionIterator(segment, token, validating);
    }

    public long getSegmentFor(long token) {
        return getSegments().stream()
                            .filter(segment -> segment <= token)
                            .findFirst()
                            .orElse(next == null ? -1 : next.getSegmentFor(token));
    }

    @Override
    public CloseableIterator<SerializedTransactionWithToken> transactionIterator(long firstToken, long limitToken) {
        return new TransactionWithTokenIterator(firstToken, limitToken);
    }

    protected SortedSet<Long> prepareSegmentStore(long lastInitialized) {
        SortedSet<Long> segments = new ConcurrentSkipListSet<>(Comparator.reverseOrder());
        File events = new File(storageProperties.getStorage(context));
        FileUtils.checkCreateDirectory(events);
        String[] eventFiles = FileUtils.getFilesWithSuffix(events, storageProperties.getEventsSuffix());
        Arrays.stream(eventFiles)
              .map(name -> Long.valueOf(name.substring(0, name.indexOf('.'))))
              .filter(segment -> segment < lastInitialized)
              .forEach(segments::add);

        segments.forEach(this::renameFileIfNecessary);
        long firstValidIndex = segments.stream().filter(indexManager::validIndex).findFirst().orElse(-1L);
        logger.debug("First valid index: {}", firstValidIndex);
        SortedSet<Long> recreate = new TreeSet<>(segments.headSet(firstValidIndex));
        recreate.forEach(this::recreateIndex);
        return segments;
    }

    protected abstract void recreateIndex(long segment);

<<<<<<< HEAD
    private int retrieveEventsForAnAggregate(long segment, List<Integer> indexEntries, long minSequenceNumber,
                                             long maxSequenceNumber,
                                             Consumer<SerializedEvent> onEvent, long maxResults) {
        Optional<EventSource> buffer = getEventSource(segment);
        int processed = 0;

        if (buffer.isPresent()) {
            EventSource eventSource = buffer.get();
            for (int i = 0; i < indexEntries.size() && i < maxResults; i++) {
                SerializedEvent event = eventSource.readEvent(indexEntries.get(i));
                if (event.getAggregateSequenceNumber() >= minSequenceNumber
                        && event.getAggregateSequenceNumber() < maxSequenceNumber) {
                    onEvent.accept(event);
=======
    private SortedMap<Long, SortedSet<PositionInfo>> getPositionInfos(String aggregateId, long minSequenceNumber,
                                                                      long minToken) {
        final SortedMap<Long, SortedSet<PositionInfo>> result = new ConcurrentSkipListMap<>();
        for (long segment : getSegments()) {
            SortedSet<PositionInfo> positionInfos = getPositions(segment, aggregateId);
            if (positionInfos != null) {
                positionInfos = positionInfos.tailSet(new PositionInfo(0, minSequenceNumber));
                if (!positionInfos.isEmpty()) {
                    result.put(segment, positionInfos);
                }

                if (foundFirstSequenceNumber(positionInfos, minSequenceNumber) || segment >= minToken) {
                    return result;
>>>>>>> 2460a2dc
                }
                processed++;
            }
        } else {
            if (next != null) {
                processed = next.retrieveEventsForAnAggregate(segment,
                                                              indexEntries,
                                                              minSequenceNumber,
                                                              maxSequenceNumber,
                                                              onEvent,
                                                              maxResults);
            }
        }

        return processed;
    }

    @Override
    public Stream<String> getBackupFilenames(long lastSegmentBackedUp) {
        Stream<String> filenames = getSegments().stream()
                                                .filter(s -> s > lastSegmentBackedUp)
                                                .map(s -> storageProperties.dataFile(context, s).getAbsolutePath());

        if (next == null) {
            return Stream.concat(filenames, indexManager.getBackupFilenames(lastSegmentBackedUp));
        }
        return Stream.concat(filenames, next.getBackupFilenames(lastSegmentBackedUp));
    }

    @Override
    public void health(Health.Builder builder) {
        String storage = storageProperties.getStorage(context);
        SegmentBasedEventStore n = next;
        Path path = Paths.get(storage);
        try {
            FileStore store = Files.getFileStore(path);
            builder.withDetail(context + ".free", store.getUsableSpace());
            builder.withDetail(context + ".path", path.toString());
        } catch (IOException e) {
            logger.warn("Failed to retrieve filestore for {}", path, e);
        }
        while (n != null) {
            if (!storage.equals(next.storageProperties.getStorage(context))) {
                n.health(builder);
                return;
            }
            n = n.next;
        }
    }

    protected void renameFileIfNecessary(long segment) {
        File dataFile = storageProperties.oldDataFile(context, segment);
        if (dataFile.exists()) {
            if (!dataFile.renameTo(storageProperties.dataFile(context, segment))) {
                throw new MessagingPlatformException(ErrorCode.DATAFILE_READ_ERROR,
                                                     renameMessage(dataFile,
                                                                   storageProperties.dataFile(context, segment)));
            }
            File indexFile = storageProperties.oldIndex(context, segment);
            if (indexFile.exists() && !indexFile.renameTo(storageProperties.index(context, segment))) {
                throw new MessagingPlatformException(ErrorCode.DATAFILE_READ_ERROR,
                                                     renameMessage(indexFile,
                                                                   storageProperties.index(context, segment)));
            }
            File bloomFile = storageProperties.oldBloomFilter(context, segment);
            if (bloomFile.exists() && !bloomFile.renameTo(storageProperties.bloomFilter(context, segment))) {
                throw new MessagingPlatformException(ErrorCode.DATAFILE_READ_ERROR,
                                                     renameMessage(bloomFile,
                                                                   storageProperties.bloomFilter(context, segment)));
            }
        }
    }

    private String renameMessage(File from, File to) {
        return "Could not rename " + from.getAbsolutePath() + " to " + to.getAbsolutePath();
    }

    protected void recreateIndexFromIterator(long segment, EventIterator iterator) {
        while (iterator.hasNext()) {
            EventInformation event = iterator.next();
            if (event.isDomainEvent()) {
                indexManager.addToActiveSegment(segment, event.getEvent().getAggregateIdentifier(), new IndexEntry(
                        event.getEvent().getAggregateSequenceNumber(),
                        event.getPosition(),
                        event.getToken()));
            }
        }
        indexManager.complete(segment);
    }

    /**
     * @param segment gets an EventSource for the segment
     * @return the event source or Optional.empty() if segment not managed by this handler
     */
    public abstract Optional<EventSource> getEventSource(long segment);

    /**
     * Get all segments
     *
     * @return descending set of segment ids
     */
    protected abstract SortedSet<Long> getSegments();

    @Override
    public byte transactionVersion() {
        return TRANSACTION_VERSION;
    }

    @Override
    public long nextToken() {
        return 0;
    }

    private class TransactionWithTokenIterator implements CloseableIterator<SerializedTransactionWithToken> {

        private final Long limitToken;
        private long currentToken;
        private long currentSegment;
        private TransactionIterator currentTransactionIterator;

        TransactionWithTokenIterator(long token, Long limitToken) {
            this.currentToken = token;
            this.limitToken = limitToken;
            this.currentSegment = getSegmentFor(token);
            this.currentTransactionIterator = getTransactions(currentSegment, currentToken);
        }

        @Override
        public boolean hasNext() {
            return currentTransactionIterator.hasNext();
        }

        @Override
        public SerializedTransactionWithToken next() {
            SerializedTransactionWithToken nextTransaction = currentTransactionIterator.next();
            currentToken += nextTransaction.getEventsCount();
            checkPointers();
            return nextTransaction;
        }

        private void checkPointers() {
            if (limitToken != null && currentToken >= limitToken) {
                // we are done
                currentTransactionIterator.close();
            } else if (!currentTransactionIterator.hasNext()) {
                currentSegment = getSegmentFor(currentToken);
                currentTransactionIterator.close();
                currentTransactionIterator = getTransactions(currentSegment, currentToken);
            }
        }

        @Override
        public void close() {
            if (currentTransactionIterator != null) {
                currentTransactionIterator.close();
            }
        }
    }
}<|MERGE_RESOLUTION|>--- conflicted
+++ resolved
@@ -108,45 +108,22 @@
     }
 
     @Override
-<<<<<<< HEAD
     public void processEventsPerAggregate(String aggregateId, long firstSequenceNumber, long lastSequenceNumber,
-                                          Consumer<SerializedEvent> eventConsumer) {
+                                          long minToken, Consumer<SerializedEvent> eventConsumer) {
         long before = System.currentTimeMillis();
         SortedMap<Long, IndexEntries> positionInfos = indexManager.lookupAggregate(aggregateId,
                                                                                    firstSequenceNumber,
                                                                                    lastSequenceNumber,
-                                                                                   Long.MAX_VALUE);
+                                                                                   Long.MAX_VALUE,
+                                                                                   minToken);
         positionInfos.forEach((segment, positionInfo) -> retrieveEventsForAnAggregate(segment,
                                                                                       positionInfo.positions(),
                                                                                       firstSequenceNumber,
                                                                                       lastSequenceNumber,
                                                                                       eventConsumer,
-                                                                                      Long.MAX_VALUE));
+                                                                                      Long.MAX_VALUE,
+                                                                                      minToken));
         aggregateReadTimer.record(System.currentTimeMillis() - before, TimeUnit.MILLISECONDS);
-=======
-    public void processEventsPerAggregate(String aggregateId, long firstSequenceNumber, long minToken,
-                                          Consumer<SerializedEvent> eventConsumer) {
-        SortedMap<Long, SortedSet<PositionInfo>> positionInfos = getPositionInfos(aggregateId,
-                                                                                  firstSequenceNumber,
-                                                                                  minToken);
-        boolean delegate = true;
-        if (!positionInfos.isEmpty()) {
-            SortedSet<PositionInfo> first = positionInfos.get(positionInfos.firstKey());
-            if (foundFirstSequenceNumber(first, firstSequenceNumber) || positionInfos.firstKey() >= minToken) {
-                delegate = false;
-            }
-        }
-
-        if (delegate && next != null) {
-            next.processEventsPerAggregate(aggregateId, firstSequenceNumber, minToken, eventConsumer);
-        }
-
-        positionInfos.keySet()
-                     .forEach(segment -> retrieveEventsForAnAggregate(segment,
-                                                                          positionInfos.get(segment),
-                                                                          eventConsumer));
-
->>>>>>> 2460a2dc
     }
 
     @Override
@@ -423,10 +400,9 @@
 
     protected abstract void recreateIndex(long segment);
 
-<<<<<<< HEAD
     private int retrieveEventsForAnAggregate(long segment, List<Integer> indexEntries, long minSequenceNumber,
                                              long maxSequenceNumber,
-                                             Consumer<SerializedEvent> onEvent, long maxResults) {
+                                             Consumer<SerializedEvent> onEvent, long maxResults, long minToken) {
         Optional<EventSource> buffer = getEventSource(segment);
         int processed = 0;
 
@@ -437,21 +413,6 @@
                 if (event.getAggregateSequenceNumber() >= minSequenceNumber
                         && event.getAggregateSequenceNumber() < maxSequenceNumber) {
                     onEvent.accept(event);
-=======
-    private SortedMap<Long, SortedSet<PositionInfo>> getPositionInfos(String aggregateId, long minSequenceNumber,
-                                                                      long minToken) {
-        final SortedMap<Long, SortedSet<PositionInfo>> result = new ConcurrentSkipListMap<>();
-        for (long segment : getSegments()) {
-            SortedSet<PositionInfo> positionInfos = getPositions(segment, aggregateId);
-            if (positionInfos != null) {
-                positionInfos = positionInfos.tailSet(new PositionInfo(0, minSequenceNumber));
-                if (!positionInfos.isEmpty()) {
-                    result.put(segment, positionInfos);
-                }
-
-                if (foundFirstSequenceNumber(positionInfos, minSequenceNumber) || segment >= minToken) {
-                    return result;
->>>>>>> 2460a2dc
                 }
                 processed++;
             }
@@ -462,7 +423,8 @@
                                                               minSequenceNumber,
                                                               maxSequenceNumber,
                                                               onEvent,
-                                                              maxResults);
+                                                              maxResults,
+                                                              minToken);
             }
         }
 
