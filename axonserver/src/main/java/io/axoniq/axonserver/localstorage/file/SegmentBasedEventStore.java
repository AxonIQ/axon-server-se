--- conflicted
+++ resolved
@@ -7,13 +7,10 @@
 import io.axoniq.axonserver.localstorage.EventInformation;
 import io.axoniq.axonserver.localstorage.EventStore;
 import io.axoniq.axonserver.localstorage.EventTypeContext;
-<<<<<<< HEAD
 import io.axoniq.axonserver.localstorage.TransactionInformation;
-=======
 import io.axoniq.axonserver.localstorage.SerializedEvent;
 import io.axoniq.axonserver.localstorage.SerializedEventWithToken;
 import io.axoniq.axonserver.localstorage.SerializedTransactionWithToken;
->>>>>>> 263b208e
 import org.slf4j.Logger;
 import org.slf4j.LoggerFactory;
 import org.springframework.boot.actuate.health.Health;
@@ -370,7 +367,6 @@
     }
 
     @Override
-<<<<<<< HEAD
     public Iterator<TransactionWithToken> transactionIterator(long token) {
         return new TransactionWithTokenIterator(token);
     }
@@ -381,10 +377,7 @@
     }
 
     @Override
-    public void streamTransactions(long token, Predicate<TransactionWithToken> onEvent)  {
-=======
     public void streamTransactions(long token, Predicate<SerializedTransactionWithToken> onEvent)  {
->>>>>>> 263b208e
         logger.debug("{}: Start streaming {} transactions at {}", context, type.getEventType(), token);
 
         long lastSegment = -1;
