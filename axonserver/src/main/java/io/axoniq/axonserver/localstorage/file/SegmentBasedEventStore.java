--- conflicted
+++ resolved
@@ -1,11 +1,6 @@
 /*
-<<<<<<< HEAD
  *  Copyright (c) 2017-2023 AxonIQ B.V. and/or licensed to AxonIQ B.V.
  *  under one or more contributor license agreements.
-=======
- * Copyright (c) 2017-2022 AxonIQ B.V. and/or licensed to AxonIQ B.V.
- * under one or more contributor license agreements.
->>>>>>> 7474476b
  *
  *  Licensed under the AxonIQ Open Source License Agreement v1.0;
  *  you may not use this file except in compliance with the license.
@@ -66,10 +61,7 @@
 import java.util.stream.Collectors;
 import java.util.stream.Stream;
 
-<<<<<<< HEAD
-=======
 import static io.axoniq.axonserver.localstorage.file.StorageProperties.TRANSFORMED_SUFFIX;
->>>>>>> 7474476b
 import static java.lang.String.format;
 
 
@@ -129,11 +121,7 @@
         this.storagePath = storagePath;
     }
 
-<<<<<<< HEAD
     public abstract void handover(Segment segment, Runnable callback);
-=======
-    public abstract void handover(FileVersion segment, Runnable callback);
->>>>>>> 7474476b
 
     public Flux<SerializedEvent> eventsPerAggregate(String aggregateId,
                                                     long firstSequence,
@@ -156,8 +144,7 @@
                                                                 storagePropertiesSupplier.get().getEventsPerSegmentPrefetch()),
                                         PREFETCH_SEGMENT_FILES,
                                         storagePropertiesSupplier.get().getEventsPerSegmentPrefetch())
-                   .skipUntil(se -> se.getAggregateSequenceNumber()
-                           >= firstSequence) //todo for safe guard, remove in 4.6
+                   .skipUntil(se -> se.getAggregateSequenceNumber() >= firstSequence)
                    .takeWhile(se -> se.getAggregateSequenceNumber() < lastSequence)
                    .name("event_stream")
                    .tag("context", context)
@@ -166,15 +153,9 @@
                    .metrics();
     }
 
-<<<<<<< HEAD
-    public Flux<SerializedEvent> eventsForPositions(long segment, IndexEntries indexEntries, int prefetch) {
-        return (!containsSegment(segment) && next.get() != null) ?
+    private Flux<SerializedEvent> eventsForPositions(FileVersion segment, IndexEntries indexEntries, int prefetch) {
+        return (!containsSegment(segment.segment()) && next.get() != null) ?
                 next.get().eventsForPositions(segment, indexEntries, prefetch) :
-=======
-    private Flux<SerializedEvent> eventsForPositions(FileVersion segment, IndexEntries indexEntries, int prefetch) {
-        return (!containsSegment(segment.segment()) && next != null) ?
-                next.eventsForPositions(segment, indexEntries, prefetch) :
->>>>>>> 7474476b
                 new EventSourceFlux(indexEntries,
                                     () -> eventSource(segment),
                                     segment.segment(),
@@ -214,11 +195,11 @@
                                                                                       minToken));
     }
 
-    protected Stream<AggregateSequence> latestSequenceNumbers(long segment) {
+    protected Stream<AggregateSequence> latestSequenceNumbers(FileVersion segment) {
         return indexManager.latestSequenceNumbers(segment).map(indexEntries -> last(segment, indexEntries));
     }
 
-    private AggregateSequence last(long segment, AggregateIndexEntries indexEntries) {
+    private AggregateSequence last(FileVersion segment, AggregateIndexEntries indexEntries) {
         if (type.isEvent() || indexEntries.entries().size() == 1) {
             return new AggregateSequence(indexEntries.aggregateId(), indexEntries.entries().lastSequenceNumber());
         }
@@ -461,16 +442,8 @@
             }
         }
 
-<<<<<<< HEAD
         return invokeOnNext(n -> n.readSerializedEvent(minSequenceNumber, maxSequenceNumber, lastEventPosition),
                             Optional.empty());
-=======
-        if (next != null) {
-            return next.readSerializedEvent(minSequenceNumber, maxSequenceNumber, lastEventPosition);
-        }
-
-        return Optional.empty();
->>>>>>> 7474476b
     }
 
     @Override
@@ -651,17 +624,6 @@
         FileUtils.checkCreateDirectory(events);
         String[] eventFiles = FileUtils.getFilesWithSuffix(events, storageProperties.getEventsSuffix());
         Arrays.stream(eventFiles)
-<<<<<<< HEAD
-              .map(name -> Long.valueOf(name.substring(0, name.indexOf('.'))))
-              .filter(segment -> segment < lastInitialized)
-              .forEach(segments::add);
-
-        segments.forEach(this::renameFileIfNecessary);
-        long firstValidIndex = segments.stream().filter(indexManager::validIndex).findFirst().orElse(-1L);
-        logger.info("{}: {} First valid index: {}", getType(), storagePath, firstValidIndex);
-        SortedSet<Long> recreate = new TreeSet<>();
-        recreate.addAll(segments.headSet(firstValidIndex));
-=======
               .map(FileUtils::process)
               .filter(segment -> segment.segment() < lastInitialized)
               .forEach(segment -> segments.compute(segment.segment(), (s, old) -> {
@@ -677,26 +639,19 @@
                                                entry.getValue())))
                                        .map(Map.Entry::getKey)
                                        .findFirst().orElse(-1L);
-        logger.debug("First valid index: {}", firstValidIndex);
+        logger.info("{}: {} First valid index: {}", getType(), storagePath, firstValidIndex);
         SortedSet<FileVersion> recreate = new TreeSet<>();
         recreate.addAll(segments.headMap(firstValidIndex).entrySet().stream()
                                 .map(e -> new FileVersion(e.getKey(), e.getValue())).collect(Collectors.toSet()));
->>>>>>> 7474476b
         recreate.forEach(this::recreateIndex);
         return segments;
     }
 
     protected abstract void recreateIndex(FileVersion segment);
 
-<<<<<<< HEAD
-    public int retrieveEventsForAnAggregate(long segment, List<Integer> indexEntries, long minSequenceNumber,
+    public int retrieveEventsForAnAggregate(FileVersion segment, List<Integer> indexEntries, long minSequenceNumber,
                                             long maxSequenceNumber,
                                             Consumer<SerializedEvent> onEvent, long maxResults, long minToken) {
-=======
-    private int retrieveEventsForAnAggregate(FileVersion segment, List<Integer> indexEntries, long minSequenceNumber,
-                                             long maxSequenceNumber,
-                                             Consumer<SerializedEvent> onEvent, long maxResults, long minToken) {
->>>>>>> 7474476b
         Optional<EventSource> buffer = getEventSource(segment);
         int processed = 0;
 
@@ -727,42 +682,23 @@
     }
 
     @Override
-<<<<<<< HEAD
-    public Stream<String> getBackupFilenames(long lastSegmentBackedUp, boolean includeActive) {
-        Stream<String> filenames = getSegments().stream()
-                                                .filter(s -> s > lastSegmentBackedUp)
-                                                .flatMap(segment ->
-                                                                 Stream.concat(Stream.of(dataFile(segment)),
-                                                                               indexManager.indexFiles(
-                                                                                                   segment)
-                                                                                           .stream())
-                                                                       .map(FileUtils::name));
-
-        if (next.get() == null) {
-            return filenames;
-        }
-        return Stream.concat(filenames, next.get().getBackupFilenames(lastSegmentBackedUp, includeActive));
-=======
     public Stream<String> getBackupFilenames(long lastSegmentBackedUp, int lastVersionBackedUp, boolean includeActive) {
-        StorageProperties storageProperties = storagePropertiesSupplier.get();
         Stream<String> filenames = Stream.concat(getSegments().stream()
                                                               .filter(s -> (s > lastSegmentBackedUp
                                                                       || currentSegmentVersion(s)
                                                                       > lastVersionBackedUp))
-                                                              .map(s -> storageProperties.dataFile(context,
-                                                                                                   new FileVersion(s,
+                                                              .map(s -> dataFile(new FileVersion(s,
                                                                                                                    currentSegmentVersion(
                                                                                                                            s)))
                                                                                          .getAbsolutePath()),
                                                  indexManager.getBackupFilenames(lastSegmentBackedUp,
                                                                                  lastVersionBackedUp));
 
-        if (next == null) {
+        if (next.get() == null) {
             return filenames;
         }
-        return Stream.concat(filenames,
-                             next.getBackupFilenames(lastSegmentBackedUp, lastVersionBackedUp, includeActive));
->>>>>>> 7474476b
+
+        return Stream.concat(filenames, next.get().getBackupFilenames(lastSegmentBackedUp, includeActive));
     }
 
     protected void renameFileIfNecessary(long segment) {
@@ -790,7 +726,7 @@
         }
     }
 
-    protected File dataFile(long segment) {
+    protected File dataFile(FileVersion segment) {
         return Paths.get(storagePath, storagePropertiesSupplier.get().dataFile(segment)).toFile();
     }
 
@@ -822,11 +758,7 @@
     public abstract Optional<EventSource> getEventSource(FileVersion segment);
 
     //Retrieves event source from first available layer that is responsible for given segment
-<<<<<<< HEAD
-    public Optional<EventSource> eventSource(long segment) {
-=======
-    private Optional<EventSource> eventSource(FileVersion segment) {
->>>>>>> 7474476b
+    public Optional<EventSource> eventSource(FileVersion segment) {
         Optional<EventSource> eventSource = getEventSource(segment);
         if (eventSource.isPresent()) {
             return eventSource;
