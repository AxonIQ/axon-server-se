/*
 *  Copyright (c) 2017-2022 AxonIQ B.V. and/or licensed to AxonIQ B.V.
 *  under one or more contributor license agreements.
 *
 *  Licensed under the AxonIQ Open Source License Agreement v1.0;
 *  you may not use this file except in compliance with the license.
 *
 */

package io.axoniq.axonserver.localstorage.file;

import io.axoniq.axonserver.exception.ErrorCode;
import io.axoniq.axonserver.exception.EventStoreValidationException;
import io.axoniq.axonserver.exception.MessagingPlatformException;
import io.axoniq.axonserver.grpc.event.EventWithToken;
import io.axoniq.axonserver.localstorage.EventStorageEngine;
import io.axoniq.axonserver.localstorage.EventType;
import io.axoniq.axonserver.localstorage.EventTypeContext;
import io.axoniq.axonserver.localstorage.QueryOptions;
import io.axoniq.axonserver.localstorage.Registration;
import io.axoniq.axonserver.localstorage.SerializedEvent;
import io.axoniq.axonserver.localstorage.SerializedEventWithToken;
import io.axoniq.axonserver.localstorage.SerializedTransactionWithToken;
import io.axoniq.axonserver.metric.BaseMetricName;
import io.axoniq.axonserver.metric.MeterFactory;
import io.micrometer.core.instrument.Counter;
import io.micrometer.core.instrument.DistributionSummary;
import io.micrometer.core.instrument.Tags;
import io.micrometer.core.instrument.Timer;
import org.slf4j.Logger;
import org.slf4j.LoggerFactory;
import org.springframework.data.util.CloseableIterator;
import reactor.core.publisher.Flux;

import java.io.File;
import java.util.ArrayList;
import java.util.Arrays;
import java.util.Collections;
import java.util.Comparator;
import java.util.HashMap;
import java.util.LinkedList;
import java.util.List;
import java.util.Map;
import java.util.Optional;
import java.util.Set;
import java.util.SortedMap;
import java.util.SortedSet;
import java.util.TreeSet;
import java.util.concurrent.ConcurrentSkipListSet;
import java.util.concurrent.CopyOnWriteArraySet;
import java.util.concurrent.TimeUnit;
import java.util.concurrent.atomic.AtomicBoolean;
import java.util.function.Consumer;
import java.util.function.Predicate;
import java.util.function.Supplier;
import java.util.stream.Collectors;
import java.util.stream.Stream;

<<<<<<< HEAD
import static java.lang.String.format;
=======
import static io.axoniq.axonserver.localstorage.file.FileUtils.name;
>>>>>>> a6290652


/**
 * @author Marc Gathier
 * @since 4.0
 */
public abstract class SegmentBasedEventStore implements EventStorageEngine {

    public static final byte TRANSACTION_VERSION = 2;
    protected static final Logger logger = LoggerFactory.getLogger(SegmentBasedEventStore.class);
    protected static final int MAX_SEGMENTS_FOR_SEQUENCE_NUMBER_CHECK = 10;
    protected static final int VERSION_BYTES = 1;
    protected static final int FILE_OPTIONS_BYTES = 4;
    protected static final int TX_CHECKSUM_BYTES = 4;
    protected static final byte VERSION = 2;
    private static final int TRANSACTION_LENGTH_BYTES = 4;
    private static final int NUMBER_OF_EVENTS_BYTES = 2;
    protected static final int HEADER_BYTES = TRANSACTION_LENGTH_BYTES + VERSION_BYTES + NUMBER_OF_EVENTS_BYTES;
    protected static final int FILE_HEADER_SIZE = VERSION_BYTES + FILE_OPTIONS_BYTES;
    protected static final int FILE_FOOTER_SIZE = 4;
    protected static final int MAX_TRANSACTION_SIZE = Integer.MAX_VALUE - FILE_HEADER_SIZE - FILE_FOOTER_SIZE;
    protected final String context;
    protected final IndexManager indexManager;
    protected final Supplier<StorageProperties> storagePropertiesSupplier;
    protected final EventTypeContext type;
    protected final Set<Runnable> closeListeners = new CopyOnWriteArraySet<>();
    private final Timer lastSequenceReadTimer;
    protected final SegmentBasedEventStore next;
    private static final int PREFETCH_SEGMENT_FILES = 2;
    protected final Counter fileOpenMeter;
    private final DistributionSummary aggregateSegmentsCount;

    public SegmentBasedEventStore(EventTypeContext eventTypeContext, IndexManager indexManager,
                                  Supplier<StorageProperties> storagePropertiesSupplier, MeterFactory meterFactory) {
        this(eventTypeContext, indexManager, storagePropertiesSupplier, null, meterFactory);
    }

    public SegmentBasedEventStore(EventTypeContext eventTypeContext, IndexManager indexManager,
                                  Supplier<StorageProperties> storagePropertiesSupplier,
                                  SegmentBasedEventStore nextSegmentsHandler,
                                  MeterFactory meterFactory) {
        this.type = eventTypeContext;
        this.context = eventTypeContext.getContext();
        this.indexManager = indexManager;
        this.storagePropertiesSupplier = storagePropertiesSupplier;
        this.next = nextSegmentsHandler;
        Tags tags = Tags.of(MeterFactory.CONTEXT, context, "type", eventTypeContext.getEventType().name());
        this.fileOpenMeter = meterFactory.counter(BaseMetricName.AXON_SEGMENT_OPEN, tags);
        this.lastSequenceReadTimer = meterFactory.timer(BaseMetricName.AXON_LAST_SEQUENCE_READTIME, tags);
        this.aggregateSegmentsCount = meterFactory.distributionSummary
                                                          (BaseMetricName.AXON_AGGREGATE_SEGMENT_COUNT, tags);
    }

    public abstract void handover(Long segment, Runnable callback);

    public Flux<SerializedEvent> eventsPerAggregate(String aggregateId,
                                                    long firstSequence,
                                                    long lastSequence,
                                                    long minToken) {
        return Flux.defer(() -> {
                       logger.debug("Reading index entries for aggregate {} started.", aggregateId);

                       SortedMap<Long, IndexEntries> positionInfos = indexManager.lookupAggregate(aggregateId,
                                                                                                  firstSequence,
                                                                                                  lastSequence,
                                                                                                  Long.MAX_VALUE,
                                                                                                  minToken);
                       logger.debug("Reading index entries for aggregate {} finished.", aggregateId);
                       aggregateSegmentsCount.record(positionInfos.size());

                       return Flux.fromIterable(positionInfos.entrySet());
                   }).flatMapSequential(e -> eventsForPositions(e.getKey(),
                                                                e.getValue(),
                                                                storagePropertiesSupplier.get().getEventsPerSegmentPrefetch()),
                                        PREFETCH_SEGMENT_FILES,
                                        storagePropertiesSupplier.get().getEventsPerSegmentPrefetch())
                   .skipUntil(se -> se.getAggregateSequenceNumber() >= firstSequence) //todo for safe guard, remove in 4.6
                   .takeWhile(se -> se.getAggregateSequenceNumber() < lastSequence)
                   .name("event_stream")
                   .tag("context", context)
                   .tag("stream", "aggregate_events")
                   .tag("origin", "event_sources")
                   .metrics();
    }

    private Flux<SerializedEvent> eventsForPositions(long segment, IndexEntries indexEntries, int prefetch) {
        return (!containsSegment(segment) && next != null) ?
                next.eventsForPositions(segment, indexEntries, prefetch) :
                new EventSourceFlux(indexEntries,
                                    () -> eventSource(segment),
                                    segment,
                                    prefetch).get()
                                             .name("event_stream")
                                             .tag("context", context)
                                             .tag("stream",
                                                  "aggregate_events")
                                             .tag("origin",
                                                  "event_source")
                                             .metrics();
    }

    /**
     * Returns {@code true} if this instance is resposnsible to handling the specified segment, {@code false}
     * otherwise.
     *
     * @param segment the segment to check
     * @return {@code true} if this instance is resposnsible to handling the specified segment, {@code false} otherwise.
     */
    protected abstract boolean containsSegment(long segment);

    @Override
    public void processEventsPerAggregate(String aggregateId, long firstSequenceNumber, long lastSequenceNumber,
                                          long minToken, Consumer<SerializedEvent> eventConsumer) {
        SortedMap<Long, IndexEntries> positionInfos = indexManager.lookupAggregate(aggregateId,
                                                                                   firstSequenceNumber,
                                                                                   lastSequenceNumber,
                                                                                   Long.MAX_VALUE,
                                                                                   minToken);
        positionInfos.forEach((segment, positionInfo) -> retrieveEventsForAnAggregate(segment,
                                                                                      positionInfo.positions(),
                                                                                      firstSequenceNumber,
                                                                                      lastSequenceNumber,
                                                                                      eventConsumer,
                                                                                      Long.MAX_VALUE,
                                                                                      minToken));
    }

    @Override
    public void processEventsPerAggregateHighestFirst(String aggregateId, long firstSequenceNumber,
                                                      long maxSequenceNumber,
                                                      int maxResults, Consumer<SerializedEvent> eventConsumer) {
        SortedMap<Long, IndexEntries> positionInfos = indexManager.lookupAggregate(aggregateId,
                                                                                   firstSequenceNumber,
                                                                                   maxSequenceNumber,
                                                                                   maxResults,
                                                                                   0);

        List<Long> segmentsContainingAggregate = new ArrayList<>(positionInfos.keySet());
        Collections.reverse(segmentsContainingAggregate);
        for (Long segmentContainingAggregate : segmentsContainingAggregate) {
            IndexEntries entries = positionInfos.get(segmentContainingAggregate);
            List<Integer> positions = new ArrayList<>(entries.positions());
            Collections.reverse(positions);
            maxResults -= retrieveEventsForAnAggregate(segmentContainingAggregate,
                                                       positions,
                                                       firstSequenceNumber,
                                                       maxSequenceNumber,
                                                       eventConsumer,
                                                       maxResults, 0);
            if (maxResults <= 0) {
                return;
            }
        }
    }


    @Override
    public void query(QueryOptions queryOptions, Predicate<EventWithToken> consumer) {
        for (long segment : getSegments()) {
            if (segment <= queryOptions.getMaxToken()) {
                Optional<EventSource> eventSource = getEventSource(segment);
                AtomicBoolean done = new AtomicBoolean();
                boolean snapshot = EventType.SNAPSHOT.equals(type.getEventType());
                eventSource.ifPresent(e -> {
                    long minTimestampInSegment = Long.MAX_VALUE;
                    EventInformation eventWithToken;
                    EventIterator iterator = createEventIterator(e, segment, segment);
                    while (iterator.hasNext()) {
                        eventWithToken = iterator.next();
                        minTimestampInSegment = Math.min(minTimestampInSegment,
                                                         eventWithToken.getEvent().getTimestamp());
                        if (eventWithToken.getToken() > queryOptions.getMaxToken()) {
                            iterator.close();
                            return;
                        }
                        if (eventWithToken.getToken() >= queryOptions.getMinToken()
                                && eventWithToken.getEvent().getTimestamp() >= queryOptions.getMinTimestamp()
                                && !consumer.test(eventWithToken.asEventWithToken(snapshot))) {
                            iterator.close();
                            return;
                        }
                    }
                    if (queryOptions.getMinToken() > segment || minTimestampInSegment < queryOptions
                            .getMinTimestamp()) {
                        done.set(true);
                    }
                    iterator.close();
                });
                if (done.get()) {
                    return;
                }
            }
        }

        if (next != null) {
            next.query(new QueryOptions(queryOptions.getMinToken(),
                                        queryOptions.getMaxToken(),
                                        queryOptions.getMinTimestamp()), consumer);
        }
    }

    protected EventIterator createEventIterator(EventSource e, long segment, long startToken) {
        return e.createEventIterator(segment, startToken);
    }

    @Override
    public Optional<Long> getLastSequenceNumber(String aggregateIdentifier, SearchHint[] hints) {
        return getLastSequenceNumber(aggregateIdentifier, contains(hints, SearchHint.RECENT_ONLY) ?
                MAX_SEGMENTS_FOR_SEQUENCE_NUMBER_CHECK : Integer.MAX_VALUE, Long.MAX_VALUE);
    }

    private <T> boolean contains(T[] values, T value) {
        for (T t : values) {
            if (t.equals(value)) {
                return true;
            }
        }
        return false;
    }

    @Override
    public Optional<Long> getLastSequenceNumber(String aggregateIdentifier, int maxSegmentsHint, long maxTokenHint) {
        long before = System.currentTimeMillis();
        try {
            return indexManager.getLastSequenceNumber(aggregateIdentifier, maxSegmentsHint, maxTokenHint);
        } finally {
            lastSequenceReadTimer.record(System.currentTimeMillis() - before, TimeUnit.MILLISECONDS);
        }
    }

    @Override
    public Optional<SerializedEvent> getLastEvent(String aggregateId, long minSequenceNumber, long maxSequenceNumber) {

        SegmentIndexEntries lastEventPosition = indexManager.lastIndexEntries(aggregateId, maxSequenceNumber);
        if (lastEventPosition == null) {
            return Optional.empty();
        }

        return readSerializedEvent(minSequenceNumber, maxSequenceNumber, lastEventPosition);
    }

    private Optional<SerializedEvent> readSerializedEvent(long minSequenceNumber, long maxSequenceNumber,
                                                          SegmentIndexEntries lastEventPosition) {
        Optional<EventSource> eventSource = getEventSource(lastEventPosition.segment());
        if (eventSource.isPresent()) {
            try {
                List<Integer> positions = lastEventPosition.indexEntries().positions();
                for (int i = positions.size() - 1; i >= 0; i--) {
                    SerializedEvent event = eventSource.get().readEvent(positions.get(i));
                    if (event.getAggregateSequenceNumber() >= minSequenceNumber
                            && event.getAggregateSequenceNumber() < maxSequenceNumber) {
                        return Optional.of(event);
                    }
                }

                return Optional.empty();
            } finally {
                eventSource.get().close();
            }
        }

        if (next != null) {
            return next.readSerializedEvent(minSequenceNumber, maxSequenceNumber, lastEventPosition);
        }

        return Optional.empty();
    }

    private Optional<SerializedEvent> readSerializedEvent(EventSource eventSource, long minSequenceNumber,
                                                          int lastEventPosition) {
        SerializedEvent event = eventSource.readEvent(lastEventPosition);
        if (event.getAggregateSequenceNumber() >= minSequenceNumber) {
            return Optional.of(event);
        }
        return Optional.empty();
    }

    @Override
    public void init(boolean validate, long defaultFirstToken) {
        initSegments(Long.MAX_VALUE, defaultFirstToken);
        validate(validate ? storagePropertiesSupplier.get().getValidationSegments() : 2);
    }

    @Override
    public long getFirstCompletedSegment() {
        if (getSegments().isEmpty()) {
            return -1;
        }
        return getSegments().first();
    }

    @Override
    public long getFirstToken() {
        if (next != null && !next.getSegments().isEmpty()) {
            return next.getFirstToken();
        }
        if (getSegments().isEmpty()) {
            return -1;
        }
        return getSegments().last();
    }

    @Override
    public long getTokenAt(long instant) {
        for (long segment : getSegments()) {
            Optional<EventSource> eventSource = getEventSource(segment);
            Long found = eventSource.map(es -> {
                try (EventIterator iterator = createEventIterator(es, segment, segment)) {
                    return iterator.getTokenAt(instant);
                }
            }).orElse(null);

            if (found != null) {
                return found;
            }
        }

        if (next != null) {
            return next.getTokenAt(instant);
        }
        return getSegments().isEmpty() ? -1 : getFirstToken();
    }

    @Override
    public CloseableIterator<SerializedEventWithToken> getGlobalIterator(long start) {
        throw new UnsupportedOperationException("Operation only supported on primary event store");
    }

    public void validate(int maxSegments) {
        Stream<Long> segments = getAllSegments();
        List<ValidationResult> resultList = segments.limit(maxSegments).parallel().map(this::validateSegment).collect(
                Collectors.toList());
        resultList.stream().filter(validationResult -> !validationResult.isValid()).findFirst().ifPresent(
                validationResult -> {
                    throw new MessagingPlatformException(ErrorCode.VALIDATION_FAILED, validationResult.getMessage());
                });
        resultList.sort(Comparator.comparingLong(ValidationResult::getSegment));
        for (int i = 0; i < resultList.size() - 1; i++) {
            ValidationResult thisResult = resultList.get(i);
            ValidationResult nextResult = resultList.get(i + 1);
            if (thisResult.getLastToken() != nextResult.getSegment()) {
                throw new MessagingPlatformException(ErrorCode.VALIDATION_FAILED,
                                                     format(
                                                             "Validation exception: segment %d ending at token, %d, next segment starts at token %d",
                                                             thisResult.getSegment(),
                                                             thisResult.getLastToken() - 1,
                                                             nextResult.getSegment()));
            }
        }
    }

    private Stream<Long> getAllSegments() {
        if (next == null) {
            return getSegments().stream();
        }
        return Stream.concat(getSegments().stream(), next.getSegments().stream()).distinct();
    }

    protected ValidationResult validateSegment(long segment) {
        logger.debug("{}: Validating {} segment: {}", type.getContext(), type.getEventType(), segment);
        try (TransactionIterator iterator = getTransactions(segment, segment, true)) {
            SerializedTransactionWithToken last = null;
            while (iterator.hasNext()) {
                last = iterator.next();
            }
            return new ValidationResult(segment, last == null ? segment : last.getToken() + last.getEvents().size());
        } catch (Exception ex) {
            return new ValidationResult(segment, ex.getMessage());
        }
    }

    @Override
    public EventTypeContext getType() {
        return type;
    }

    @Override
    public Registration registerCloseListener(Runnable listener) {
        closeListeners.add(listener);
        return () -> closeListeners.remove(listener);
    }

    public void initSegments(long maxValue, long defaultFirstToken) {
        initSegments(maxValue);
    }

    public void initSegments(long maxValue) {
    }

    public EventIterator getEvents(long segment, long token) {
        Optional<EventSource> reader = getEventSource(segment);
        return reader.map(eventSource -> createEventIterator(eventSource, segment, token))
                     .orElseGet(() -> {
                         if (next == null) {
                             throw new MessagingPlatformException(ErrorCode.OTHER,
                                                                  format("%s: token %d before start of event store",
                                                                         context,
                                                                         token));
                         }
                         return next.getEvents(segment, token);
                     });
    }

    public TransactionIterator getTransactions(long segment, long token) {
        return getTransactions(segment, token, false);
    }

    protected TransactionIterator getTransactions(long segment, long token, boolean validating) {
        Optional<EventSource> reader = getEventSource(segment);
        return reader.map(r -> createTransactionIterator(r, segment, token, validating))
                     .orElseGet(() -> getTransactionsFromNext(segment, token, validating));
    }

    private TransactionIterator getTransactionsFromNext(long segment, long token, boolean validating) {
        if (next == null) {
            throw new MessagingPlatformException(ErrorCode.OTHER,
                                                 format(
                                                         "%s: unable to read transactions for segment %d, requested token %d",
                                                         context,
                                                         segment,
                                                         token));
        }
        return next.getTransactions(segment, token, validating);
    }

    protected TransactionIterator createTransactionIterator(EventSource eventSource, long segment, long token,
                                                            boolean validating) {
        return eventSource.createTransactionIterator(segment, token, validating);
    }

    public long getSegmentFor(long token) {
        return getSegments().stream()
                            .filter(segment -> segment <= token)
                            .findFirst()
                            .orElse(next == null ? -1 : next.getSegmentFor(token));
    }

    @Override
    public CloseableIterator<SerializedTransactionWithToken> transactionIterator(long firstToken, long limitToken) {
        return new TransactionWithTokenIterator(firstToken, limitToken);
    }

    protected SortedSet<Long> prepareSegmentStore(long lastInitialized) {
        SortedSet<Long> segments = new ConcurrentSkipListSet<>(Comparator.reverseOrder());
        StorageProperties storageProperties = storagePropertiesSupplier.get();
        File events = new File(storageProperties.getStorage(context));
        FileUtils.checkCreateDirectory(events);
        String[] eventFiles = FileUtils.getFilesWithSuffix(events, storageProperties.getEventsSuffix());
        Arrays.stream(eventFiles)
              .map(name -> Long.valueOf(name.substring(0, name.indexOf('.'))))
              .filter(segment -> segment < lastInitialized)
              .forEach(segments::add);

        segments.forEach(this::renameFileIfNecessary);
        long firstValidIndex = segments.stream().filter(indexManager::validIndex).findFirst().orElse(-1L);
        logger.debug("First valid index: {}", firstValidIndex);
        SortedSet<Long> recreate = new TreeSet<>();
        recreate.addAll(segments.headSet(firstValidIndex));
        recreate.forEach(this::recreateIndex);
        return segments;
    }

    protected abstract void recreateIndex(long segment);

    private int retrieveEventsForAnAggregate(long segment, List<Integer> indexEntries, long minSequenceNumber,
                                             long maxSequenceNumber,
                                             Consumer<SerializedEvent> onEvent, long maxResults, long minToken) {
        Optional<EventSource> buffer = getEventSource(segment);
        int processed = 0;

        if (buffer.isPresent()) {
            EventSource eventSource = buffer.get();
            for (int i = 0; i < indexEntries.size() && i < maxResults; i++) {
                SerializedEvent event = eventSource.readEvent(indexEntries.get(i));
                if (event.getAggregateSequenceNumber() >= minSequenceNumber
                        && event.getAggregateSequenceNumber() < maxSequenceNumber) {
                    onEvent.accept(event);
                }
                processed++;
            }
            eventSource.close();
        } else {
            if (next != null) {
                processed = next.retrieveEventsForAnAggregate(segment,
                                                              indexEntries,
                                                              minSequenceNumber,
                                                              maxSequenceNumber,
                                                              onEvent,
                                                              maxResults,
                                                              minToken);
            }
        }

        return processed;
    }

    @Override
<<<<<<< HEAD
    public Stream<String> getBackupFilenames(long lastSegmentBackedUp) {
        StorageProperties storageProperties = storagePropertiesSupplier.get();
=======
    public Stream<String> getBackupFilenames(long lastSegmentBackedUp, boolean includeActive) {
>>>>>>> a6290652
        Stream<String> filenames = Stream.concat(getSegments().stream()
                                                              .filter(s -> s > lastSegmentBackedUp)
                                                              .map(s -> name(storageProperties.dataFile(context, s))),
                                                 indexManager.getBackupFilenames(lastSegmentBackedUp));

        if (next == null) {
            return filenames;
        }
        return Stream.concat(filenames, next.getBackupFilenames(lastSegmentBackedUp, includeActive));
    }

    protected void renameFileIfNecessary(long segment) {
        StorageProperties storageProperties = storagePropertiesSupplier.get();
        File dataFile = storageProperties.oldDataFile(context, segment);
        if (dataFile.exists()) {
            if (!dataFile.renameTo(storageProperties.dataFile(context, segment))) {
                throw new MessagingPlatformException(ErrorCode.DATAFILE_READ_ERROR,
                                                     renameMessage(dataFile,
                                                                   storageProperties.dataFile(context, segment)));
            }
            File indexFile = storageProperties.oldIndex(context, segment);
            if (indexFile.exists() && !indexFile.renameTo(storageProperties.index(context, segment))) {
                throw new MessagingPlatformException(ErrorCode.DATAFILE_READ_ERROR,
                                                     renameMessage(indexFile,
                                                                   storageProperties.index(context, segment)));
            }
            File bloomFile = storageProperties.oldBloomFilter(context, segment);
            if (bloomFile.exists() && !bloomFile.renameTo(storageProperties.bloomFilter(context, segment))) {
                throw new MessagingPlatformException(ErrorCode.DATAFILE_READ_ERROR,
                                                     renameMessage(bloomFile,
                                                                   storageProperties.bloomFilter(context, segment)));
            }
        }
    }

    private String renameMessage(File from, File to) {
        return "Could not rename " + from.getAbsolutePath() + " to " + to.getAbsolutePath();
    }

    protected void recreateIndexFromIterator(long segment, EventIterator iterator) {
        Map<String, List<IndexEntry>> loadedEntries = new HashMap<>();
        while (iterator.hasNext()) {
            EventInformation event = iterator.next();
            if (event.isDomainEvent()) {
                IndexEntry indexEntry = new IndexEntry(
                        event.getEvent().getAggregateSequenceNumber(),
                        event.getPosition(),
                        event.getToken());
                loadedEntries.computeIfAbsent(event.getEvent().getAggregateIdentifier(), id -> new LinkedList<>())
                             .add(indexEntry);
            }
        }
        indexManager.addToActiveSegment(segment, loadedEntries);
        indexManager.complete(segment);
    }

    /**
     * @param segment gets an EventSource for the segment
     * @return the event source or Optional.empty() if segment not managed by this handler
     */
    public abstract Optional<EventSource> getEventSource(long segment);

    //Retrieves event source from first available layer that is responsible for given segment
    private Optional<EventSource> eventSource(long segment) {
        Optional<EventSource> eventSource = getEventSource(segment);
        if (eventSource.isPresent()) {
            return eventSource;
        }
        if (next == null) {
            return Optional.empty();
        }
        return next.eventSource(segment);
    }

    /**
     * Get all segments
     *
     * @return descending set of segment ids
     */
    protected abstract SortedSet<Long> getSegments();

    @Override
    public byte transactionVersion() {
        return TRANSACTION_VERSION;
    }

    @Override
    public long nextToken() {
        return 0;
    }

    @Override
    public void validateTransaction(long token, List<SerializedEvent> eventList) {
        try (CloseableIterator<SerializedTransactionWithToken> transactionIterator = transactionIterator(token,
                                                                                                         token
                                                                                                                 + eventList
                                                                                                                 .size())) {
            if (transactionIterator.hasNext()) {
                SerializedTransactionWithToken transaction = transactionIterator.next();
                if (!transaction.getEvents().equals(eventList)) {
                    throw new EventStoreValidationException(format(
                            "%s: Replicated %s transaction %d does not match stored transaction",
                            context,
                            type.getEventType(),
                            token));
                }
            } else {
                throw new EventStoreValidationException(format("%s: Replicated %s transaction %d not found",
                                                               context,
                                                               type.getEventType(),
                                                               token));
            }
        }
    }

    private class TransactionWithTokenIterator implements CloseableIterator<SerializedTransactionWithToken> {

        private final Long limitToken;
        private long currentToken;
        private long currentSegment;
        private TransactionIterator currentTransactionIterator;

        TransactionWithTokenIterator(long token, Long limitToken) {
            this.currentToken = token;
            this.limitToken = limitToken;
            this.currentSegment = getSegmentFor(token);
            this.currentTransactionIterator = getTransactions(currentSegment, currentToken);
        }

        @Override
        public boolean hasNext() {
            return currentTransactionIterator.hasNext();
        }

        @Override
        public SerializedTransactionWithToken next() {
            SerializedTransactionWithToken nextTransaction = currentTransactionIterator.next();
            currentToken += nextTransaction.getEventsCount();
            checkPointers();
            return nextTransaction;
        }

        private void checkPointers() {
            if (limitToken != null && currentToken >= limitToken) {
                // we are done
                currentTransactionIterator.close();
            } else if (!currentTransactionIterator.hasNext()) {
                currentSegment = getSegmentFor(currentToken);
                currentTransactionIterator.close();
                currentTransactionIterator = getTransactions(currentSegment, currentToken);
            }
        }

        @Override
        public void close() {
            if (currentTransactionIterator != null) {
                currentTransactionIterator.close();
            }
        }
    }
}<|MERGE_RESOLUTION|>--- conflicted
+++ resolved
@@ -56,11 +56,9 @@
 import java.util.stream.Collectors;
 import java.util.stream.Stream;
 
-<<<<<<< HEAD
 import static java.lang.String.format;
-=======
+
 import static io.axoniq.axonserver.localstorage.file.FileUtils.name;
->>>>>>> a6290652
 
 
 /**
@@ -558,12 +556,8 @@
     }
 
     @Override
-<<<<<<< HEAD
-    public Stream<String> getBackupFilenames(long lastSegmentBackedUp) {
+    public Stream<String> getBackupFilenames(long lastSegmentBackedUp, boolean includeActive) {
         StorageProperties storageProperties = storagePropertiesSupplier.get();
-=======
-    public Stream<String> getBackupFilenames(long lastSegmentBackedUp, boolean includeActive) {
->>>>>>> a6290652
         Stream<String> filenames = Stream.concat(getSegments().stream()
                                                               .filter(s -> s > lastSegmentBackedUp)
                                                               .map(s -> name(storageProperties.dataFile(context, s))),
