--- conflicted
+++ resolved
@@ -656,13 +656,8 @@
                      transactionIterator(token,token + eventList.size())) {
             if (transactionIterator.hasNext()) {
                 SerializedTransactionWithToken transaction = transactionIterator.next();
-<<<<<<< HEAD
-                if (!transaction.getEvents().equals(eventList)) {
+                if (!equals(transaction.getEvents(),eventList)) {
                     throw new EventStoreValidationException(format(
-=======
-                if (!equals(transaction.getEvents(),eventList)) {
-                    throw new EventStoreValidationException(String.format(
->>>>>>> 2245e763
                             "%s: Replicated %s transaction %d does not match stored transaction",
                             context,
                             type.getEventType(),
