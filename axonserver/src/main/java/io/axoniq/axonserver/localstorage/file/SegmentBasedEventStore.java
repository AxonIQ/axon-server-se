/*
 *  Copyright (c) 2017-2022 AxonIQ B.V. and/or licensed to AxonIQ B.V.
 *  under one or more contributor license agreements.
 *
 *  Licensed under the AxonIQ Open Source License Agreement v1.0;
 *  you may not use this file except in compliance with the license.
 *
 */

package io.axoniq.axonserver.localstorage.file;

import io.axoniq.axonserver.exception.ErrorCode;
import io.axoniq.axonserver.exception.EventStoreValidationException;
import io.axoniq.axonserver.exception.MessagingPlatformException;
import io.axoniq.axonserver.grpc.event.EventWithToken;
import io.axoniq.axonserver.localstorage.EventStorageEngine;
import io.axoniq.axonserver.localstorage.EventType;
import io.axoniq.axonserver.localstorage.EventTypeContext;
import io.axoniq.axonserver.localstorage.QueryOptions;
import io.axoniq.axonserver.localstorage.Registration;
import io.axoniq.axonserver.localstorage.SerializedEvent;
import io.axoniq.axonserver.localstorage.SerializedEventWithToken;
import io.axoniq.axonserver.localstorage.SerializedTransactionWithToken;
import io.axoniq.axonserver.metric.BaseMetricName;
import io.axoniq.axonserver.metric.MeterFactory;
import io.micrometer.core.instrument.Counter;
import io.micrometer.core.instrument.DistributionSummary;
import io.micrometer.core.instrument.Tags;
import io.micrometer.core.instrument.Timer;
import org.slf4j.Logger;
import org.slf4j.LoggerFactory;
import org.springframework.data.util.CloseableIterator;
import reactor.core.publisher.Flux;

import java.io.File;
import java.util.ArrayList;
import java.util.Arrays;
import java.util.Collections;
import java.util.Comparator;
import java.util.HashMap;
import java.util.LinkedList;
import java.util.List;
import java.util.Map;
import java.util.Optional;
import java.util.Set;
import java.util.SortedMap;
import java.util.SortedSet;
import java.util.TreeSet;
import java.util.concurrent.ConcurrentSkipListSet;
import java.util.concurrent.CopyOnWriteArraySet;
import java.util.concurrent.TimeUnit;
import java.util.concurrent.atomic.AtomicBoolean;
import java.util.function.Consumer;
import java.util.function.Predicate;
import java.util.function.Supplier;
import java.util.stream.Collectors;
import java.util.stream.Stream;


/**
 * @author Marc Gathier
 * @since 4.0
 */
public abstract class SegmentBasedEventStore implements EventStorageEngine {

    public static final byte TRANSACTION_VERSION = 2;
    protected static final Logger logger = LoggerFactory.getLogger(SegmentBasedEventStore.class);
    protected static final int MAX_SEGMENTS_FOR_SEQUENCE_NUMBER_CHECK = 10;
    protected static final int VERSION_BYTES = 1;
    protected static final int FILE_OPTIONS_BYTES = 4;
    protected static final int TX_CHECKSUM_BYTES = 4;
    protected static final byte VERSION = 2;
    private static final int TRANSACTION_LENGTH_BYTES = 4;
    private static final int NUMBER_OF_EVENTS_BYTES = 2;
    protected static final int HEADER_BYTES = TRANSACTION_LENGTH_BYTES + VERSION_BYTES + NUMBER_OF_EVENTS_BYTES;
    protected static final int FILE_HEADER_SIZE = VERSION_BYTES + FILE_OPTIONS_BYTES;
    protected static final int FILE_FOOTER_SIZE = 4;
    protected static final int MAX_TRANSACTION_SIZE = Integer.MAX_VALUE - FILE_HEADER_SIZE - FILE_FOOTER_SIZE;
    protected final String context;
    protected final IndexManager indexManager;
    protected final Supplier<StorageProperties> storagePropertiesSupplier;
    protected final EventTypeContext type;
    protected final Set<Runnable> closeListeners = new CopyOnWriteArraySet<>();
    private final Timer lastSequenceReadTimer;
    protected final SegmentBasedEventStore next;
    private static final int PREFETCH_SEGMENT_FILES = 2;
    protected final Counter fileOpenMeter;
    private final DistributionSummary aggregateSegmentsCount;

    public SegmentBasedEventStore(EventTypeContext eventTypeContext, IndexManager indexManager,
                                  Supplier<StorageProperties> storagePropertiesSupplier, MeterFactory meterFactory) {
        this(eventTypeContext, indexManager, storagePropertiesSupplier, null, meterFactory);
    }

    public SegmentBasedEventStore(EventTypeContext eventTypeContext, IndexManager indexManager,
                                  Supplier<StorageProperties> storagePropertiesSupplier,
                                  SegmentBasedEventStore nextSegmentsHandler,
                                  MeterFactory meterFactory) {
        this.type = eventTypeContext;
        this.context = eventTypeContext.getContext();
        this.indexManager = indexManager;
        this.storagePropertiesSupplier = storagePropertiesSupplier;
        this.next = nextSegmentsHandler;
        Tags tags = Tags.of(MeterFactory.CONTEXT, context, "type", eventTypeContext.getEventType().name());
        this.fileOpenMeter = meterFactory.counter(BaseMetricName.AXON_SEGMENT_OPEN, tags);
        this.lastSequenceReadTimer = meterFactory.timer(BaseMetricName.AXON_LAST_SEQUENCE_READTIME, tags);
        this.aggregateSegmentsCount = meterFactory.distributionSummary
                                                          (BaseMetricName.AXON_AGGREGATE_SEGMENT_COUNT, tags);
    }

    public abstract void handover(Long segment, Runnable callback);

    public Flux<SerializedEvent> eventsPerAggregate(String aggregateId,
                                                    long firstSequence,
                                                    long lastSequence,
                                                    long minToken) {
<<<<<<< HEAD
        logger.debug("Reading index entries for aggregate {} started.", aggregateId);
        //Map<segment, all positions in that segment>
        SortedMap<Long, IndexEntries> positionInfos = indexManager.lookupAggregate(aggregateId,
                                                                                   firstSequence,
                                                                                   lastSequence,
                                                                                   Long.MAX_VALUE,
                                                                                   minToken);
        logger.debug("Reading index entries for aggregate {} finished.", aggregateId);
        aggregateSegmentsCount.record(positionInfos.size());
        StorageProperties storageProperties = storagePropertiesSupplier.get();

        return Flux.fromIterable(positionInfos.entrySet())
                   .flatMapSequential(e -> eventsForPositions(e.getKey(),
                                                              e.getValue(),
                                                              storageProperties.getEventsPerSegmentPrefetch()),
                                      PREFETCH_SEGMENT_FILES,
                                      storageProperties.getEventsPerSegmentPrefetch())
                   .skipUntil(se -> se.getAggregateSequenceNumber() >= firstSequence) //todo for safe guard, remove in 4.6
=======
        return Flux.defer(() -> {
                       logger.debug("Reading index entries for aggregate {} started.", aggregateId);
                       SortedMap<Long, IndexEntries> positionInfos = indexManager.lookupAggregate(aggregateId,
                                                                                                  firstSequence,
                                                                                                  lastSequence,
                                                                                                  Long.MAX_VALUE,
                                                                                                  minToken);
                       logger.debug("Reading index entries for aggregate {} finished.", aggregateId);
                       aggregateSegmentsCount.record(positionInfos.size());
                       return Flux.fromIterable(positionInfos.entrySet());
                   })
                   .flatMapSequential(e -> eventsForPositions(e.getKey(), e.getValue()),
                                      PREFETCH_SEGMENT_FILES,
                                      storageProperties.getEventsPerSegmentPrefetch())
                   .skipUntil(se -> se.getAggregateSequenceNumber()
                           >= firstSequence) //todo for safe guard, remove in 4.6
>>>>>>> 87d541de
                   .takeWhile(se -> se.getAggregateSequenceNumber() < lastSequence)
                   .name("event_stream")
                   .tag("context", context)
                   .tag("stream", "aggregate_events")
                   .tag("origin", "event_sources")
                   .metrics();
    }

    private Flux<SerializedEvent> eventsForPositions(long segment, IndexEntries indexEntries, int prefetch) {
        return (!containsSegment(segment) && next != null) ?
<<<<<<< HEAD
                next.eventsForPositions(segment, indexEntries, prefetch) :
                new EventSourceFlux(indexEntries, () -> eventSource(segment), segment, prefetch).get()
                                                                                                .name("event_stream")
                                                                                                .tag("context", context)
                                                                                                .tag("stream",
                                                                                                     "aggregate_events")
                                                                                                .tag("origin",
                                                                                                     "event_source")
                                                                                                .metrics();
=======
                next.eventsForPositions(segment, indexEntries) :
                new EventSourceFlux(indexEntries,
                                    () -> eventSource(segment),
                                    segment,
                                    storageProperties.getEventsPerSegmentPrefetch()).get()
                                                                                    .name("event_stream")
                                                                                    .tag("context", context)
                                                                                    .tag("stream", "aggregate_events")
                                                                                    .tag("origin", "event_source")
                                                                                    .metrics();
>>>>>>> 87d541de
    }

    /**
     * Returns {@code true} if this instance is resposnsible to handling the specified segment, {@code false}
     * otherwise.
     *
     * @param segment the segment to check
     * @return {@code true} if this instance is resposnsible to handling the specified segment, {@code false} otherwise.
     */
    protected abstract boolean containsSegment(long segment);

    @Override
    public void processEventsPerAggregate(String aggregateId, long firstSequenceNumber, long lastSequenceNumber,
                                          long minToken, Consumer<SerializedEvent> eventConsumer) {
        SortedMap<Long, IndexEntries> positionInfos = indexManager.lookupAggregate(aggregateId,
                                                                                   firstSequenceNumber,
                                                                                   lastSequenceNumber,
                                                                                   Long.MAX_VALUE,
                                                                                   minToken);
        positionInfos.forEach((segment, positionInfo) -> retrieveEventsForAnAggregate(segment,
                                                                                      positionInfo.positions(),
                                                                                      firstSequenceNumber,
                                                                                      lastSequenceNumber,
                                                                                      eventConsumer,
                                                                                      Long.MAX_VALUE,
                                                                                      minToken));
    }

    @Override
    public void processEventsPerAggregateHighestFirst(String aggregateId, long firstSequenceNumber,
                                                      long maxSequenceNumber,
                                                      int maxResults, Consumer<SerializedEvent> eventConsumer) {
        SortedMap<Long, IndexEntries> positionInfos = indexManager.lookupAggregate(aggregateId,
                                                                                   firstSequenceNumber,
                                                                                   maxSequenceNumber,
                                                                                   maxResults,
                                                                                   0);

        List<Long> segmentsContainingAggregate = new ArrayList<>(positionInfos.keySet());
        Collections.reverse(segmentsContainingAggregate);
        for (Long segmentContainingAggregate : segmentsContainingAggregate) {
            IndexEntries entries = positionInfos.get(segmentContainingAggregate);
            List<Integer> positions = new ArrayList<>(entries.positions());
            Collections.reverse(positions);
            maxResults -= retrieveEventsForAnAggregate(segmentContainingAggregate,
                                                       positions,
                                                       firstSequenceNumber,
                                                       maxSequenceNumber,
                                                       eventConsumer,
                                                       maxResults, 0);
            if (maxResults <= 0) {
                return;
            }
        }
    }


    @Override
    public void query(QueryOptions queryOptions, Predicate<EventWithToken> consumer) {
        for (long segment : getSegments()) {
            if (segment <= queryOptions.getMaxToken()) {
                Optional<EventSource> eventSource = getEventSource(segment);
                AtomicBoolean done = new AtomicBoolean();
                boolean snapshot = EventType.SNAPSHOT.equals(type.getEventType());
                eventSource.ifPresent(e -> {
                    long minTimestampInSegment = Long.MAX_VALUE;
                    EventInformation eventWithToken;
                    EventIterator iterator = createEventIterator(e, segment, segment);
                    while (iterator.hasNext()) {
                        eventWithToken = iterator.next();
                        minTimestampInSegment = Math.min(minTimestampInSegment,
                                                         eventWithToken.getEvent().getTimestamp());
                        if (eventWithToken.getToken() > queryOptions.getMaxToken()) {
                            iterator.close();
                            return;
                        }
                        if (eventWithToken.getToken() >= queryOptions.getMinToken()
                                && eventWithToken.getEvent().getTimestamp() >= queryOptions.getMinTimestamp()
                                && !consumer.test(eventWithToken.asEventWithToken(snapshot))) {
                            iterator.close();
                            return;
                        }
                    }
                    if (queryOptions.getMinToken() > segment || minTimestampInSegment < queryOptions
                            .getMinTimestamp()) {
                        done.set(true);
                    }
                    iterator.close();
                });
                if (done.get()) {
                    return;
                }
            }
        }

        if (next != null) {
            next.query(new QueryOptions(queryOptions.getMinToken(),
                                        queryOptions.getMaxToken(),
                                        queryOptions.getMinTimestamp()), consumer);
        }
    }

    protected EventIterator createEventIterator(EventSource e, long segment, long startToken) {
        return e.createEventIterator(segment, startToken);
    }

    @Override
    public Optional<Long> getLastSequenceNumber(String aggregateIdentifier, SearchHint[] hints) {
        return getLastSequenceNumber(aggregateIdentifier, contains(hints, SearchHint.RECENT_ONLY) ?
                MAX_SEGMENTS_FOR_SEQUENCE_NUMBER_CHECK : Integer.MAX_VALUE, Long.MAX_VALUE);
    }

    private <T> boolean contains(T[] values, T value) {
        for (T t : values) {
            if (t.equals(value)) {
                return true;
            }
        }
        return false;
    }

    @Override
    public Optional<Long> getLastSequenceNumber(String aggregateIdentifier, int maxSegmentsHint, long maxTokenHint) {
        long before = System.currentTimeMillis();
        try {
            return indexManager.getLastSequenceNumber(aggregateIdentifier, maxSegmentsHint, maxTokenHint);
        } finally {
            lastSequenceReadTimer.record(System.currentTimeMillis() - before, TimeUnit.MILLISECONDS);
        }
    }

    @Override
    public Optional<SerializedEvent> getLastEvent(String aggregateId, long minSequenceNumber, long maxSequenceNumber) {

        SegmentIndexEntries lastEventPosition = indexManager.lastIndexEntries(aggregateId, maxSequenceNumber);
        if (lastEventPosition == null) {
            return Optional.empty();
        }

        return readSerializedEvent(minSequenceNumber, maxSequenceNumber, lastEventPosition);
    }

    private Optional<SerializedEvent> readSerializedEvent(long minSequenceNumber, long maxSequenceNumber,
                                                          SegmentIndexEntries lastEventPosition) {
        Optional<EventSource> eventSource = getEventSource(lastEventPosition.segment());
        if (eventSource.isPresent()) {
            try {
                List<Integer> positions = lastEventPosition.indexEntries().positions();
                for (int i = positions.size() - 1; i >= 0; i--) {
                    SerializedEvent event = eventSource.get().readEvent(positions.get(i));
                    if (event.getAggregateSequenceNumber() >= minSequenceNumber
                            && event.getAggregateSequenceNumber() < maxSequenceNumber) {
                        return Optional.of(event);
                    }
                }

                return Optional.empty();
            } finally {
                eventSource.get().close();
            }
        }

        if (next != null) {
            return next.readSerializedEvent(minSequenceNumber, maxSequenceNumber, lastEventPosition);
        }

        return Optional.empty();
    }

    private Optional<SerializedEvent> readSerializedEvent(EventSource eventSource, long minSequenceNumber,
                                                          int lastEventPosition) {
        SerializedEvent event = eventSource.readEvent(lastEventPosition);
        if (event.getAggregateSequenceNumber() >= minSequenceNumber) {
            return Optional.of(event);
        }
        return Optional.empty();
    }

    @Override
    public void init(boolean validate, long defaultFirstToken) {
        initSegments(Long.MAX_VALUE, defaultFirstToken);
        validate(validate ? storagePropertiesSupplier.get().getValidationSegments() : 2);
    }


    @Override
    public long getFirstToken() {
        if (next != null && !next.getSegments().isEmpty()) {
            return next.getFirstToken();
        }
        if (getSegments().isEmpty()) {
            return -1;
        }
        return getSegments().last();
    }

    @Override
    public long getTokenAt(long instant) {
        for (long segment : getSegments()) {
            Optional<EventSource> eventSource = getEventSource(segment);
            Long found = eventSource.map(es -> {
                try (EventIterator iterator = createEventIterator(es, segment, segment)) {
                    return iterator.getTokenAt(instant);
                }
            }).orElse(null);

            if (found != null) {
                return found;
            }
        }

        if (next != null) {
            return next.getTokenAt(instant);
        }
        return getSegments().isEmpty() ? -1 : getFirstToken();
    }

    @Override
    public CloseableIterator<SerializedEventWithToken> getGlobalIterator(long start) {
        throw new UnsupportedOperationException("Operation only supported on primary event store");
    }

    public void validate(int maxSegments) {
        Stream<Long> segments = getAllSegments();
        List<ValidationResult> resultList = segments.limit(maxSegments).parallel().map(this::validateSegment).collect(
                Collectors.toList());
        resultList.stream().filter(validationResult -> !validationResult.isValid()).findFirst().ifPresent(
                validationResult -> {
                    throw new MessagingPlatformException(ErrorCode.VALIDATION_FAILED, validationResult.getMessage());
                });
        resultList.sort(Comparator.comparingLong(ValidationResult::getSegment));
        for (int i = 0; i < resultList.size() - 1; i++) {
            ValidationResult thisResult = resultList.get(i);
            ValidationResult nextResult = resultList.get(i + 1);
            if (thisResult.getLastToken() != nextResult.getSegment()) {
                throw new MessagingPlatformException(ErrorCode.VALIDATION_FAILED,
                                                     String.format(
                                                             "Validation exception: segment %d ending at token, %d, next segment starts at token %d",
                                                             thisResult.getSegment(),
                                                             thisResult.getLastToken() - 1,
                                                             nextResult.getSegment()));
            }
        }
    }

    private Stream<Long> getAllSegments() {
        if (next == null) {
            return getSegments().stream();
        }
        return Stream.concat(getSegments().stream(), next.getSegments().stream()).distinct();
    }

    protected ValidationResult validateSegment(long segment) {
        logger.debug("{}: Validating {} segment: {}", type.getContext(), type.getEventType(), segment);
        try (TransactionIterator iterator = getTransactions(segment, segment, true)) {
            SerializedTransactionWithToken last = null;
            while (iterator.hasNext()) {
                last = iterator.next();
            }
            return new ValidationResult(segment, last == null ? segment : last.getToken() + last.getEvents().size());
        } catch (Exception ex) {
            return new ValidationResult(segment, ex.getMessage());
        }
    }

    @Override
    public EventTypeContext getType() {
        return type;
    }

    @Override
    public Registration registerCloseListener(Runnable listener) {
        closeListeners.add(listener);
        return () -> closeListeners.remove(listener);
    }

    public void initSegments(long maxValue, long defaultFirstToken) {
        initSegments(maxValue);
    }

    public void initSegments(long maxValue) {
    }

    public EventIterator getEvents(long segment, long token) {
        Optional<EventSource> reader = getEventSource(segment);
        return reader.map(eventSource -> createEventIterator(eventSource, segment, token))
                     .orElseGet(() -> next.getEvents(segment, token));
    }

    public TransactionIterator getTransactions(long segment, long token) {
        return getTransactions(segment, token, false);
    }

    protected TransactionIterator getTransactions(long segment, long token, boolean validating) {
        Optional<EventSource> reader = getEventSource(segment);
        return reader.map(r -> createTransactionIterator(r, segment, token, validating))
                     .orElseGet(() -> getTransactionsFromNext(segment, token, validating));
    }

    private TransactionIterator getTransactionsFromNext(long segment, long token, boolean validating) {
        if (next == null) {
            throw new MessagingPlatformException(ErrorCode.OTHER,
                                                 String.format(
                                                         "%s: unable to read transactions for segment %d, requested token %d",
                                                         context,
                                                         segment,
                                                         token));
        }
        return next.getTransactions(segment, token, validating);
    }

    protected TransactionIterator createTransactionIterator(EventSource eventSource, long segment, long token,
                                                            boolean validating) {
        return eventSource.createTransactionIterator(segment, token, validating);
    }

    public long getSegmentFor(long token) {
        return getSegments().stream()
                            .filter(segment -> segment <= token)
                            .findFirst()
                            .orElse(next == null ? -1 : next.getSegmentFor(token));
    }

    @Override
    public CloseableIterator<SerializedTransactionWithToken> transactionIterator(long firstToken, long limitToken) {
        return new TransactionWithTokenIterator(firstToken, limitToken);
    }

    protected SortedSet<Long> prepareSegmentStore(long lastInitialized) {
        SortedSet<Long> segments = new ConcurrentSkipListSet<>(Comparator.reverseOrder());
        StorageProperties storageProperties = storagePropertiesSupplier.get();
        File events = new File(storageProperties.getStorage(context));
        FileUtils.checkCreateDirectory(events);
        String[] eventFiles = FileUtils.getFilesWithSuffix(events, storageProperties.getEventsSuffix());
        Arrays.stream(eventFiles)
              .map(name -> Long.valueOf(name.substring(0, name.indexOf('.'))))
              .filter(segment -> segment < lastInitialized)
              .forEach(segments::add);

        segments.forEach(this::renameFileIfNecessary);
        long firstValidIndex = segments.stream().filter(indexManager::validIndex).findFirst().orElse(-1L);
        logger.debug("First valid index: {}", firstValidIndex);
        SortedSet<Long> recreate = new TreeSet<>();
        recreate.addAll(segments.headSet(firstValidIndex));
        recreate.forEach(this::recreateIndex);
        return segments;
    }

    protected abstract void recreateIndex(long segment);

    private int retrieveEventsForAnAggregate(long segment, List<Integer> indexEntries, long minSequenceNumber,
                                             long maxSequenceNumber,
                                             Consumer<SerializedEvent> onEvent, long maxResults, long minToken) {
        Optional<EventSource> buffer = getEventSource(segment);
        int processed = 0;

        if (buffer.isPresent()) {
            EventSource eventSource = buffer.get();
            for (int i = 0; i < indexEntries.size() && i < maxResults; i++) {
                SerializedEvent event = eventSource.readEvent(indexEntries.get(i));
                if (event.getAggregateSequenceNumber() >= minSequenceNumber
                        && event.getAggregateSequenceNumber() < maxSequenceNumber) {
                    onEvent.accept(event);
                }
                processed++;
            }
            eventSource.close();
        } else {
            if (next != null) {
                processed = next.retrieveEventsForAnAggregate(segment,
                                                              indexEntries,
                                                              minSequenceNumber,
                                                              maxSequenceNumber,
                                                              onEvent,
                                                              maxResults,
                                                              minToken);
            }
        }

        return processed;
    }

    @Override
    public Stream<String> getBackupFilenames(long lastSegmentBackedUp) {
        StorageProperties storageProperties = storagePropertiesSupplier.get();
        Stream<String> filenames = Stream.concat(getSegments().stream()
                                                              .filter(s -> s > lastSegmentBackedUp)
                                                              .map(s -> storageProperties.dataFile(context, s)
                                                                                         .getAbsolutePath()),
                                                 indexManager.getBackupFilenames(lastSegmentBackedUp));

        if (next == null) {
            return filenames;
        }
        return Stream.concat(filenames, next.getBackupFilenames(lastSegmentBackedUp));
    }

    protected void renameFileIfNecessary(long segment) {
        StorageProperties storageProperties = storagePropertiesSupplier.get();
        File dataFile = storageProperties.oldDataFile(context, segment);
        if (dataFile.exists()) {
            if (!dataFile.renameTo(storageProperties.dataFile(context, segment))) {
                throw new MessagingPlatformException(ErrorCode.DATAFILE_READ_ERROR,
                                                     renameMessage(dataFile,
                                                                   storageProperties.dataFile(context, segment)));
            }
            File indexFile = storageProperties.oldIndex(context, segment);
            if (indexFile.exists() && !indexFile.renameTo(storageProperties.index(context, segment))) {
                throw new MessagingPlatformException(ErrorCode.DATAFILE_READ_ERROR,
                                                     renameMessage(indexFile,
                                                                   storageProperties.index(context, segment)));
            }
            File bloomFile = storageProperties.oldBloomFilter(context, segment);
            if (bloomFile.exists() && !bloomFile.renameTo(storageProperties.bloomFilter(context, segment))) {
                throw new MessagingPlatformException(ErrorCode.DATAFILE_READ_ERROR,
                                                     renameMessage(bloomFile,
                                                                   storageProperties.bloomFilter(context, segment)));
            }
        }
    }

    private String renameMessage(File from, File to) {
        return "Could not rename " + from.getAbsolutePath() + " to " + to.getAbsolutePath();
    }

    protected void recreateIndexFromIterator(long segment, EventIterator iterator) {
        Map<String, List<IndexEntry>> loadedEntries = new HashMap<>();
        while (iterator.hasNext()) {
            EventInformation event = iterator.next();
            if (event.isDomainEvent()) {
                IndexEntry indexEntry = new IndexEntry(
                        event.getEvent().getAggregateSequenceNumber(),
                        event.getPosition(),
                        event.getToken());
                loadedEntries.computeIfAbsent(event.getEvent().getAggregateIdentifier(), id -> new LinkedList<>())
                             .add(indexEntry);
            }
        }
        indexManager.addToActiveSegment(segment, loadedEntries);
        indexManager.complete(segment);
    }

    /**
     * @param segment gets an EventSource for the segment
     * @return the event source or Optional.empty() if segment not managed by this handler
     */
    public abstract Optional<EventSource> getEventSource(long segment);

    //Retrieves event source from first available layer that is responsible for given segment
    private Optional<EventSource> eventSource(long segment) {
        Optional<EventSource> eventSource = getEventSource(segment);
        if (eventSource.isPresent()) {
            return eventSource;
        }
        if (next == null) {
            return Optional.empty();
        }
        return next.eventSource(segment);
    }

    /**
     * Get all segments
     *
     * @return descending set of segment ids
     */
    protected abstract SortedSet<Long> getSegments();

    @Override
    public byte transactionVersion() {
        return TRANSACTION_VERSION;
    }

    @Override
    public long nextToken() {
        return 0;
    }

    @Override
    public void validateTransaction(long token, List<SerializedEvent> eventList) {
        try (CloseableIterator<SerializedTransactionWithToken> transactionIterator = transactionIterator(token,
                                                                                                         token
                                                                                                                 + eventList
                                                                                                                 .size())) {
            if (transactionIterator.hasNext()) {
                SerializedTransactionWithToken transaction = transactionIterator.next();
                if (!transaction.getEvents().equals(eventList)) {
                    throw new EventStoreValidationException(String.format(
                            "%s: Replicated %s transaction %d does not match stored transaction",
                            context,
                            type.getEventType(),
                            token));
                }
            } else {
                throw new EventStoreValidationException(String.format("%s: Replicated %s transaction %d not found",
                                                                      context,
                                                                      type.getEventType(),
                                                                      token));
            }
        }
    }

    private class TransactionWithTokenIterator implements CloseableIterator<SerializedTransactionWithToken> {

        private final Long limitToken;
        private long currentToken;
        private long currentSegment;
        private TransactionIterator currentTransactionIterator;

        TransactionWithTokenIterator(long token, Long limitToken) {
            this.currentToken = token;
            this.limitToken = limitToken;
            this.currentSegment = getSegmentFor(token);
            this.currentTransactionIterator = getTransactions(currentSegment, currentToken);
        }

        @Override
        public boolean hasNext() {
            return currentTransactionIterator.hasNext();
        }

        @Override
        public SerializedTransactionWithToken next() {
            SerializedTransactionWithToken nextTransaction = currentTransactionIterator.next();
            currentToken += nextTransaction.getEventsCount();
            checkPointers();
            return nextTransaction;
        }

        private void checkPointers() {
            if (limitToken != null && currentToken >= limitToken) {
                // we are done
                currentTransactionIterator.close();
            } else if (!currentTransactionIterator.hasNext()) {
                currentSegment = getSegmentFor(currentToken);
                currentTransactionIterator.close();
                currentTransactionIterator = getTransactions(currentSegment, currentToken);
            }
        }

        @Override
        public void close() {
            if (currentTransactionIterator != null) {
                currentTransactionIterator.close();
            }
        }
    }
}<|MERGE_RESOLUTION|>--- conflicted
+++ resolved
@@ -114,9 +114,9 @@
                                                     long firstSequence,
                                                     long lastSequence,
                                                     long minToken) {
-<<<<<<< HEAD
-        logger.debug("Reading index entries for aggregate {} started.", aggregateId);
-        //Map<segment, all positions in that segment>
+        return Flux.defer(() -> {
+                       logger.debug("Reading index entries for aggregate {} started.", aggregateId);
+
         SortedMap<Long, IndexEntries> positionInfos = indexManager.lookupAggregate(aggregateId,
                                                                                    firstSequence,
                                                                                    lastSequence,
@@ -126,31 +126,13 @@
         aggregateSegmentsCount.record(positionInfos.size());
         StorageProperties storageProperties = storagePropertiesSupplier.get();
 
-        return Flux.fromIterable(positionInfos.entrySet())
-                   .flatMapSequential(e -> eventsForPositions(e.getKey(),
+        return Flux.fromIterable(positionInfos.entrySet());
+                   }).flatMapSequential(e -> eventsForPositions(e.getKey(),
                                                               e.getValue(),
                                                               storageProperties.getEventsPerSegmentPrefetch()),
                                       PREFETCH_SEGMENT_FILES,
                                       storageProperties.getEventsPerSegmentPrefetch())
                    .skipUntil(se -> se.getAggregateSequenceNumber() >= firstSequence) //todo for safe guard, remove in 4.6
-=======
-        return Flux.defer(() -> {
-                       logger.debug("Reading index entries for aggregate {} started.", aggregateId);
-                       SortedMap<Long, IndexEntries> positionInfos = indexManager.lookupAggregate(aggregateId,
-                                                                                                  firstSequence,
-                                                                                                  lastSequence,
-                                                                                                  Long.MAX_VALUE,
-                                                                                                  minToken);
-                       logger.debug("Reading index entries for aggregate {} finished.", aggregateId);
-                       aggregateSegmentsCount.record(positionInfos.size());
-                       return Flux.fromIterable(positionInfos.entrySet());
-                   })
-                   .flatMapSequential(e -> eventsForPositions(e.getKey(), e.getValue()),
-                                      PREFETCH_SEGMENT_FILES,
-                                      storageProperties.getEventsPerSegmentPrefetch())
-                   .skipUntil(se -> se.getAggregateSequenceNumber()
-                           >= firstSequence) //todo for safe guard, remove in 4.6
->>>>>>> 87d541de
                    .takeWhile(se -> se.getAggregateSequenceNumber() < lastSequence)
                    .name("event_stream")
                    .tag("context", context)
@@ -161,9 +143,11 @@
 
     private Flux<SerializedEvent> eventsForPositions(long segment, IndexEntries indexEntries, int prefetch) {
         return (!containsSegment(segment) && next != null) ?
-<<<<<<< HEAD
                 next.eventsForPositions(segment, indexEntries, prefetch) :
-                new EventSourceFlux(indexEntries, () -> eventSource(segment), segment, prefetch).get()
+                new EventSourceFlux(indexEntries,
+                                    () -> eventSource(segment),
+                                    segment,
+                                    prefetch).get()
                                                                                                 .name("event_stream")
                                                                                                 .tag("context", context)
                                                                                                 .tag("stream",
@@ -171,18 +155,6 @@
                                                                                                 .tag("origin",
                                                                                                      "event_source")
                                                                                                 .metrics();
-=======
-                next.eventsForPositions(segment, indexEntries) :
-                new EventSourceFlux(indexEntries,
-                                    () -> eventSource(segment),
-                                    segment,
-                                    storageProperties.getEventsPerSegmentPrefetch()).get()
-                                                                                    .name("event_stream")
-                                                                                    .tag("context", context)
-                                                                                    .tag("stream", "aggregate_events")
-                                                                                    .tag("origin", "event_source")
-                                                                                    .metrics();
->>>>>>> 87d541de
     }
 
     /**
