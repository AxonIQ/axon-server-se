--- conflicted
+++ resolved
@@ -1,11 +1,6 @@
 /*
-<<<<<<< HEAD
- *  Copyright (c) 2017-2023 AxonIQ B.V. and/or licensed to AxonIQ B.V.
- *  under one or more contributor license agreements.
-=======
- * Copyright (c) 2017-2022 AxonIQ B.V. and/or licensed to AxonIQ B.V.
+ * Copyright (c) 2017-2023 AxonIQ B.V. and/or licensed to AxonIQ B.V.
  * under one or more contributor license agreements.
->>>>>>> 7474476b
  *
  *  Licensed under the AxonIQ Open Source License Agreement v1.0;
  *  you may not use this file except in compliance with the license.
@@ -123,29 +118,15 @@
 
     private void initLatestSegment(long lastInitialized, long nextToken, File storageDir, long defaultFirstIndex,
                                    StorageProperties storageProperties) {
-<<<<<<< HEAD
-        long first = getFirstFile(lastInitialized, storageDir, defaultFirstIndex, storageProperties);
-        renameFileIfNecessary(first);
-        long realFirst = firstSegmentIfLatestCompleted(first, storageProperties);
+        FileVersion first = getFirstFile(lastInitialized, storageDir, new FileVersion(defaultFirstIndex, 0), storageProperties);
+        renameFileIfNecessary(first.segment());
+        FileVersion realFirst = firstSegmentIfLatestCompleted(first, storageProperties);
         applyOnNext(n -> n.initSegments(realFirst));
         WritableEventSource buffer = getOrOpenDatafile(realFirst, storageProperties.getSegmentSize(), false);
         indexManager.remove(realFirst);
-        long sequence = realFirst;
+        long sequence = realFirst.segment();
         Map<String, List<IndexEntry>> loadedEntries = new HashMap<>();
-        try (EventByteBufferIterator iterator = new EventByteBufferIterator(buffer, realFirst, realFirst)) {
-=======
-        FileVersion first = getFirstFile(lastInitialized, storageDir, new FileVersion(defaultFirstIndex, 0), storageProperties);
-        renameFileIfNecessary(first.segment());
-        first = firstSegmentIfLatestCompleted(first, storageProperties);
-        if (next != null) {
-            next.initSegments(first.segment());
-        }
-        WritableEventSource buffer = getOrOpenDatafile(first, storageProperties.getSegmentSize(), false);
-        indexManager.remove(first);
-        long sequence = first.segment();
-        Map<String, List<IndexEntry>> loadedEntries = new HashMap<>();
-        try (EventByteBufferIterator iterator = new EventByteBufferIterator(buffer, first.segment())) {
->>>>>>> 7474476b
+        try (EventByteBufferIterator iterator = new EventByteBufferIterator(buffer, realFirst.segment())) {
             while (sequence < nextToken && iterator.hasNext()) {
                 EventInformation event = iterator.next();
                 if (event.isDomainEvent()) {
@@ -183,22 +164,15 @@
             lastToken.set(sequence - 1);
         }
 
-<<<<<<< HEAD
-        indexManager.addToActiveSegment(realFirst, loadedEntries);
-
-        buffer.putInt(buffer.position(), 0);
-        WritePosition writePosition = new WritePosition(sequence, buffer.position(), buffer, realFirst, 0);
-=======
-        indexManager.addToActiveSegment(first.segment(), loadedEntries);
+        indexManager.addToActiveSegment(realFirst.segment(), loadedEntries);
 
         buffer.putInt(buffer.position(), 0);
         WritePosition writePosition = new WritePosition(sequence,
                                                         buffer.position(),
-                                                        first.segmentVersion(),
+                                                        realFirst.segmentVersion(),
                                                         buffer,
-                                                        first.segment(),
+                                                        realFirst.segment(),
                                                         0);
->>>>>>> 7474476b
         writePositionRef.set(writePosition);
         synchronizer.init(writePosition);
     }
@@ -288,11 +262,7 @@
     }
 
     @Override
-<<<<<<< HEAD
     public void handover(Segment segment, Runnable callback) {
-=======
-    public void handover(FileVersion segment, Runnable callback) {
->>>>>>> 7474476b
         callback.run();
     }
 
@@ -430,30 +400,16 @@
     }
 
     @Override
-<<<<<<< HEAD
-    public Stream<String> getBackupFilenames(long lastSegmentBackedUp, boolean includeActive) {
+    public Stream<String> getBackupFilenames(long lastSegmentBackedUp, int lastVersionBackedUp, boolean includeActive) {
         StorageTier nextTier = next.get();
-=======
-    public Stream<String> getBackupFilenames(long lastSegmentBackedUp, int lastVersionBackedUp, boolean includeActive) {
->>>>>>> 7474476b
         if (includeActive) {
             Stream<String> filenames = getSegments().stream()
-<<<<<<< HEAD
                                                     .map(s -> name(dataFile(s)));
             return nextTier != null ?
-                    Stream.concat(filenames, nextTier.getBackupFilenames(lastSegmentBackedUp, true)) :
-=======
-                                                    .map(s -> name(storageProperties.dataFile(context, s)));
-            return next != null ?
-                    Stream.concat(filenames, next.getBackupFilenames(lastSegmentBackedUp, lastVersionBackedUp, includeActive)) :
->>>>>>> 7474476b
+                    Stream.concat(filenames, nextTier.getBackupFilenames(lastSegmentBackedUp,  lastVersionBackedUp, true)) :
                     filenames;
         }
-<<<<<<< HEAD
-        return nextTier != null ? nextTier.getBackupFilenames(lastSegmentBackedUp, false) : Stream.empty();
-=======
-        return next != null ? next.getBackupFilenames(lastSegmentBackedUp, lastVersionBackedUp, includeActive) : Stream.empty();
->>>>>>> 7474476b
+        return nextTier != null ? nextTier.getBackupFilenames(lastSegmentBackedUp,  lastVersionBackedUp, false) : Stream.empty();
     }
 
     @Override
@@ -524,8 +480,7 @@
     }
 
     protected void completeSegment(WritePosition writePosition) {
-<<<<<<< HEAD
-        indexManager.complete(writePosition.segment);
+        indexManager.complete(new FileVersion(writePosition.segment, 0));
         applyOnNext(n ->
                             n.handover(new Segment() {
                                 @Override
@@ -534,8 +489,8 @@
                                 }
 
                                 @Override
-                                public long id() {
-                                    return writePosition.segment;
+                                public FileVersion id() {
+                                    return new FileVersion(writePosition.segment, 0);
                                 }
 
                                 @Override
@@ -564,20 +519,6 @@
             return new FileInputStream(dataFile(segmentId));
         } catch (IOException e) {
             throw new RuntimeException(e);
-=======
-        indexManager.complete(new FileVersion(writePosition.segment, 0));
-        if (next != null) {
-            next.handover(new FileVersion(writePosition.segment, 0), () -> {
-                ByteBufferEventSource source = readBuffers.remove(writePosition.segment);
-                logger.debug("Handed over {}, remaining segments: {}",
-                             writePosition.segment,
-                             getSegments());
-                if (source != null) {
-                    source.clean(storagePropertiesSupplier.get()
-                                                          .getPrimaryCleanupDelay());
-                }
-            });
->>>>>>> 7474476b
         }
     }
 
