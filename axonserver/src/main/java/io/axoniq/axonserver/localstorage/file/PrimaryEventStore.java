package io.axoniq.axonserver.localstorage.file;

import io.axoniq.axonserver.exception.ErrorCode;
import io.axoniq.axonserver.exception.MessagingPlatformException;
import io.axoniq.axonserver.localstorage.EventInformation;
import io.axoniq.axonserver.localstorage.EventTypeContext;
import io.axoniq.axonserver.localstorage.SerializedEvent;
import io.axoniq.axonserver.localstorage.SerializedEventWithToken;
import io.axoniq.axonserver.localstorage.StorageCallback;
import io.axoniq.axonserver.localstorage.TransactionInformation;
import io.axoniq.axonserver.localstorage.transaction.PreparedTransaction;
import io.axoniq.axonserver.localstorage.transformation.EventTransformer;
import io.axoniq.axonserver.localstorage.transformation.EventTransformerFactory;
import io.axoniq.axonserver.localstorage.transformation.ProcessedEvent;
import io.axoniq.axonserver.localstorage.transformation.WrappedEvent;
import org.slf4j.Logger;
import org.slf4j.LoggerFactory;
import org.springframework.data.util.CloseableIterator;

import java.io.File;
import java.io.IOException;
import java.io.RandomAccessFile;
import java.nio.ByteBuffer;
import java.nio.MappedByteBuffer;
import java.nio.channels.FileChannel;
import java.util.Arrays;
import java.util.HashMap;
import java.util.List;
import java.util.Map;
import java.util.NoSuchElementException;
import java.util.Optional;
import java.util.SortedSet;
import java.util.concurrent.CompletableFuture;
import java.util.concurrent.ConcurrentHashMap;
import java.util.concurrent.ConcurrentNavigableMap;
import java.util.concurrent.ConcurrentSkipListMap;
import java.util.concurrent.ConcurrentSkipListSet;
import java.util.concurrent.atomic.AtomicBoolean;
import java.util.concurrent.atomic.AtomicLong;
import java.util.concurrent.atomic.AtomicReference;
import java.util.stream.Collectors;
import java.util.stream.Stream;

/**
 * @author Marc Gathier
 */
public class PrimaryEventStore extends SegmentBasedEventStore {
    private static final Logger logger = LoggerFactory.getLogger(PrimaryEventStore.class);
    private static final int MAX_SEGMENTS_FOR_SEQUENCE_NUMBER_CHECK = 10;

    private final EventTransformerFactory eventTransformerFactory;
    private final Synchronizer synchronizer;
    private final AtomicReference<WritePosition> writePositionRef = new AtomicReference<>();
    private final AtomicLong lastToken = new AtomicLong(-1);
    private final AtomicLong lastIndex = new AtomicLong(-1);
    private final ConcurrentNavigableMap<Long, Map<String, SortedSet<PositionInfo>>> positionsPerSegmentMap = new ConcurrentSkipListMap<>();
    private final Map<String, AtomicLong> sequenceNumbersPerAggregate = new ConcurrentHashMap<>();
    private final Map<Long, ByteBufferEventSource> readBuffers = new ConcurrentHashMap<>();
    private EventTransformer eventTransformer;

    public PrimaryEventStore(EventTypeContext context, IndexManager indexCreator, EventTransformerFactory eventTransformerFactory, StorageProperties storageProperties) {
        super(context, indexCreator, storageProperties);
        this.eventTransformerFactory = eventTransformerFactory;
        synchronizer = new Synchronizer(context, storageProperties, this::completeSegment);
    }

    @Override
    public void initSegments(long lastInitialized) {
        File storageDir  = new File(storageProperties.getStorage(context));
        FileUtils.checkCreateDirectory(storageDir);
        eventTransformer = eventTransformerFactory.get(VERSION, storageProperties.getFlags(), storageProperties);
        initLatestSegment(lastInitialized, Long.MAX_VALUE, storageDir);
    }

    private void initLatestSegment(long lastInitialized, long nextToken, File storageDir) {
        long first = getFirstFile(lastInitialized, storageDir);
        renameFileIfNecessary(first);
        WritableEventSource buffer = getOrOpenDatafile(first);
        FileUtils.delete(storageProperties.index(context, first));
        FileUtils.delete(storageProperties.bloomFilter(context, first));
        sequenceNumbersPerAggregate.clear();
        long sequence = first;
        try (EventByteBufferIterator iterator = new EventByteBufferIterator(buffer, first, first) ) {
            Map<String, SortedSet<PositionInfo>> aggregatePositions = new ConcurrentHashMap<>();
            positionsPerSegmentMap.put(first, aggregatePositions);
            while (sequence < nextToken && iterator.hasNext()) {
                EventInformation event = iterator.next();
                if (isDomainEvent(event.getEvent())) {
                    aggregatePositions.computeIfAbsent(event.getEvent().getAggregateIdentifier(),
                                                       k -> new ConcurrentSkipListSet<>())
                                      .add(new PositionInfo(event.getPosition(),
                                                            event.getEvent().getAggregateSequenceNumber()));

                    sequenceNumbersPerAggregate.computeIfAbsent(event.getEvent().getAggregateIdentifier(),
                                                                k -> new AtomicLong()).set(event.getEvent()
                                                                                                .getAggregateSequenceNumber());
                }
                lastIndex.updateAndGet(last -> Math.max(last, iterator.getTransactionInformation().getIndex()));
                sequence++;
            }
            List<EventInformation> pendingEvents = iterator.pendingEvents();
            if (!pendingEvents.isEmpty()) {
                logger.warn(
                        "Failed to position to transaction {}, {} events left in transaction, moving to end of transaction",
                        nextToken,
                        pendingEvents.size());
                for (EventInformation event : pendingEvents) {
                    if (isDomainEvent(event.getEvent())) {
                        aggregatePositions.computeIfAbsent(event.getEvent().getAggregateIdentifier(),
                                                           k -> new ConcurrentSkipListSet<>())
                                          .add(new PositionInfo(event.getPosition(),
                                                                event.getEvent().getAggregateSequenceNumber()));

                        sequenceNumbersPerAggregate.computeIfAbsent(event.getEvent().getAggregateIdentifier(),
                                                                    k -> new AtomicLong()).set(event.getEvent()
                                                                                                    .getAggregateSequenceNumber());
                    }
                    sequence++;
                }
            }
            lastToken.set(sequence - 1);
        }

        buffer.putInt(buffer.position(), 0);
        WritePosition writePosition = new WritePosition(sequence, buffer.position(), buffer, first);
        writePositionRef.set(writePosition);
        synchronizer.init(writePosition);

        if( next != null) {
            next.initSegments(first);
        }
    }

    private long getFirstFile(long lastInitialized, File events) {
        String[] eventFiles = FileUtils.getFilesWithSuffix(events, storageProperties.getEventsSuffix());

        return Arrays.stream(eventFiles)
                     .map(name -> Long.valueOf(name.substring(0, name.indexOf('.'))))
                     .filter(segment -> segment < lastInitialized)
                     .max(Long::compareTo)
                     .orElse(0L);
    }

    @Override
<<<<<<< HEAD
    public FilePreparedTransaction prepareTransaction(TransactionInformation transactionInformation, List<Event> origEventList) {
        List<ProcessedEvent>eventList = eventTransformer.transform(origEventList);
=======
    public FilePreparedTransaction prepareTransaction(List<SerializedEvent> origEventList) {
        List<ProcessedEvent>eventList = origEventList.stream().map(s -> new WrappedEvent(s, eventTransformer)).collect(
                Collectors.toList());
>>>>>>> 263b208e
        int eventSize = eventBlockSize(eventList);
        WritePosition writePosition = claim(eventSize, eventList.size());
        return new FilePreparedTransaction(writePosition, eventSize, eventList, transactionInformation);
    }

    @Override
    public CompletableFuture<Long> store(PreparedTransaction basePreparedTransaction) {
        CompletableFuture<Long> completableFuture = new CompletableFuture<>();
        try {
            FilePreparedTransaction preparedTransaction = (FilePreparedTransaction)basePreparedTransaction;
            List<ProcessedEvent> eventList = preparedTransaction.getEventList();
            int eventSize = preparedTransaction.getEventSize();
            WritePosition writePosition = preparedTransaction.getWritePosition();
            synchronizer.register(writePosition, new StorageCallback() {
                private final AtomicBoolean execute = new AtomicBoolean(true);

                @Override
                public boolean onCompleted(long firstToken) {
                    if( execute.getAndSet(false)) {
                        completableFuture.complete(firstToken);
                        lastToken.set(firstToken + eventList.size() -1);
                        lastIndex.updateAndGet(last -> Math.max(last, preparedTransaction.getTransactionInformation().getIndex()));
                        return true;
                    }
                    return false;
                }

                @Override
                public void onError(Throwable cause) {
                    completableFuture.completeExceptionally(cause);
                }
            });
            write(writePosition, eventSize, preparedTransaction.getTransactionInformation(), eventList);
            synchronizer.notifyWritePositions();
        } catch (RuntimeException cause) {
            completableFuture.completeExceptionally(cause);
        }

        return completableFuture;
    }

    @Override
    public void handover(Long segment, Runnable callback) {
        callback.run();
    }

    @Override
    public void cleanup() {
        synchronizer.shutdown(true);
        readBuffers.forEach((s, source) -> source.clean(5));
        if( next != null) next.cleanup();
    }

    @Override
    protected SortedSet<Long> getSegments() {
        return positionsPerSegmentMap.descendingKeySet();
    }

    @Override
    protected Optional<EventSource> getEventSource(long segment) {
        if( readBuffers.containsKey(segment) ) {
            return Optional.of(readBuffers.get(segment).duplicate());
        }
        return Optional.empty();
    }

    @Override
    protected SortedSet<PositionInfo> getPositions(long segment, String aggregateId) {
        return positionsPerSegmentMap.get(segment).get(aggregateId);
    }

    @Override
    public long getLastToken() {
        return lastToken.get();
    }

    @Override
    public void reserveSequenceNumbers(List<SerializedEvent> events) {
        Map<String, MinMaxPair> minMaxPerAggregate = new HashMap<>();
        events.stream()
              .map(SerializedEvent::asEvent)
              .filter(this::isDomainEvent)
              .forEach(e -> minMaxPerAggregate.computeIfAbsent(e.getAggregateIdentifier(), i -> new MinMaxPair(e.getAggregateIdentifier(), e.getAggregateSequenceNumber())).setMax(e.getAggregateSequenceNumber()));

        Map<String, Long> oldSequenceNumberPerAggregate = new HashMap<>();
        for( Map.Entry<String,MinMaxPair> entry : minMaxPerAggregate.entrySet()) {
            AtomicLong current = sequenceNumbersPerAggregate.computeIfAbsent(entry.getKey(),
                                                                             id -> new AtomicLong(
                                                                                     getLastSequenceNumber(id, MAX_SEGMENTS_FOR_SEQUENCE_NUMBER_CHECK).orElse(-1L)));

            if( ! current.compareAndSet(entry.getValue().getMin() - 1, entry.getValue().getMax())) {
                oldSequenceNumberPerAggregate.forEach((aggregateId, sequenceNumber) -> sequenceNumbersPerAggregate.put(aggregateId, new AtomicLong(sequenceNumber)));
                throw new MessagingPlatformException(ErrorCode.INVALID_SEQUENCE, String.format("Invalid sequence number %d for aggregate %s, expected %d",
                                                                                               entry.getValue().getMin(), entry.getKey(), current.get()+1));
            }
            oldSequenceNumberPerAggregate.putIfAbsent(entry.getKey(), entry.getValue().getMin() - 1);
        }
    }

    @Override
    public Stream<String> getBackupFilenames(long lastSegmentBackedUp) {
        return next!= null ? next.getBackupFilenames(lastSegmentBackedUp): Stream.empty();
    }

    @Override
    public void stepDown() {
        sequenceNumbersPerAggregate.clear();
    }

    @Override
    public void rollback( long token) {
        if( token >= getLastToken() ) {
            return;
        }
        synchronizer.shutdown(false);

        if( positionsPerSegmentMap.descendingKeySet().first() < token) {
            int currentPosition = writePositionRef.get().position;
            initLatestSegment(Long.MAX_VALUE, token+1, new File(storageProperties.getStorage(context)));
            writePositionRef.get().buffer.clearTo(currentPosition);
        } else {

            for (long segment : getSegments()) {
                if (segment > token && segment > 0) {
                    removeSegment(segment);
                }
            }

            if (positionsPerSegmentMap.isEmpty() && next != null) {
                next.rollback(token);
            }

            initLatestSegment(Long.MAX_VALUE, token + 1, new File(storageProperties.getStorage(context)));
            writePositionRef.get().buffer.clearTo(writePositionRef.get().buffer.capacity());
        }
    }

    @Override
    public CloseableIterator<SerializedEventWithToken> getGlobalIterator(long start) {

        return new CloseableIterator<SerializedEventWithToken>() {

            @Override
            public void close() {
                if( eventIterator != null) eventIterator.close();
            }

            long nextToken = start;
            EventIterator eventIterator;

            @Override
            public boolean hasNext() {
                return nextToken <= getLastToken();
            }

            @Override
            public SerializedEventWithToken next() {
                if( eventIterator == null) {
                    eventIterator = getEvents(getSegmentFor(nextToken), nextToken);
                }
                SerializedEventWithToken event = null;
                if( eventIterator.hasNext() ) {
                    event = eventIterator.next().getSerializedEventWithToken();
                } else {
                    eventIterator.close();
                    eventIterator = getEvents(getSegmentFor(nextToken), nextToken);
                    if( eventIterator.hasNext()) {
                        event = eventIterator.next().getSerializedEventWithToken();
                    }
                }
                if( event != null) {
                    nextToken = event.getToken() + 1;
                    return event;
                }
                throw new NoSuchElementException("No event for token " + nextToken);
            }
        };
    }

    @Override
    protected void recreateIndex(long segment) {
        // No implementation as for primary segment store there are no index files, index is kept in memory
    }

    private void removeSegment(long segment) {
        positionsPerSegmentMap.remove(segment);
        ByteBufferEventSource eventSource = readBuffers.remove(segment);
        if( eventSource != null) eventSource.clean(0);
        FileUtils.delete(storageProperties.dataFile(context, segment));
    }

    private void completeSegment(WritePosition writePosition) {
        try {
            indexManager.createIndex(writePosition.segment, positionsPerSegmentMap.get(writePosition.segment), false);
        } catch( RuntimeException re) {
            logger.warn("Failed to create index", re);
        }
        if( next != null) {
            next.handover(writePosition.segment, () -> {
                positionsPerSegmentMap.remove(writePosition.segment);
                sequenceNumbersPerAggregate.clear();
                ByteBufferEventSource source = readBuffers.remove(writePosition.segment);
                logger.debug("Handed over {}, remaining segments: {}", writePosition.segment, positionsPerSegmentMap.keySet());
                source.clean(storageProperties.getPrimaryCleanupDelay());
            });
        }
    }

    private void write(WritePosition writePosition, int eventSize, TransactionInformation transactionInformation, List<ProcessedEvent> eventList) {
        ByteBuffer writeBuffer = writePosition.buffer.duplicate().getBuffer();
        writeBuffer.position(writePosition.position);
        writeBuffer.putInt(0);
        writeBuffer.put(VERSION);
        transactionInformation.writeTo(writeBuffer);
        writeBuffer.putShort((short) eventList.size());
        Checksum checksum = new Checksum();
        int eventsPosition = writeBuffer.position();
        for( ProcessedEvent event : eventList) {
            int position = writeBuffer.position();
            writeBuffer.putInt(event.getSerializedSize());
            writeBuffer.put(event.toByteArray());
            if( event.isDomainEvent()) {
                positionsPerSegmentMap.get(writePosition.segment).computeIfAbsent(event.getAggregateIdentifier(),
                                                                                  k -> new ConcurrentSkipListSet<>())
                                      .add(new PositionInfo(position, event.getAggregateSequenceNumber()));
            }
        }

        writeBuffer.putInt(checksum.update(writeBuffer, eventsPosition, writeBuffer.position() - eventsPosition).get());
        writeBuffer.position(writePosition.position);
        writeBuffer.putInt(eventSize);
    }

    private WritePosition claim(int eventBlockSize, int nrOfEvents)  {
        int totalSize = HEADER_BYTES + eventBlockSize + TX_CHECKSUM_BYTES;
        if( totalSize > storageProperties.getSegmentSize()-9)
            throw new MessagingPlatformException(ErrorCode.PAYLOAD_TOO_LARGE, "Size of transaction too large, max size = " + (storageProperties.getSegmentSize() - 9));
        WritePosition writePosition;
        do {
            writePosition = writePositionRef.getAndAccumulate(
                    new WritePosition(nrOfEvents, totalSize),
                    (prev, x) -> prev.incrementedWith(x.sequence, x.position));

            if (writePosition.isOverflow(totalSize)) {
                // only one thread can be here
                logger.debug("{}: Creating new segment {}", context, writePosition.sequence);

                writePosition.buffer.putInt(writePosition.position, -1);

                WritableEventSource buffer = getOrOpenDatafile(writePosition.sequence);
                writePositionRef.set(writePosition.reset(buffer));
            }
        } while (!writePosition.isWritable(totalSize));

        return writePosition;
    }

    private WritableEventSource getOrOpenDatafile(long segment)  {
        File file= storageProperties.dataFile(context, segment);
        long size = storageProperties.getSegmentSize();
        if( file.exists()) {
            size = file.length();
        }
        try(FileChannel fileChannel = new RandomAccessFile(file, "rw").getChannel()) {
            positionsPerSegmentMap.computeIfAbsent(segment, k -> new ConcurrentHashMap<>());
            MappedByteBuffer buffer = fileChannel.map(FileChannel.MapMode.READ_WRITE, 0, size);
            buffer.put(VERSION);
            buffer.putInt(storageProperties.getFlags());
            WritableEventSource writableEventSource = new WritableEventSource(file.getAbsolutePath(), buffer, eventTransformer);
            readBuffers.put(segment, writableEventSource);
            return writableEventSource;
        } catch (IOException ioException) {
            throw new MessagingPlatformException(ErrorCode.DATAFILE_READ_ERROR, "Failed to open segment: " + segment, ioException);
        }
    }

    private int eventBlockSize(List<ProcessedEvent> eventList) {
        int size = 0;
        for( ProcessedEvent event : eventList) {
            size += 4 + event.getSerializedSize();
        }
        return size;
    }

    @Override
    public long lastIndex() {
        return lastIndex.get();
    }

    private class MinMaxPair {

        private final String key;
        private final long min;
        private volatile long max;

        public MinMaxPair(String key, long min) {
            this.key = key;
            this.min = min;
            this.max = min-1;
        }

        public long getMin() {
            return min;
        }

        public long getMax() {
            return max;
        }

        public void setMax(long max) {
            if( max != this.max + 1) {
                throw new MessagingPlatformException(ErrorCode.INVALID_SEQUENCE, String.format("Invalid sequence number %d for aggregate %s, expected %d",
                                                                                               max, key, this.max+1));

            }
            this.max = max;
        }
    }
}<|MERGE_RESOLUTION|>--- conflicted
+++ resolved
@@ -142,14 +142,9 @@
     }
 
     @Override
-<<<<<<< HEAD
-    public FilePreparedTransaction prepareTransaction(TransactionInformation transactionInformation, List<Event> origEventList) {
-        List<ProcessedEvent>eventList = eventTransformer.transform(origEventList);
-=======
-    public FilePreparedTransaction prepareTransaction(List<SerializedEvent> origEventList) {
+    public FilePreparedTransaction prepareTransaction(TransactionInformation transactionInformation, List<SerializedEvent> origEventList) {
         List<ProcessedEvent>eventList = origEventList.stream().map(s -> new WrappedEvent(s, eventTransformer)).collect(
                 Collectors.toList());
->>>>>>> 263b208e
         int eventSize = eventBlockSize(eventList);
         WritePosition writePosition = claim(eventSize, eventList.size());
         return new FilePreparedTransaction(writePosition, eventSize, eventList, transactionInformation);
