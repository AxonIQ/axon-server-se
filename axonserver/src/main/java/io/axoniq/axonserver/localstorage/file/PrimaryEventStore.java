/*
 *  Copyright (c) 2017-2022 AxonIQ B.V. and/or licensed to AxonIQ B.V.
 *  under one or more contributor license agreements.
 *
 *  Licensed under the AxonIQ Open Source License Agreement v1.0;
 *  you may not use this file except in compliance with the license.
 *
 */

package io.axoniq.axonserver.localstorage.file;

import io.axoniq.axonserver.config.FileSystemMonitor;
import io.axoniq.axonserver.exception.ErrorCode;
import io.axoniq.axonserver.exception.MessagingPlatformException;
import io.axoniq.axonserver.grpc.event.Event;
import io.axoniq.axonserver.localstorage.EventTypeContext;
import io.axoniq.axonserver.localstorage.SerializedEventWithToken;
import io.axoniq.axonserver.localstorage.StorageCallback;
import io.axoniq.axonserver.localstorage.transformation.EventTransformer;
import io.axoniq.axonserver.localstorage.transformation.EventTransformerFactory;
import io.axoniq.axonserver.localstorage.transformation.ProcessedEvent;
import io.axoniq.axonserver.localstorage.transformation.WrappedEvent;
import io.axoniq.axonserver.metric.MeterFactory;
import org.slf4j.Logger;
import org.slf4j.LoggerFactory;
import org.springframework.data.util.CloseableIterator;

import java.io.File;
import java.io.IOException;
import java.io.RandomAccessFile;
import java.nio.ByteBuffer;
import java.nio.MappedByteBuffer;
import java.nio.channels.FileChannel;
import java.util.ArrayList;
import java.util.Arrays;
import java.util.HashMap;
import java.util.LinkedList;
import java.util.List;
import java.util.Map;
import java.util.NavigableSet;
import java.util.NoSuchElementException;
import java.util.Optional;
import java.util.concurrent.CompletableFuture;
import java.util.concurrent.ConcurrentNavigableMap;
import java.util.concurrent.ConcurrentSkipListMap;
import java.util.concurrent.atomic.AtomicBoolean;
import java.util.concurrent.atomic.AtomicLong;
import java.util.concurrent.atomic.AtomicReference;
import java.util.function.Supplier;
import java.util.stream.Collectors;
import java.util.stream.Stream;

/**
 * Manages the writable segments of the event store. Once the segment is completed this class hands the segment over
 * to the next segment based event store.
 *
 * @author Marc Gathier
 * @since 4.0
 */
public class PrimaryEventStore extends SegmentBasedEventStore {

    protected static final Logger logger = LoggerFactory.getLogger(PrimaryEventStore.class);
    public static final int MAX_EVENTS_PER_BLOCK = Short.MAX_VALUE;

    protected final EventTransformerFactory eventTransformerFactory;
    protected final Synchronizer synchronizer;
    protected final AtomicReference<WritePosition> writePositionRef = new AtomicReference<>();
    protected final AtomicLong lastToken = new AtomicLong(-1);
    //
    protected final ConcurrentNavigableMap<Long, ByteBufferEventSource> readBuffers = new ConcurrentSkipListMap<>();
    protected EventTransformer eventTransformer;
    protected final FileSystemMonitor fileSystemMonitor;

    /**
     * @param context                   the context and the content type (events or snapshots)
     * @param indexManager              the index manager to use
     * @param eventTransformerFactory   the transformer factory
     * @param storagePropertiesSupplier supplies configuration of the storage engine
     * @param meterFactory              factory to create metrics meters
     * @param fileSystemMonitor
     */
    public PrimaryEventStore(EventTypeContext context,
                             IndexManager indexManager,
                             EventTransformerFactory eventTransformerFactory,
                             Supplier<StorageProperties> storagePropertiesSupplier,
                             SegmentBasedEventStore completedSegmentsHandler,
                             MeterFactory meterFactory,
                             FileSystemMonitor fileSystemMonitor) {
        this(context,
             indexManager,
             eventTransformerFactory,
             storagePropertiesSupplier,
             completedSegmentsHandler,
             meterFactory,
             fileSystemMonitor,
             Short.MAX_VALUE);
    }

    public PrimaryEventStore(EventTypeContext context,
                             IndexManager indexManager,
                             EventTransformerFactory eventTransformerFactory,
                             Supplier<StorageProperties> storagePropertiesSupplier,
                             SegmentBasedEventStore completedSegmentsHandler,
                             MeterFactory meterFactory,
                             FileSystemMonitor fileSystemMonitor,
                             short maxEventsPerTransaction) {
        super(context, indexManager, storagePropertiesSupplier, completedSegmentsHandler, meterFactory);
        this.eventTransformerFactory = eventTransformerFactory;
        this.fileSystemMonitor = fileSystemMonitor;
        synchronizer = new Synchronizer(context, storagePropertiesSupplier.get(), this::completeSegment);
    }

    @Override
    public void initSegments(long lastInitialized, long defaultFirstIndex) {
        StorageProperties storageProperties = storagePropertiesSupplier.get();
        File storageDir = new File(storageProperties.getStorage(context));
        FileUtils.checkCreateDirectory(storageDir);
        indexManager.init();
        eventTransformer = eventTransformerFactory.get(storageProperties.getFlags());
        initLatestSegment(lastInitialized, Long.MAX_VALUE, storageDir, defaultFirstIndex, storageProperties);

        fileSystemMonitor.registerPath(storeName(), storageDir.toPath());
    }

    private void initLatestSegment(long lastInitialized, long nextToken, File storageDir, long defaultFirstIndex,
                                   StorageProperties storageProperties) {
        long first = getFirstFile(lastInitialized, storageDir, defaultFirstIndex, storageProperties);
        renameFileIfNecessary(first);
        first = firstSegmentIfLatestCompleted(first, storageProperties);
        if (next != null) {
            next.initSegments(first);
        }
        WritableEventSource buffer = getOrOpenDatafile(first, storageProperties.getSegmentSize(), false);
        indexManager.remove(first);
        long sequence = first;
        Map<String, List<IndexEntry>> loadedEntries = new HashMap<>();
        try (EventByteBufferIterator iterator = new EventByteBufferIterator(buffer, first, first)) {
            while (sequence < nextToken && iterator.hasNext()) {
                EventInformation event = iterator.next();
                if (event.isDomainEvent()) {
                    IndexEntry indexEntry = new IndexEntry(
                            event.getEvent().getAggregateSequenceNumber(),
                            event.getPosition(),
                            sequence
                    );
                    loadedEntries.computeIfAbsent(event.getEvent().getAggregateIdentifier(),
                                                  aggregateId -> new LinkedList<>())
                                 .add(indexEntry);
                }
                sequence++;
            }
            List<EventInformation> pendingEvents = iterator.pendingEvents();
            if (!pendingEvents.isEmpty()) {
                logger.warn(
                        "Failed to position to transaction {}, {} events left in transaction, moving to end of transaction",
                        nextToken,
                        pendingEvents.size());
                for (EventInformation event : pendingEvents) {
                    if (event.isDomainEvent()) {
                        IndexEntry indexEntry = new IndexEntry(
                                event.getEvent().getAggregateSequenceNumber(),
                                event.getPosition(),
                                sequence
                        );
                        loadedEntries.computeIfAbsent(event.getEvent().getAggregateIdentifier(),
                                                      aggregateId -> new LinkedList<>())
                                     .add(indexEntry);
                    }
                    sequence++;
                }
            }
            lastToken.set(sequence - 1);
        }

        indexManager.addToActiveSegment(first, loadedEntries);

        buffer.putInt(buffer.position(), 0);
        WritePosition writePosition = new WritePosition(sequence, buffer.position(), buffer, first);
        writePositionRef.set(writePosition);
        synchronizer.init(writePosition);
    }

    public int activeSegmentCount() {
        return readBuffers.size();
    }

    private long firstSegmentIfLatestCompleted(long latestSegment, StorageProperties storageProperties) {
        if (!indexManager.validIndex(latestSegment)) {
            return latestSegment;
        }
        WritableEventSource buffer = getOrOpenDatafile(latestSegment, storageProperties.getSegmentSize(), false);
        long token = latestSegment;
        try (EventByteBufferIterator iterator = new EventByteBufferIterator(buffer, latestSegment, latestSegment)) {
            while (iterator.hasNext()) {
                iterator.next();
                token++;
            }
        } finally {
            readBuffers.remove(latestSegment);
            buffer.close();
        }
        return token;
    }

    private long getFirstFile(long lastInitialized, File events, long defaultFirstIndex,
                              StorageProperties storageProperties) {
        String[] eventFiles = FileUtils.getFilesWithSuffix(events, storageProperties.getEventsSuffix());

        return Arrays.stream(eventFiles)
                     .map(name -> Long.valueOf(name.substring(0, name.indexOf('.'))))
                     .filter(segment -> segment < lastInitialized)
                     .max(Long::compareTo)
                     .orElse(defaultFirstIndex);
    }

    private FilePreparedTransaction prepareTransaction(List<Event> origEventList) {
        List<ProcessedEvent> eventList = origEventList.stream().map(s -> new WrappedEvent(s, eventTransformer)).collect(
                Collectors.toList());
        int eventSize = eventBlockSize(eventList);
        WritePosition writePosition = claim(eventSize, eventList.size());
        return new FilePreparedTransaction(writePosition, eventSize, eventList);
    }

    /**
     * Stores a list of events. Completable future completes when these events and all previous events are written.
     *
     * @param events the events to store
     * @return completable future with the token of the first event
     */
    @Override
    public CompletableFuture<Long> store(List<Event> events) {

        CompletableFuture<Long> completableFuture = new CompletableFuture<>();
        try {
            Map<String, List<IndexEntry>> indexEntries = new HashMap<>();
            FilePreparedTransaction preparedTransaction = prepareTransaction(events);
            WritePosition writePosition = preparedTransaction.getWritePosition();

            synchronizer.register(writePosition, new StorageCallback() {
                private final AtomicBoolean execute = new AtomicBoolean(true);

                @Override
                public boolean onCompleted(long firstToken) {
                    if (execute.getAndSet(false)) {
                        indexManager.addToActiveSegment(writePosition.segment, indexEntries);
                        completableFuture.complete(firstToken);
                        lastToken.set(firstToken + preparedTransaction.getEventList().size() - 1);
                        return true;
                    }
                    return false;
                }

                @Override
                public void onError(Throwable cause) {
                    completableFuture.completeExceptionally(cause);
                }
            });
            write(writePosition, preparedTransaction.getEventList(), indexEntries);
            synchronizer.notifyWritePositions();
        } catch (RuntimeException cause) {
            completableFuture.completeExceptionally(cause);
        }

        return completableFuture;
    }

    @Override
    public void handover(Long segment, Runnable callback) {
        callback.run();
    }

    @Override
    protected boolean containsSegment(long segment) {
        return readBuffers.containsKey(segment);
    }

    @Override
    public void close(boolean deleteData) {
        StorageProperties storageProperties = storagePropertiesSupplier.get();
        File storageDir = new File(storageProperties.getStorage(context));
        fileSystemMonitor.unregisterPath(storeName());

        synchronizer.shutdown(true);
        readBuffers.forEach((s, source) -> {
            source.clean(0);
            if (deleteData) {
                removeSegment(s, storageProperties);
            }
        });

        if( next != null) next.close(deleteData);

        indexManager.cleanup(deleteData);
        if (deleteData) {
            storageDir.delete();
        }
        closeListeners.forEach(Runnable::run);
    }

    @Override
    protected NavigableSet<Long> getSegments() {
        return readBuffers.descendingKeySet();
    }

    @Override
    public Optional<EventSource> getEventSource(long segment) {
        if (readBuffers.containsKey(segment)) {
            return Optional.of(readBuffers.get(segment).duplicate());
        }
        return Optional.empty();
    }

    @Override
    public long getLastToken() {
        return lastToken.get();
    }

    @Override
    public Stream<String> getBackupFilenames(long lastSegmentBackedUp) {
        return next != null ? next.getBackupFilenames(lastSegmentBackedUp) : Stream.empty();
    }

    @Override
    public CloseableIterator<SerializedEventWithToken> getGlobalIterator(long start) {

        return new CloseableIterator<SerializedEventWithToken>() {

            long nextToken = start;
            EventIterator eventIterator;
            final AtomicBoolean closed = new AtomicBoolean();

            @Override
            public void close() {
                closed.set(true);
                if (eventIterator != null) {
                    eventIterator.close();
                }
            }

            @Override
            public boolean hasNext() {
                if (closed.get()) throw new IllegalStateException("Iterator is closed");
                return nextToken <= getLastToken();
            }

            @Override
            public SerializedEventWithToken next() {
                if (closed.get()) throw new IllegalStateException("Iterator is closed");
                if (eventIterator == null) {
                    eventIterator = getEvents(getSegmentFor(nextToken), nextToken);
                }
                SerializedEventWithToken event = null;
                if (eventIterator.hasNext()) {
                    event = eventIterator.next().getSerializedEventWithToken();
                } else {
                    eventIterator.close();
                    eventIterator = getEvents(getSegmentFor(nextToken), nextToken);
                    if (eventIterator.hasNext()) {
                        event = eventIterator.next().getSerializedEventWithToken();
                    }
                }
                if (event != null) {
                    nextToken = event.getToken() + 1;
                    return event;
                }
                throw new NoSuchElementException("No event for token " + nextToken);
            }
        };
    }

    @Override
    protected void recreateIndex(long segment) {
        // No implementation as for primary segment store there are no index files, index is kept in memory
    }

    private void removeSegment(long segment, StorageProperties storageProperties) {
        indexManager.remove(segment);
        ByteBufferEventSource eventSource = readBuffers.remove(segment);
        if (eventSource != null) {
            eventSource.clean(0);
        }
        FileUtils.delete(storageProperties.dataFile(context, segment));
    }

    protected void completeSegment(WritePosition writePosition) {
        indexManager.complete(writePosition.segment);
        if (next != null) {
            next.handover(writePosition.segment, () -> {
                ByteBufferEventSource source = readBuffers.remove(writePosition.segment);
                logger.debug("Handed over {}, remaining segments: {}",
                             writePosition.segment,
                             getSegments());
                if (source != null) {
                    source.clean(storagePropertiesSupplier.get()
                                                          .getPrimaryCleanupDelay());
                }
            });
        }
    }

    private void write(WritePosition writePosition, List<ProcessedEvent> eventList,
                       Map<String, List<IndexEntry>> indexEntries) {
        ByteBufferEventSource source = writePosition.buffer.duplicate();
        ByteBuffer writeBuffer = source.getBuffer();
        writeBuffer.position(writePosition.position);
        int count = eventList.size();
        int from = 0;
        int to = Math.min(count, from + MAX_EVENTS_PER_BLOCK);
        int firstSize = writeBlock(writeBuffer, eventList, 0, to, indexEntries, writePosition.sequence);
        while (to < count) {
            from = to;
            to = Math.min(count, from + MAX_EVENTS_PER_BLOCK);
            int positionBefore = writeBuffer.position();
            int blockSize = writeBlock(writeBuffer, eventList, from, to, indexEntries, writePosition.sequence + from);
            int positionAfter = writeBuffer.position();
            writeBuffer.putInt(positionBefore, blockSize);
            writeBuffer.position(positionAfter);
        }
        writeBuffer.putInt(writePosition.position, firstSize);
        source.close();
    }

    private int writeBlock(ByteBuffer writeBuffer, List<ProcessedEvent> eventList, int from, int to,
                           Map<String, List<IndexEntry>> indexEntries, long token) {
        writeBuffer.putInt(0);
        writeBuffer.put(TRANSACTION_VERSION);
        writeBuffer.putShort((short) (to - from));
        Checksum checksum = new Checksum();
        int eventsPosition = writeBuffer.position();
        int eventsSize = 0;
        for (int i = from; i < to; i++) {
            ProcessedEvent event = eventList.get(i);
            int position = writeBuffer.position();
            writeBuffer.putInt(event.getSerializedSize());
            writeBuffer.put(event.toByteArray());
            if (event.isDomainEvent()) {
                indexEntries.computeIfAbsent(event.getAggregateIdentifier(),
                                             k -> new ArrayList<>())
                            .add(new IndexEntry(event.getAggregateSequenceNumber(), position, token));
            }
            eventsSize += event.getSerializedSize() + 4;
            token++;
        }

        writeBuffer.putInt(checksum.update(writeBuffer, eventsPosition, writeBuffer.position() - eventsPosition).get());
        return eventsSize;
    }

    private WritePosition claim(int eventBlockSize, int nrOfEvents) {
        int blocks = (int) Math.ceil(nrOfEvents / (double) MAX_EVENTS_PER_BLOCK);
        int totalSize = eventBlockSize + blocks * (HEADER_BYTES + TX_CHECKSUM_BYTES);
        if (totalSize > MAX_TRANSACTION_SIZE || eventBlockSize <= 0) {
            throw new MessagingPlatformException(ErrorCode.DATAFILE_WRITE_ERROR,
                                                 String.format("Illegal transaction size: %d", eventBlockSize));
        }
        WritePosition writePosition;
        do {
            writePosition = writePositionRef.getAndAccumulate(
                    new WritePosition(nrOfEvents, totalSize),
                    (prev, x) -> prev.incrementedWith(x.sequence, x.position));

            if (writePosition.isOverflow(totalSize)) {
                // only one thread can be here
                logger.debug("{}: Creating new segment {}", context, writePosition.sequence);

                writePosition.buffer.putInt(writePosition.position, -1);

                WritableEventSource buffer = getOrOpenDatafile(writePosition.sequence,
                                                               totalSize + FILE_HEADER_SIZE + FILE_FOOTER_SIZE,
                                                               true);
                writePositionRef.set(writePosition.reset(buffer));
            }
        } while (!writePosition.isWritable(totalSize));

        return writePosition;
    }

    @Override
    public long nextToken() {
        return writePositionRef.get().sequence;
    }

<<<<<<< HEAD
    protected WritableEventSource getOrOpenDatafile(long segment, long minSize, boolean canReplaceFile) {
        StorageProperties storageProperties = storagePropertiesSupplier.get();
=======
    protected WritableEventSource getOrOpenDatafile(long segment, int minSize, boolean canReplaceFile) {
>>>>>>> 87d541de
        File file = storageProperties.dataFile(context, segment);
        int size = Math.max(storageProperties.getSegmentSize(), minSize);
        if (file.exists()) {
            if (canReplaceFile && file.length() < minSize) {
                ByteBufferEventSource s = readBuffers.remove(segment);
                if (s != null) {
                    s.clean(0);
                }
                FileUtils.delete(file);
            } else {
                size = (int) file.length();
            }
        }
        try (FileChannel fileChannel = new RandomAccessFile(file, "rw").getChannel()) {
            logger.info("Opening file {}", file);
            MappedByteBuffer buffer = fileChannel.map(FileChannel.MapMode.READ_WRITE, 0, size);
            buffer.put(VERSION);
            buffer.putInt(storageProperties.getFlags());
            WritableEventSource writableEventSource = new WritableEventSource(file.getAbsolutePath(),
                                                                              buffer,
                                                                              eventTransformer,
                                                                              storageProperties.isCleanRequired());
            readBuffers.put(segment, writableEventSource);
            return writableEventSource;
        } catch (IOException ioException) {
            throw new MessagingPlatformException(ErrorCode.DATAFILE_READ_ERROR,
                                                 "Failed to open segment: " + segment,
                                                 ioException);
        }
    }

    private int eventBlockSize(List<ProcessedEvent> eventList) {
        long size = 0;
        for (ProcessedEvent event : eventList) {
            size += 4 + event.getSerializedSize();
        }
        if (size > Integer.MAX_VALUE) {
            throw new MessagingPlatformException(ErrorCode.DATAFILE_WRITE_ERROR, "Transaction size exceeds maximum size");
        }
        return (int) size;
    }

    private String storeName() {
        return context + "-" + type.getEventType().name().toLowerCase();
    }
}<|MERGE_RESOLUTION|>--- conflicted
+++ resolved
@@ -480,12 +480,8 @@
         return writePositionRef.get().sequence;
     }
 
-<<<<<<< HEAD
-    protected WritableEventSource getOrOpenDatafile(long segment, long minSize, boolean canReplaceFile) {
+    protected WritableEventSource getOrOpenDatafile(long segment, int minSize, boolean canReplaceFile) {
         StorageProperties storageProperties = storagePropertiesSupplier.get();
-=======
-    protected WritableEventSource getOrOpenDatafile(long segment, int minSize, boolean canReplaceFile) {
->>>>>>> 87d541de
         File file = storageProperties.dataFile(context, segment);
         int size = Math.max(storageProperties.getSegmentSize(), minSize);
         if (file.exists()) {
