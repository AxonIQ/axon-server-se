--- conflicted
+++ resolved
@@ -38,11 +38,7 @@
 import java.util.ArrayList;
 import java.util.Collections;
 import java.util.Comparator;
-<<<<<<< HEAD
-=======
-import java.util.HashMap;
-import java.util.LinkedList;
->>>>>>> 3ec5c69c
+import java.util.Comparator;
 import java.util.List;
 import java.util.NoSuchElementException;
 import java.util.Optional;
@@ -74,7 +70,6 @@
     public static final int MAX_EVENTS_PER_BLOCK = Short.MAX_VALUE;
     private static final int PREFETCH_SEGMENT_FILES = 2;
 
-<<<<<<< HEAD
     private final WritableEventStore head;
     protected final Set<Runnable> closeListeners = new CopyOnWriteArraySet<>();
 
@@ -86,18 +81,6 @@
     private final DistributionSummary aggregateSegmentsCount;
     private final AtomicBoolean initialized = new AtomicBoolean(true);
 
-=======
-    protected final EventTransformerFactory eventTransformerFactory;
-    protected final Synchronizer synchronizer;
-    protected final AtomicReference<WritePosition> writePositionRef = new AtomicReference<>();
-    protected final AtomicLong lastToken = new AtomicLong(-1);
-    protected final ConcurrentNavigableMap<Long, ByteBufferEventSource> readBuffers = new ConcurrentSkipListMap<>(
-            Comparator.reverseOrder());
-    protected EventTransformer eventTransformer;
-    protected final FileSystemMonitor fileSystemMonitor;
-
-    private final String storagePath;
->>>>>>> 3ec5c69c
 
     /**
      * @param context                   the context and the content type (events or snapshots)
