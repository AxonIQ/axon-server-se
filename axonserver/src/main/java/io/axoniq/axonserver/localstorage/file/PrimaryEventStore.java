--- conflicted
+++ resolved
@@ -1,9 +1,5 @@
 /*
-<<<<<<< HEAD
- *  Copyright (c) 2017-2021 AxonIQ B.V. and/or licensed to AxonIQ B.V.
-=======
  *  Copyright (c) 2017-2022 AxonIQ B.V. and/or licensed to AxonIQ B.V.
->>>>>>> 20b32531
  *  under one or more contributor license agreements.
  *
  *  Licensed under the AxonIQ Open Source License Agreement v1.0;
@@ -130,18 +126,11 @@
         fileSystemMonitor.registerPath(storeName(), storageDir.toPath());
     }
 
-<<<<<<< HEAD
-    private void initLatestSegment(long lastInitialized, long nextToken, File storageDir, long defaultFirstIndex) {
-        FileVersion first = getFirstFile(lastInitialized, storageDir, new FileVersion(defaultFirstIndex, 0));
-        renameFileIfNecessary(first.segment());
-        first = firstSegmentIfLatestCompleted(first);
-=======
     private void initLatestSegment(long lastInitialized, long nextToken, File storageDir, long defaultFirstIndex,
                                    StorageProperties storageProperties) {
-        long first = getFirstFile(lastInitialized, storageDir, defaultFirstIndex, storageProperties);
-        renameFileIfNecessary(first);
+        FileVersion first = getFirstFile(lastInitialized, storageDir, new FileVersion(defaultFirstIndex, 0), storageProperties);
+        renameFileIfNecessary(first.segment());
         first = firstSegmentIfLatestCompleted(first, storageProperties);
->>>>>>> 20b32531
         if (next != null) {
             next.initSegments(first.segment());
         }
@@ -149,7 +138,7 @@
         indexManager.remove(first);
         long sequence = first.segment();
         Map<String, List<IndexEntry>> loadedEntries = new HashMap<>();
-        try (EventIterator iterator = buffer.createEventIterator(first.segment())) {
+        try (EventByteBufferIterator iterator = new EventByteBufferIterator(buffer, first.getSegment(), first.getSegment())) {
             while (sequence < nextToken && iterator.hasNext()) {
                 EventInformation event = iterator.next();
                 if (event.isDomainEvent()) {
@@ -190,15 +179,12 @@
         indexManager.addToActiveSegment(first.segment(), loadedEntries);
 
         buffer.putInt(buffer.position(), 0);
-<<<<<<< HEAD
         WritePosition writePosition = new WritePosition(sequence,
                                                         buffer.position(),
                                                         first.version(),
                                                         buffer,
-                                                        first.segment());
-=======
-        WritePosition writePosition = new WritePosition(sequence, buffer.position(), buffer, first, 0);
->>>>>>> 20b32531
+                                                        first.segment(),
+                                                        0);
         writePositionRef.set(writePosition);
         synchronizer.init(writePosition);
     }
@@ -207,11 +193,7 @@
         return readBuffers.size();
     }
 
-<<<<<<< HEAD
-    private FileVersion firstSegmentIfLatestCompleted(FileVersion latestSegment) {
-=======
-    private long firstSegmentIfLatestCompleted(long latestSegment, StorageProperties storageProperties) {
->>>>>>> 20b32531
+    private FileVersion firstSegmentIfLatestCompleted(FileVersion latestSegment, StorageProperties storageProperties) {
         if (!indexManager.validIndex(latestSegment)) {
             return latestSegment;
         }
@@ -229,12 +211,8 @@
         return new FileVersion(token, 0);
     }
 
-<<<<<<< HEAD
-    private FileVersion getFirstFile(long lastInitialized, File events, FileVersion defaultFirstIndex) {
-=======
-    private long getFirstFile(long lastInitialized, File events, long defaultFirstIndex,
+    private FileVersion getFirstFile(long lastInitialized, File events, FileVersion defaultFirstIndex
                               StorageProperties storageProperties) {
->>>>>>> 20b32531
         String[] eventFiles = FileUtils.getFilesWithSuffix(events, storageProperties.getEventsSuffix());
 
         return Arrays.stream(eventFiles)
@@ -420,22 +398,17 @@
     }
 
     @Override
-<<<<<<< HEAD
-    public Stream<String> getBackupFilenames(long lastSegmentBackedUp, int lastVersionBackedUp) {
-        return next != null ? next.getBackupFilenames(lastSegmentBackedUp, lastVersionBackedUp) : Stream.empty();
-=======
-    public Stream<String> getBackupFilenames(long lastSegmentBackedUp, boolean includeActive) {
+    public Stream<String> getBackupFilenames(long lastSegmentBackedUp, int lastVersionBackedUp, boolean includeActive) {
         if (includeActive) {
             StorageProperties storageProperties = storagePropertiesSupplier.get();
             Stream<String> filenames = getSegments().stream()
                                                     .map(s -> name(storageProperties.dataFile(context, s)));
             return next != null ?
-                    Stream.concat(filenames, next.getBackupFilenames(lastSegmentBackedUp, includeActive)) :
+                    Stream.concat(filenames, next.getBackupFilenames(lastSegmentBackedUp, lastVersionBackedUp, includeActive)) :
                     filenames;
 
         }
         return next != null ? next.getBackupFilenames(lastSegmentBackedUp, includeActive) : Stream.empty();
->>>>>>> 20b32531
     }
 
     @Override
@@ -443,7 +416,7 @@
          return next == null ? -1 : next.getFirstCompletedSegment();
     }
 
-        @Override
+    @Override
     public CloseableIterator<SerializedEventWithToken> getGlobalIterator(long start) {
 
         return new CloseableIterator<SerializedEventWithToken>() {
@@ -569,13 +542,8 @@
         return eventsSize;
     }
 
-<<<<<<< HEAD
     private WritePosition claim(int eventBlockSize, int nrOfEvents, int version) {
-        int blocks = (int) Math.ceil(nrOfEvents / (double) maxEventsPerTransaction);
-=======
-    private WritePosition claim(int eventBlockSize, int nrOfEvents) {
         int blocks = (int) Math.ceil(nrOfEvents / (double) MAX_EVENTS_PER_BLOCK);
->>>>>>> 20b32531
         int totalSize = eventBlockSize + blocks * (HEADER_BYTES + TX_CHECKSUM_BYTES);
         if (totalSize > MAX_TRANSACTION_SIZE || eventBlockSize <= 0) {
             throw new MessagingPlatformException(ErrorCode.DATAFILE_WRITE_ERROR,
@@ -583,13 +551,7 @@
         }
         WritePosition writePosition;
         do {
-<<<<<<< HEAD
-            writePosition = writePositionRef.getAndAccumulate(
-                    new WritePosition(nrOfEvents, totalSize, version),
-                    (prev, x) -> prev.incrementedWith(x.sequence, x.position, x.version));
-=======
-            writePosition = writePositionRef.getAndUpdate(prev -> prev.incrementedWith(nrOfEvents, totalSize));
->>>>>>> 20b32531
+            writePosition = writePositionRef.getAndUpdate(prev -> prev.incrementedWith(nrOfEvents, totalSize, version));
 
             if (writePosition.isOverflow(totalSize) || writePosition.isVersionUpdate(version)) {
                 // only one thread can be here
@@ -597,13 +559,8 @@
 
                 writePosition.buffer.putInt(writePosition.position, -1);
 
-<<<<<<< HEAD
                 WritableEventSource buffer = getOrOpenDatafile(new FileVersion(writePosition.sequence, version),
-                                                               (long) totalSize + FILE_HEADER_SIZE + FILE_FOOTER_SIZE,
-=======
-                WritableEventSource buffer = getOrOpenDatafile(writePosition.sequence,
                                                                totalSize + FILE_HEADER_SIZE + FILE_FOOTER_SIZE,
->>>>>>> 20b32531
                                                                true);
                 writePositionRef.set(writePosition.reset(buffer, version));
             }
@@ -617,12 +574,8 @@
         return writePositionRef.get().sequence;
     }
 
-<<<<<<< HEAD
-    protected WritableEventSource getOrOpenDatafile(FileVersion segment, long minSize, boolean canReplaceFile) {
-=======
-    protected WritableEventSource getOrOpenDatafile(long segment, int minSize, boolean canReplaceFile) {
+    protected WritableEventSource getOrOpenDatafile(FileVersion segment, int minSize, boolean canReplaceFile) {
         StorageProperties storageProperties = storagePropertiesSupplier.get();
->>>>>>> 20b32531
         File file = storageProperties.dataFile(context, segment);
         int size = Math.max(storageProperties.getSegmentSize(), minSize);
         if (file.exists()) {
