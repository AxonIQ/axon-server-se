--- conflicted
+++ resolved
@@ -222,51 +222,6 @@
     }
 
     @Override
-<<<<<<< HEAD
-=======
-    public void reserveSequenceNumbers(List<SerializedEvent> events, boolean force) {
-        Map<String, MinMaxPair> minMaxPerAggregate = new HashMap<>();
-        events.stream()
-              .map(SerializedEvent::asEvent)
-              .filter(this::isDomainEvent)
-              .forEach(e -> minMaxPerAggregate.computeIfAbsent(e.getAggregateIdentifier(), i -> new MinMaxPair(e.getAggregateIdentifier(), e.getAggregateSequenceNumber())).setMax(e.getAggregateSequenceNumber()));
-
-        Map<String, Long> oldSequenceNumberPerAggregate = new HashMap<>();
-        for( Map.Entry<String,MinMaxPair> entry : minMaxPerAggregate.entrySet()) {
-            if (force) {
-                sequenceNumbersPerAggregate.put(entry.getKey(), new AtomicLong(entry.getValue().getMax()));
-                logger.warn("Forcefully setting sequence number for {} to {}",
-                            entry.getKey(),
-                            entry.getValue().getMax());
-            } else {
-                AtomicLong current = sequenceNumbersPerAggregate.computeIfAbsent(entry.getKey(),
-                                                                                 id -> lastSequenceForAggregate(id,
-                                                                                                                entry.getValue()
-                                                                                                                     .getMin()
-                                                                                                                        > 0));
-
-                if (!current.compareAndSet(entry.getValue().getMin() - 1, entry.getValue().getMax())) {
-                    oldSequenceNumberPerAggregate.forEach((aggregateId, sequenceNumber) -> sequenceNumbersPerAggregate
-                            .put(aggregateId, new AtomicLong(sequenceNumber)));
-                    throw new MessagingPlatformException(ErrorCode.INVALID_SEQUENCE,
-                                                         String.format(
-                                                                 "Invalid sequence number %d for aggregate %s, expected %d",
-                                                                 entry.getValue().getMin(),
-                                                                 entry.getKey(),
-                                                                 current.get() + 1));
-                }
-                oldSequenceNumberPerAggregate.putIfAbsent(entry.getKey(), entry.getValue().getMin() - 1);
-            }
-        }
-    }
-
-    private AtomicLong lastSequenceForAggregate(String aggregateId, boolean checkAll) {
-        return new AtomicLong( getLastSequenceNumber(aggregateId,
-                                                     checkAll ? Integer.MAX_VALUE : MAX_SEGMENTS_FOR_SEQUENCE_NUMBER_CHECK).orElse(-1L));
-    }
-
-    @Override
->>>>>>> f23f3699
     public Stream<String> getBackupFilenames(long lastSegmentBackedUp) {
         return next != null ? next.getBackupFilenames(lastSegmentBackedUp) : Stream.empty();
     }
@@ -358,15 +313,7 @@
     }
 
     private void completeSegment(WritePosition writePosition) {
-<<<<<<< HEAD
-        try {
-            indexManager.createIndex(writePosition.segment, positionsPerSegmentMap.get(writePosition.segment), false);
-        } catch (RuntimeException re) {
-            logger.warn("Failed to create index", re);
-        }
-=======
         indexManager.createIndex(writePosition.segment, positionsPerSegmentMap.get(writePosition.segment));
->>>>>>> f23f3699
         if (next != null) {
             next.handover(writePosition.segment, () -> {
                 positionsPerSegmentMap.remove(writePosition.segment);
