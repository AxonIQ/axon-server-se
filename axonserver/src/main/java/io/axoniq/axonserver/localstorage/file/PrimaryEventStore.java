/*
 *  Copyright (c) 2017-2022 AxonIQ B.V. and/or licensed to AxonIQ B.V.
 *  under one or more contributor license agreements.
 *
 *  Licensed under the AxonIQ Open Source License Agreement v1.0;
 *  you may not use this file except in compliance with the license.
 *
 */

package io.axoniq.axonserver.localstorage.file;

import io.axoniq.axonserver.config.FileSystemMonitor;
import io.axoniq.axonserver.exception.ErrorCode;
import io.axoniq.axonserver.exception.MessagingPlatformException;
import io.axoniq.axonserver.grpc.event.Event;
import io.axoniq.axonserver.localstorage.EventTypeContext;
import io.axoniq.axonserver.localstorage.SerializedEventWithToken;
import io.axoniq.axonserver.localstorage.StorageCallback;
import io.axoniq.axonserver.localstorage.transformation.EventTransformer;
import io.axoniq.axonserver.localstorage.transformation.EventTransformerFactory;
import io.axoniq.axonserver.localstorage.transformation.ProcessedEvent;
import io.axoniq.axonserver.localstorage.transformation.WrappedEvent;
import io.axoniq.axonserver.metric.MeterFactory;
import org.slf4j.Logger;
import org.slf4j.LoggerFactory;
import org.springframework.data.util.CloseableIterator;

import java.io.File;
import java.io.IOException;
import java.io.RandomAccessFile;
import java.nio.ByteBuffer;
import java.nio.MappedByteBuffer;
import java.nio.channels.FileChannel;
import java.util.ArrayList;
import java.util.Arrays;
import java.util.HashMap;
import java.util.LinkedList;
import java.util.List;
import java.util.Map;
import java.util.NavigableSet;
import java.util.NoSuchElementException;
import java.util.Optional;
import java.util.concurrent.CompletableFuture;
import java.util.concurrent.ConcurrentNavigableMap;
import java.util.concurrent.ConcurrentSkipListMap;
import java.util.concurrent.atomic.AtomicBoolean;
import java.util.concurrent.atomic.AtomicLong;
import java.util.concurrent.atomic.AtomicReference;
import java.util.function.Supplier;
import java.util.stream.Collectors;
import java.util.stream.Stream;

/**
 * Manages the writable segments of the event store. Once the segment is completed this class hands the segment over
 * to the next segment based event store.
 *
 * @author Marc Gathier
 * @since 4.0
 */
public class PrimaryEventStore extends SegmentBasedEventStore {

    protected static final Logger logger = LoggerFactory.getLogger(PrimaryEventStore.class);
    public static final int MAX_EVENTS_PER_BLOCK = Short.MAX_VALUE;

    protected final EventTransformerFactory eventTransformerFactory;
    protected final Synchronizer synchronizer;
    protected final AtomicReference<WritePosition> writePositionRef = new AtomicReference<>();
    protected final AtomicLong lastToken = new AtomicLong(-1);
    //
    protected final ConcurrentNavigableMap<Long, ByteBufferEventSource> readBuffers = new ConcurrentSkipListMap<>();
    protected EventTransformer eventTransformer;
    protected final FileSystemMonitor fileSystemMonitor;

    /**
     * @param context                   the context and the content type (events or snapshots)
     * @param indexManager              the index manager to use
     * @param eventTransformerFactory   the transformer factory
     * @param storagePropertiesSupplier supplies configuration of the storage engine
     * @param meterFactory              factory to create metrics meters
     * @param fileSystemMonitor
     */
    public PrimaryEventStore(EventTypeContext context,
                             IndexManager indexManager,
                             EventTransformerFactory eventTransformerFactory,
                             Supplier<StorageProperties> storagePropertiesSupplier,
                             SegmentBasedEventStore completedSegmentsHandler,
                             MeterFactory meterFactory,
                             FileSystemMonitor fileSystemMonitor) {
<<<<<<< HEAD
        this(context,
             indexManager,
             eventTransformerFactory,
             storagePropertiesSupplier,
             completedSegmentsHandler,
             meterFactory,
             fileSystemMonitor,
             Short.MAX_VALUE);
    }

    public PrimaryEventStore(EventTypeContext context,
                             IndexManager indexManager,
                             EventTransformerFactory eventTransformerFactory,
                             Supplier<StorageProperties> storagePropertiesSupplier,
                             SegmentBasedEventStore completedSegmentsHandler,
                             MeterFactory meterFactory,
                             FileSystemMonitor fileSystemMonitor,
                             short maxEventsPerTransaction) {
        super(context, indexManager, storagePropertiesSupplier, completedSegmentsHandler, meterFactory);
        this.eventTransformerFactory = eventTransformerFactory;
        this.fileSystemMonitor = fileSystemMonitor;
        this.maxEventsPerTransaction = maxEventsPerTransaction;
        synchronizer = new Synchronizer(context, storagePropertiesSupplier.get(), this::completeSegment);
=======
        super(context, indexManager, storageProperties, completedSegmentsHandler, meterFactory);
        this.eventTransformerFactory = eventTransformerFactory;
        this.fileSystemMonitor = fileSystemMonitor;
        synchronizer = new Synchronizer(context, storageProperties, this::completeSegment);
>>>>>>> 973e599e
    }

    @Override
    public void initSegments(long lastInitialized, long defaultFirstIndex) {
        StorageProperties storageProperties = storagePropertiesSupplier.get();
        File storageDir = new File(storageProperties.getStorage(context));
        FileUtils.checkCreateDirectory(storageDir);
        indexManager.init();
        eventTransformer = eventTransformerFactory.get(storageProperties.getFlags());
        initLatestSegment(lastInitialized, Long.MAX_VALUE, storageDir, defaultFirstIndex, storageProperties);

        fileSystemMonitor.registerPath(storeName(), storageDir.toPath());
    }

    private void initLatestSegment(long lastInitialized, long nextToken, File storageDir, long defaultFirstIndex,
                                   StorageProperties storageProperties) {
        long first = getFirstFile(lastInitialized, storageDir, defaultFirstIndex, storageProperties);
        renameFileIfNecessary(first);
        first = firstSegmentIfLatestCompleted(first, storageProperties);
        if (next != null) {
            next.initSegments(first);
        }
        WritableEventSource buffer = getOrOpenDatafile(first, storageProperties.getSegmentSize(), false);
        indexManager.remove(first);
        long sequence = first;
        Map<String, List<IndexEntry>> loadedEntries = new HashMap<>();
        try (EventByteBufferIterator iterator = new EventByteBufferIterator(buffer, first, first)) {
            while (sequence < nextToken && iterator.hasNext()) {
                EventInformation event = iterator.next();
                if (event.isDomainEvent()) {
                    IndexEntry indexEntry = new IndexEntry(
                            event.getEvent().getAggregateSequenceNumber(),
                            event.getPosition(),
                            sequence
                    );
                    loadedEntries.computeIfAbsent(event.getEvent().getAggregateIdentifier(),
                                                  aggregateId -> new LinkedList<>())
                                 .add(indexEntry);
                }
                sequence++;
            }
            List<EventInformation> pendingEvents = iterator.pendingEvents();
            if (!pendingEvents.isEmpty()) {
                logger.warn(
                        "Failed to position to transaction {}, {} events left in transaction, moving to end of transaction",
                        nextToken,
                        pendingEvents.size());
                for (EventInformation event : pendingEvents) {
                    if (event.isDomainEvent()) {
                        IndexEntry indexEntry = new IndexEntry(
                                event.getEvent().getAggregateSequenceNumber(),
                                event.getPosition(),
                                sequence
                        );
                        loadedEntries.computeIfAbsent(event.getEvent().getAggregateIdentifier(),
                                                      aggregateId -> new LinkedList<>())
                                     .add(indexEntry);
                    }
                    sequence++;
                }
            }
            lastToken.set(sequence - 1);
        }

        indexManager.addToActiveSegment(first, loadedEntries);

        buffer.putInt(buffer.position(), 0);
        WritePosition writePosition = new WritePosition(sequence, buffer.position(), buffer, first);
        writePositionRef.set(writePosition);
        synchronizer.init(writePosition);
    }

    public int activeSegmentCount() {
        return readBuffers.size();
    }

    private long firstSegmentIfLatestCompleted(long latestSegment, StorageProperties storageProperties) {
        if (!indexManager.validIndex(latestSegment)) {
            return latestSegment;
        }
        WritableEventSource buffer = getOrOpenDatafile(latestSegment, storageProperties.getSegmentSize(), false);
        long token = latestSegment;
        try (EventByteBufferIterator iterator = new EventByteBufferIterator(buffer, latestSegment, latestSegment)) {
            while (iterator.hasNext()) {
                iterator.next();
                token++;
            }
        } finally {
            readBuffers.remove(latestSegment);
            buffer.close();
        }
        return token;
    }

    private long getFirstFile(long lastInitialized, File events, long defaultFirstIndex,
                              StorageProperties storageProperties) {
        String[] eventFiles = FileUtils.getFilesWithSuffix(events, storageProperties.getEventsSuffix());

        return Arrays.stream(eventFiles)
                     .map(name -> Long.valueOf(name.substring(0, name.indexOf('.'))))
                     .filter(segment -> segment < lastInitialized)
                     .max(Long::compareTo)
                     .orElse(defaultFirstIndex);
    }

    private FilePreparedTransaction prepareTransaction(List<Event> origEventList) {
        List<ProcessedEvent> eventList = origEventList.stream().map(s -> new WrappedEvent(s, eventTransformer)).collect(
                Collectors.toList());
        int eventSize = eventBlockSize(eventList);
        WritePosition writePosition = claim(eventSize, eventList.size());
        return new FilePreparedTransaction(writePosition, eventSize, eventList);
    }

    /**
     * Stores a list of events. Completable future completes when these events and all previous events are written.
     *
     * @param events the events to store
     * @return completable future with the token of the first event
     */
    @Override
    public CompletableFuture<Long> store(List<Event> events) {

        CompletableFuture<Long> completableFuture = new CompletableFuture<>();
        try {
            Map<String, List<IndexEntry>> indexEntries = new HashMap<>();
            FilePreparedTransaction preparedTransaction = prepareTransaction(events);
            WritePosition writePosition = preparedTransaction.getWritePosition();

            synchronizer.register(writePosition, new StorageCallback() {
                private final AtomicBoolean execute = new AtomicBoolean(true);

                @Override
                public boolean onCompleted(long firstToken) {
                    if (execute.getAndSet(false)) {
                        indexManager.addToActiveSegment(writePosition.segment, indexEntries);
                        completableFuture.complete(firstToken);
                        lastToken.set(firstToken + preparedTransaction.getEventList().size() - 1);
                        return true;
                    }
                    return false;
                }

                @Override
                public void onError(Throwable cause) {
                    completableFuture.completeExceptionally(cause);
                }
            });
            write(writePosition, preparedTransaction.getEventList(), indexEntries);
            synchronizer.notifyWritePositions();
        } catch (RuntimeException cause) {
            completableFuture.completeExceptionally(cause);
        }

        return completableFuture;
    }

    @Override
    public void handover(Long segment, Runnable callback) {
        callback.run();
    }

    @Override
    protected boolean containsSegment(long segment) {
        return readBuffers.containsKey(segment);
    }

    @Override
    public void close(boolean deleteData) {
        StorageProperties storageProperties = storagePropertiesSupplier.get();
        File storageDir = new File(storageProperties.getStorage(context));
        fileSystemMonitor.unregisterPath(storeName());

        synchronizer.shutdown(true);
        readBuffers.forEach((s, source) -> {
            source.clean(0);
            if (deleteData) {
                removeSegment(s, storageProperties);
            }
        });

        if( next != null) next.close(deleteData);

        indexManager.cleanup(deleteData);
        if (deleteData) {
            storageDir.delete();
        }
        closeListeners.forEach(Runnable::run);
    }

    @Override
    protected NavigableSet<Long> getSegments() {
        return readBuffers.descendingKeySet();
    }

    @Override
    public Optional<EventSource> getEventSource(long segment) {
        if (readBuffers.containsKey(segment)) {
            return Optional.of(readBuffers.get(segment).duplicate());
        }
        return Optional.empty();
    }

    @Override
    public long getLastToken() {
        return lastToken.get();
    }

    @Override
    public Stream<String> getBackupFilenames(long lastSegmentBackedUp) {
        return next != null ? next.getBackupFilenames(lastSegmentBackedUp) : Stream.empty();
    }

    @Override
    public CloseableIterator<SerializedEventWithToken> getGlobalIterator(long start) {

        return new CloseableIterator<SerializedEventWithToken>() {

            long nextToken = start;
            EventIterator eventIterator;
            final AtomicBoolean closed = new AtomicBoolean();

            @Override
            public void close() {
                closed.set(true);
                if (eventIterator != null) {
                    eventIterator.close();
                }
            }

            @Override
            public boolean hasNext() {
                if (closed.get()) throw new IllegalStateException("Iterator is closed");
                return nextToken <= getLastToken();
            }

            @Override
            public SerializedEventWithToken next() {
                if (closed.get()) throw new IllegalStateException("Iterator is closed");
                if (eventIterator == null) {
                    eventIterator = getEvents(getSegmentFor(nextToken), nextToken);
                }
                SerializedEventWithToken event = null;
                if (eventIterator.hasNext()) {
                    event = eventIterator.next().getSerializedEventWithToken();
                } else {
                    eventIterator.close();
                    eventIterator = getEvents(getSegmentFor(nextToken), nextToken);
                    if (eventIterator.hasNext()) {
                        event = eventIterator.next().getSerializedEventWithToken();
                    }
                }
                if (event != null) {
                    nextToken = event.getToken() + 1;
                    return event;
                }
                throw new NoSuchElementException("No event for token " + nextToken);
            }
        };
    }

    @Override
    protected void recreateIndex(long segment) {
        // No implementation as for primary segment store there are no index files, index is kept in memory
    }

    private void removeSegment(long segment, StorageProperties storageProperties) {
        indexManager.remove(segment);
        ByteBufferEventSource eventSource = readBuffers.remove(segment);
        if (eventSource != null) {
            eventSource.clean(0);
        }
        FileUtils.delete(storageProperties.dataFile(context, segment));
    }

    protected void completeSegment(WritePosition writePosition) {
        indexManager.complete(writePosition.segment);
        if (next != null) {
            next.handover(writePosition.segment, () -> {
                ByteBufferEventSource source = readBuffers.remove(writePosition.segment);
                logger.debug("Handed over {}, remaining segments: {}",
                             writePosition.segment,
                             getSegments());
                if (source != null) {
                    source.clean(storagePropertiesSupplier.get()
                                                          .getPrimaryCleanupDelay());
                }
            });
        }
    }

    private void write(WritePosition writePosition, List<ProcessedEvent> eventList,
                       Map<String, List<IndexEntry>> indexEntries) {
        ByteBufferEventSource source = writePosition.buffer.duplicate();
        ByteBuffer writeBuffer = source.getBuffer();
        writeBuffer.position(writePosition.position);
        int count = eventList.size();
        int from = 0;
        int to = Math.min(count, from + MAX_EVENTS_PER_BLOCK);
        int firstSize = writeBlock(writeBuffer, eventList, 0, to, indexEntries, writePosition.sequence);
        while (to < count) {
            from = to;
            to = Math.min(count, from + MAX_EVENTS_PER_BLOCK);
            int positionBefore = writeBuffer.position();
            int blockSize = writeBlock(writeBuffer, eventList, from, to, indexEntries, writePosition.sequence + from);
            int positionAfter = writeBuffer.position();
            writeBuffer.putInt(positionBefore, blockSize);
            writeBuffer.position(positionAfter);
        }
        writeBuffer.putInt(writePosition.position, firstSize);
        source.close();
    }

    private int writeBlock(ByteBuffer writeBuffer, List<ProcessedEvent> eventList, int from, int to,
                           Map<String, List<IndexEntry>> indexEntries, long token) {
        writeBuffer.putInt(0);
        writeBuffer.put(TRANSACTION_VERSION);
        writeBuffer.putShort((short) (to - from));
        Checksum checksum = new Checksum();
        int eventsPosition = writeBuffer.position();
        int eventsSize = 0;
        for (int i = from; i < to; i++) {
            ProcessedEvent event = eventList.get(i);
            int position = writeBuffer.position();
            writeBuffer.putInt(event.getSerializedSize());
            writeBuffer.put(event.toByteArray());
            if (event.isDomainEvent()) {
                indexEntries.computeIfAbsent(event.getAggregateIdentifier(),
                                             k -> new ArrayList<>())
                            .add(new IndexEntry(event.getAggregateSequenceNumber(), position, token));
            }
            eventsSize += event.getSerializedSize() + 4;
            token++;
        }

        writeBuffer.putInt(checksum.update(writeBuffer, eventsPosition, writeBuffer.position() - eventsPosition).get());
        return eventsSize;
    }

    private WritePosition claim(int eventBlockSize, int nrOfEvents) {
        int blocks = (int) Math.ceil(nrOfEvents / (double) MAX_EVENTS_PER_BLOCK);
        int totalSize = eventBlockSize + blocks * (HEADER_BYTES + TX_CHECKSUM_BYTES);
        if (totalSize > MAX_TRANSACTION_SIZE || eventBlockSize <= 0) {
            throw new MessagingPlatformException(ErrorCode.DATAFILE_WRITE_ERROR,
                                                 String.format("Illegal transaction size: %d", eventBlockSize));
        }
        WritePosition writePosition;
        do {
            writePosition = writePositionRef.getAndAccumulate(
                    new WritePosition(nrOfEvents, totalSize),
                    (prev, x) -> prev.incrementedWith(x.sequence, x.position));

            if (writePosition.isOverflow(totalSize)) {
                // only one thread can be here
                logger.debug("{}: Creating new segment {}", context, writePosition.sequence);

                writePosition.buffer.putInt(writePosition.position, -1);

                WritableEventSource buffer = getOrOpenDatafile(writePosition.sequence, (long)totalSize + FILE_HEADER_SIZE + FILE_FOOTER_SIZE,
                                                               true);
                writePositionRef.set(writePosition.reset(buffer));
            }
        } while (!writePosition.isWritable(totalSize));

        return writePosition;
    }

    @Override
    public long nextToken() {
        return writePositionRef.get().sequence;
    }

    protected WritableEventSource getOrOpenDatafile(long segment, long minSize, boolean canReplaceFile) {
        StorageProperties storageProperties = storagePropertiesSupplier.get();
        File file = storageProperties.dataFile(context, segment);
        long size = Math.max(storageProperties.getSegmentSize(), minSize);
        if (file.exists()) {
            if (canReplaceFile && file.length() < minSize) {
                ByteBufferEventSource s = readBuffers.remove(segment);
                if (s != null) {
                    s.clean(0);
                }
                FileUtils.delete(file);
            } else {
                size = file.length();
            }
        }
        try (FileChannel fileChannel = new RandomAccessFile(file, "rw").getChannel()) {
            logger.info("Opening file {}", file);
            MappedByteBuffer buffer = fileChannel.map(FileChannel.MapMode.READ_WRITE, 0, size);
            buffer.put(VERSION);
            buffer.putInt(storageProperties.getFlags());
            WritableEventSource writableEventSource = new WritableEventSource(file.getAbsolutePath(),
                                                                              buffer,
                                                                              eventTransformer,
                                                                              storageProperties.isCleanRequired());
            readBuffers.put(segment, writableEventSource);
            return writableEventSource;
        } catch (IOException ioException) {
            throw new MessagingPlatformException(ErrorCode.DATAFILE_READ_ERROR,
                                                 "Failed to open segment: " + segment,
                                                 ioException);
        }
    }

    private int eventBlockSize(List<ProcessedEvent> eventList) {
        long size = 0;
        for (ProcessedEvent event : eventList) {
            size += 4 + event.getSerializedSize();
        }
        if (size > Integer.MAX_VALUE) {
            throw new MessagingPlatformException(ErrorCode.DATAFILE_WRITE_ERROR, "Transaction size exceeds maximum size");
        }
        return (int) size;
    }

    private String storeName() {
        return context + "-" + type.getEventType().name().toLowerCase();
    }
}<|MERGE_RESOLUTION|>--- conflicted
+++ resolved
@@ -86,7 +86,6 @@
                              SegmentBasedEventStore completedSegmentsHandler,
                              MeterFactory meterFactory,
                              FileSystemMonitor fileSystemMonitor) {
-<<<<<<< HEAD
         this(context,
              indexManager,
              eventTransformerFactory,
@@ -108,14 +107,7 @@
         super(context, indexManager, storagePropertiesSupplier, completedSegmentsHandler, meterFactory);
         this.eventTransformerFactory = eventTransformerFactory;
         this.fileSystemMonitor = fileSystemMonitor;
-        this.maxEventsPerTransaction = maxEventsPerTransaction;
         synchronizer = new Synchronizer(context, storagePropertiesSupplier.get(), this::completeSegment);
-=======
-        super(context, indexManager, storageProperties, completedSegmentsHandler, meterFactory);
-        this.eventTransformerFactory = eventTransformerFactory;
-        this.fileSystemMonitor = fileSystemMonitor;
-        synchronizer = new Synchronizer(context, storageProperties, this::completeSegment);
->>>>>>> 973e599e
     }
 
     @Override
