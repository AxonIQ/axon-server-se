/*
 *  Copyright (c) 2017-2023 AxonIQ B.V. and/or licensed to AxonIQ B.V.
 *  under one or more contributor license agreements.
 *
 *  Licensed under the AxonIQ Open Source License Agreement v1.0;
 *  you may not use this file except in compliance with the license.
 *
 */

package io.axoniq.axonserver.topology;

import io.axoniq.axonserver.api.Authentication;

import java.util.Collections;
import java.util.Map;
import java.util.Set;
import java.util.stream.Stream;

/**
 * Gives access to the nodes and contexts defined in the Axon Server configuration. For Standard Edition this only contains the current
 * node and the default context.
 *
 * @author Marc Gathier
 * @since 4.0
 */
public interface Topology {
    String DEFAULT_CONTEXT = "default";

    String getName();

    default boolean isMultiContext() {
        return false;
    }

    default boolean isActive(AxonServerNode node) {
        return true;
    }

    default boolean isLeader(String nodeName, String contextName) {
        return true;
    }

    default Stream<? extends AxonServerNode> nodes() {
        return Stream.of(getMe());
    }

    AxonServerNode getMe();

    default AxonServerNode findNodeForClient(String clientId,
                                             String componentName,
                                             String context,
                                             Map<String,String> tags) {
        return getMe();
    }

    /**
     * Gets the names of all contexts where the current Axon Server instance is member of. In Axon Server Standard this
     * only contains DEFAULT_CONTEXT, in Axon Server Enterprise this is dynamic.
     *
     * @return names of contexts
     */
    default Iterable<String> getMyContextNames() {
        return getMe().getContextNames();
    }

    /**
     * Gets the names of all contexts known in this Axon Server. In Axon Server Standard this only contains
     * DEFAULT_CONTEXT, in Axon Server Enterprise this is dynamic.
     *
     * @return names of contexts
     */
    default Iterable<String> knownContexts() {
        return getMe().getContextNames();
    }

    /**
     * Checks if this node serves as administrative node for Axon Server. Always true for Standard Edition.
     *
     * @return true if this node is an administative node
     */
    default boolean isAdminNode() {
        return true;
    }

    /**
     * Gets the names of all contexts where the current Axon Server instance is member of, and it is storing events for.
     * In Axon Server Standard this only contains DEFAULT_CONTEXT, in Axon Server Enterprise this is dynamic.
     *
     * @return names of contexts
     */
    default Iterable<String> getMyStorageContextNames() {
        return getMyContextNames();
    }

    default boolean validContext(String context) {
        return true;
    }

<<<<<<< HEAD
    default boolean initialized() {
        return true;
=======
    /**
     * Retrieves a {@link Set} of context names that the requester is allowed to see.
     * @param includeAdmin include the admin context in the result
     * @param authentication the authentication of the requester
     * @return set of context names
     */
    default Set<String> visibleContexts(boolean includeAdmin, Authentication authentication) {
        return Collections.singleton(DEFAULT_CONTEXT);
>>>>>>> 08e5dfd7
    }
}<|MERGE_RESOLUTION|>--- conflicted
+++ resolved
@@ -96,10 +96,10 @@
         return true;
     }
 
-<<<<<<< HEAD
     default boolean initialized() {
         return true;
-=======
+    }
+
     /**
      * Retrieves a {@link Set} of context names that the requester is allowed to see.
      * @param includeAdmin include the admin context in the result
@@ -108,6 +108,5 @@
      */
     default Set<String> visibleContexts(boolean includeAdmin, Authentication authentication) {
         return Collections.singleton(DEFAULT_CONTEXT);
->>>>>>> 08e5dfd7
     }
 }