package io.axoniq.axonserver.message.event;

import io.axoniq.axonserver.grpc.stream.CallStreamObserverDelegator;
import io.axoniq.axonserver.localstorage.SerializedEvent;
import io.grpc.stub.CallStreamObserver;
import org.slf4j.Logger;
import org.slf4j.LoggerFactory;

import java.util.concurrent.atomic.AtomicReference;

/**
 * Stream observer wrapper that checks validity of aggregate sequence numbers.
 *
 * @author Sara Pellegrini
 * @since 4.4.11
 */
<<<<<<< HEAD
public class SequenceValidationStreamObserver extends CallStreamObserverDelegator<SerializedEvent> {

=======
public class SequenceValidationStreamObserver implements StreamObserver<SerializedEvent> {
    private final StreamObserver<SerializedEvent> delegate;
    private final SequenceValidationStrategy sequenceValidationStrategy;
>>>>>>> 835944a2
    private final AtomicReference<SerializedEvent> lastSentEvent = new AtomicReference<>();
    private final Logger logger = LoggerFactory.getLogger(SequenceValidationStreamObserver.class);

    public SequenceValidationStreamObserver(
<<<<<<< HEAD
            CallStreamObserver<SerializedEvent> delegate) {
        super(delegate);
=======
            StreamObserver<SerializedEvent> delegate,
            SequenceValidationStrategy sequenceValidationStrategy) {
        this.delegate = delegate;
        this.sequenceValidationStrategy = sequenceValidationStrategy;
>>>>>>> 835944a2
    }

    @Override
    public void onNext(SerializedEvent event) {
        SerializedEvent prevEvent = lastSentEvent.get();
        if (prevEvent == null || prevEvent.getAggregateSequenceNumber() + 1 == event.getAggregateSequenceNumber()) {
            delegate().onNext(event);
            lastSentEvent.set(event);
        } else {
            String message = String.format("Invalid sequence number for aggregate %s. Received: %d, expected: %d",
                                           event.getAggregateIdentifier(),
                                           event.getAggregateSequenceNumber(),
                                           prevEvent.getAggregateSequenceNumber() + 1);
<<<<<<< HEAD
            logger.error(message);
            delegate().onError(new RuntimeException(message));
            throw new RuntimeException(message);
=======
            if(SequenceValidationStrategy.FAIL.equals(sequenceValidationStrategy)) {
                logger.error(message);
                delegate.onError(new RuntimeException(message));
            } else {
                logger.warn(message);
                delegate.onNext(event);
                lastSentEvent.set(event);
            }
>>>>>>> 835944a2
        }
    }
}<|MERGE_RESOLUTION|>--- conflicted
+++ resolved
@@ -14,27 +14,16 @@
  * @author Sara Pellegrini
  * @since 4.4.11
  */
-<<<<<<< HEAD
 public class SequenceValidationStreamObserver extends CallStreamObserverDelegator<SerializedEvent> {
-
-=======
-public class SequenceValidationStreamObserver implements StreamObserver<SerializedEvent> {
-    private final StreamObserver<SerializedEvent> delegate;
     private final SequenceValidationStrategy sequenceValidationStrategy;
->>>>>>> 835944a2
     private final AtomicReference<SerializedEvent> lastSentEvent = new AtomicReference<>();
     private final Logger logger = LoggerFactory.getLogger(SequenceValidationStreamObserver.class);
 
     public SequenceValidationStreamObserver(
-<<<<<<< HEAD
-            CallStreamObserver<SerializedEvent> delegate) {
+            CallStreamObserver<SerializedEvent> delegate,
+            SequenceValidationStrategy sequenceValidationStrategy) {
         super(delegate);
-=======
-            StreamObserver<SerializedEvent> delegate,
-            SequenceValidationStrategy sequenceValidationStrategy) {
-        this.delegate = delegate;
         this.sequenceValidationStrategy = sequenceValidationStrategy;
->>>>>>> 835944a2
     }
 
     @Override
@@ -48,20 +37,14 @@
                                            event.getAggregateIdentifier(),
                                            event.getAggregateSequenceNumber(),
                                            prevEvent.getAggregateSequenceNumber() + 1);
-<<<<<<< HEAD
-            logger.error(message);
-            delegate().onError(new RuntimeException(message));
-            throw new RuntimeException(message);
-=======
             if(SequenceValidationStrategy.FAIL.equals(sequenceValidationStrategy)) {
                 logger.error(message);
                 delegate.onError(new RuntimeException(message));
             } else {
                 logger.warn(message);
-                delegate.onNext(event);
+                delegate().onNext(event);
                 lastSentEvent.set(event);
             }
->>>>>>> 835944a2
         }
     }
 }