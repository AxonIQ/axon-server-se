--- conflicted
+++ resolved
@@ -21,7 +21,6 @@
 import org.springframework.stereotype.Component;
 import org.springframework.util.unit.DataSize;
 
-import java.util.Collection;
 import java.util.Map;
 import java.util.Set;
 import java.util.concurrent.ConcurrentHashMap;
@@ -31,27 +30,19 @@
 import static java.lang.String.format;
 
 /**
- * Cache for all active queries this instance of AS is involved into. Extends a {@link ConcurrentHashMap} where the key
- * represents the unique identifier of the query request message.
+ * Cache for all active queries this instance of AS is involved into.
+ * Extends a {@link ConcurrentHashMap} where the key represents the unique identifier of the query request message.
  *
  * @author Marc Gathier
  */
-<<<<<<< HEAD
-@Component("QueryCache") //TODO evaluate to extend ActiveRequestCache
-public class QueryCache
-        implements ConstraintCache<String, QueryInformation> {
-=======
 @Component("QueryCache")
 public class QueryCache extends ConcurrentHashMap<String, ActiveQuery>
         implements ConstraintCache<String, ActiveQuery> {
->>>>>>> 636e679a
 
     private final Logger logger = LoggerFactory.getLogger(QueryCache.class);
     private final long defaultQueryTimeout;
     private final long cacheCapacity;
     private final int QUERIES_PER_GB = 25000;
-    private final Map<String, QueryInformation> map = new ConcurrentHashMap<>();
-
 
     public QueryCache(@Value("${axoniq.axonserver.default-query-timeout:300000}") long defaultQueryTimeout,
                       @Value("${axoniq.axonserver.query-cache-capacity:0}") long cacheCapacity) {
@@ -65,29 +56,19 @@
         }
     }
 
-<<<<<<< HEAD
-    public QueryInformation remove(String messagId) {
-=======
     private ActiveQuery remove(String messagId) {
->>>>>>> 636e679a
         logger.debug("Remove messageId {}", messagId);
-        return map.remove(messagId);
+        return super.remove(messagId);
     }
 
     @Scheduled(fixedDelayString = "${axoniq.axonserver.cache-close-rate:5000}")
     public void clearOnTimeout() {
         logger.debug("Checking timed out queries");
         long minTimestamp = System.currentTimeMillis() - defaultQueryTimeout;
-<<<<<<< HEAD
-        Set<Map.Entry<String, QueryInformation>> toDelete = entrySet().stream().filter(e -> e.getValue().getTimestamp()
-                < minTimestamp).collect(
-                Collectors.toSet());
-=======
         Set<Entry<String, ActiveQuery>> toDelete = entrySet().stream()
                                                              .filter(e -> e.getValue().getTimestamp() < minTimestamp)
                                                              .filter(e -> !e.getValue().isStreaming()) // streaming queries can last theoretically forever, let's keep them in cache
                                                              .collect(Collectors.toSet());
->>>>>>> 636e679a
         if( ! toDelete.isEmpty()) {
             logger.warn("Found {} waiting queries to delete", toDelete.size());
             toDelete.forEach(e -> {
@@ -103,7 +84,7 @@
 
     @EventListener
     public void on(TopologyEvents.QueryHandlerDisconnected queryHandlerDisconnected) {
-        map.forEach((key, value) -> completeForApplication(value, queryHandlerDisconnected.getClientStreamId()));
+        forEach((key, value) -> completeForApplication(value, queryHandlerDisconnected.getClientStreamId()));
     }
 
     private void completeForApplication(ActiveQuery entry, String handlerClientStreamId) {
@@ -118,24 +99,10 @@
     @Override
     public ActiveQuery put(@Nonnull String key, @Nonnull ActiveQuery value) {
         checkCapacity();
-        return map.put(key, value);
+        return super.put(key, value);
     }
 
     @Override
-<<<<<<< HEAD
-    public int size() {
-        return map.size();
-    }
-
-    @Override
-    public QueryInformation get(String key) {
-        return map.get(key);
-    }
-
-    @Override
-    public Collection<Map.Entry<String, QueryInformation>> entrySet() {
-        return map.entrySet();
-=======
     public ActiveQuery putIfAbsent(String key, ActiveQuery value) {
         checkCapacity();
         return super.putIfAbsent(key, value);
@@ -145,18 +112,13 @@
     public void putAll(Map<? extends String, ? extends ActiveQuery> m) {
         checkCapacity();
         super.putAll(m);
->>>>>>> 636e679a
     }
 
     private void checkCapacity() {
-        if (map.size() >= cacheCapacity) {
-            throw new InsufficientBufferCapacityException(
-                    "Query buffer is full " + "(" + cacheCapacity + "/" + cacheCapacity + ") "
-                            + "Query handlers might be slow. Try increasing 'axoniq.axonserver.query-cache-capacity' property.");
+        if (mappingCount() >= cacheCapacity) {
+            throw new InsufficientBufferCapacityException("Query buffer is full " + "("+cacheCapacity + "/" +cacheCapacity + ") "
+                                                                  + "Query handlers might be slow. Try increasing 'axoniq.axonserver.query-cache-capacity' property.");
         }
     }
 
-    public boolean isEmpty() {
-        return map.isEmpty();
-    }
-}+}
