--- conflicted
+++ resolved
@@ -9,7 +9,6 @@
 
 package io.axoniq.axonserver.message.command;
 
-import org.jetbrains.annotations.NotNull;
 import org.slf4j.Logger;
 import org.slf4j.LoggerFactory;
 import org.springframework.beans.factory.annotation.Autowired;
@@ -37,19 +36,6 @@
     private final long defaultCommandTimeout;
     private final Clock clock;
     private final long cacheCapacity;
-<<<<<<< HEAD
-
-    @Autowired
-    public CommandCache(@Value("${axoniq.axonserver.default-command-timeout:300000}") long defaultCommandTimeout,
-                        Clock clock, @Value("${axoniq.axonserver.command-cache-capacity:50000}") long cacheCapacity) {
-        this.defaultCommandTimeout = defaultCommandTimeout;
-        this.clock = clock;
-        this.cacheCapacity = cacheCapacity;
-    }
-
-    public CommandCache(Clock clock) {
-        this(300000, clock, 50000);
-=======
     private final int COMMANDS_PER_GB = 2500;
     @Autowired
     public CommandCache(@Value("${axoniq.axonserver.default-command-timeout:300000}") long defaultCommandTimeout,
@@ -68,7 +54,6 @@
 
     public CommandCache(Clock clock) {
         this(300000, clock, 2500);
->>>>>>> 1d8f21d9
     }
 
     @Scheduled(fixedDelayString = "${axoniq.axonserver.cache-close-rate:5000}")
@@ -91,11 +76,7 @@
     }
 
     @Override
-<<<<<<< HEAD
-    public CommandInformation put(@NotNull String key, @NotNull CommandInformation value) {
-=======
     public CommandInformation put(@Nonnull String key, @Nonnull CommandInformation value) {
->>>>>>> 1d8f21d9
         checkCapacity();
         return super.put(key, value);
     }
@@ -115,11 +96,7 @@
 
     private void checkCapacity() {
         if (mappingCount() >= cacheCapacity) {
-<<<<<<< HEAD
-            throw new CommandExecutionException("Command cache is full " + "("+ cacheCapacity + "/" + cacheCapacity + ") "
-=======
             throw new InsufficientCacheCapacityException("Command cache is full " + "("+ cacheCapacity + "/" + cacheCapacity + ") "
->>>>>>> 1d8f21d9
             + "Command handlers might be slow. Try increasing 'axoniq.axonserver.command-cache-capacity' property.");
         }
     }
