--- conflicted
+++ resolved
@@ -22,13 +22,9 @@
 import java.util.stream.Collectors;
 
 /**
-<<<<<<< HEAD
- * Cache for running commands.
-=======
  * Cache for pending commands.
  * Has a scheduled task to check for commands that are pending for longer than the configured timeout
  * and will cancel these commands when timeout occurs.
->>>>>>> 2a0b4be5
  * @author Marc Gathier
  */
 @Component
@@ -49,13 +45,8 @@
 
     @Scheduled(fixedDelayString = "${axoniq.axonserver.cache-close-rate:5000}")
     public void clearOnTimeout() {
-<<<<<<< HEAD
-        logger.debug("Checking timed out queries");
+        logger.debug("Checking timed out commands");
         long minTimestamp = clock.millis() - defaultCommandTimeout;
-=======
-        logger.debug("Checking timed out commands");
-        long minTimestamp = System.currentTimeMillis() - defaultCommandTimeout;
->>>>>>> 2a0b4be5
         Set<Entry<String, CommandInformation>> toDelete = entrySet().stream().filter(e -> e.getValue().getTimestamp() < minTimestamp).collect(
                 Collectors.toSet());
         if( ! toDelete.isEmpty()) {
