--- conflicted
+++ resolved
@@ -69,14 +69,10 @@
         return clientId;
     }
 
-<<<<<<< HEAD
-    public abstract void send(WrappedCommand wrappedCommand);
-=======
     /**
      * Dispatches the specified command to the handler.
      *
      * @param wrappedCommand the command request to be dispatched.
      */
     public abstract void dispatch(SerializedCommand wrappedCommand);
->>>>>>> 0045814f
 }