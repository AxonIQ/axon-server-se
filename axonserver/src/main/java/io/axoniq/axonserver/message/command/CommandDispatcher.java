--- conflicted
+++ resolved
@@ -207,17 +207,7 @@
                                                                            command.getMessageIdentifier())));
                 return;
             }
-<<<<<<< HEAD
-            WrappedCommand wrappedCommand = new WrappedCommand(commandHandler.getClientStreamIdentification(),
-                                                               commandHandler.getClientId(),
-                                                               command);
-
-            commandHandler.send(wrappedCommand);
-//            commandQueues.put(commandHandler.queueName(), wrappedCommand, wrappedCommand.priority());
-=======
-
             commandHandler.dispatch(command);
->>>>>>> 0045814f
         } catch (InsufficientBufferCapacityException insufficientBufferCapacityException) {
             responseObserver.accept(errorCommandResponse(command.getMessageIdentifier(),
                                                          ErrorCode.TOO_MANY_REQUESTS,
@@ -277,11 +267,7 @@
                                                                                         .getResponseConsumer(),
                                                                                 client.getClientStreamIdentification(),
                                                                                 client.getComponentName()));
-<<<<<<< HEAD
-        return client.getClientStreamIdentification();
-=======
-        return client.clientStreamIdentification.toString();
->>>>>>> 0045814f
+        return client.clientStreamIdentification;
     }
 
     private void handlePendingCommands(ClientStreamIdentification client) {
