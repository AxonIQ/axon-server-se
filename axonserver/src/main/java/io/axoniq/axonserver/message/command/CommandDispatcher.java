/*
 * Copyright (c) 2017-2019 AxonIQ B.V. and/or licensed to AxonIQ B.V.
 * under one or more contributor license agreements.
 *
 *  Licensed under the AxonIQ Open Source License Agreement v1.0;
 *  you may not use this file except in compliance with the license.
 *
 */

package io.axoniq.axonserver.message.command;

import io.axoniq.axonserver.applicationevents.TopologyEvents;
import io.axoniq.axonserver.exception.ErrorCode;
import io.axoniq.axonserver.exception.ErrorMessageFactory;
import io.axoniq.axonserver.exception.MessagingPlatformException;
import io.axoniq.axonserver.grpc.SerializedCommand;
import io.axoniq.axonserver.grpc.SerializedCommandResponse;
import io.axoniq.axonserver.grpc.command.CommandResponse;
import io.axoniq.axonserver.message.ClientStreamIdentification;
import io.axoniq.axonserver.message.FlowControlQueues;
import io.axoniq.axonserver.metric.BaseMetricName;
import io.axoniq.axonserver.metric.MeterFactory;
import org.slf4j.Logger;
import org.slf4j.LoggerFactory;
import org.springframework.beans.factory.annotation.Value;
import org.springframework.context.event.EventListener;
import org.springframework.stereotype.Component;

import java.util.Comparator;
import java.util.List;
import java.util.Map;
import java.util.concurrent.ConcurrentHashMap;
import java.util.function.Consumer;
import java.util.stream.Collectors;

/**
 * Responsible for managing command subscriptions and processing commands.
 * Subscriptions are stored in the {@link CommandRegistrationCache}.
 * Running commands are stored in the {@link CommandCache}.
 *
 * @author Marc Gathier
 */
@Component("CommandDispatcher")
public class CommandDispatcher {

    private final CommandRegistrationCache registrations;
    private final CommandCache commandCache;
    private final CommandMetricsRegistry metricRegistry;
    private final Logger logger = LoggerFactory.getLogger(CommandDispatcher.class);
    private final FlowControlQueues<WrappedCommand> commandQueues;
    private final Map<String, MeterFactory.RateMeter> commandRatePerContext = new ConcurrentHashMap<>();

    public CommandDispatcher(CommandRegistrationCache registrations, CommandCache commandCache,
                             CommandMetricsRegistry metricRegistry,
                             MeterFactory meterFactory,
                             @Value("${axoniq.axonserver.command-queue-capacity-per-client:10000}") int queueCapacity) {
        this.registrations = registrations;
        this.commandCache = commandCache;
        this.metricRegistry = metricRegistry;
        commandQueues = new FlowControlQueues<>(Comparator.comparing(WrappedCommand::priority).reversed(),
                                                queueCapacity,
                                                BaseMetricName.AXON_APPLICATION_COMMAND_QUEUE_SIZE,
                                                meterFactory,
                                                ErrorCode.COMMAND_DISPATCH_ERROR);
        metricRegistry.gauge(BaseMetricName.AXON_ACTIVE_COMMANDS, commandCache, ConcurrentHashMap::size);
    }


    public void dispatch(String context, SerializedCommand request,
                         Consumer<SerializedCommandResponse> responseObserver, boolean proxied) {
        if (proxied) {
            String clientStreamId = request.getClientStreamId();
            ClientStreamIdentification clientIdentification = new ClientStreamIdentification(context, clientStreamId);
            CommandHandler<?> handler = registrations.findByClientAndCommand(clientIdentification,
                                                                             request.getCommand());
            dispatchToCommandHandler(request, handler, responseObserver,
                                     ErrorCode.CLIENT_DISCONNECTED,
                                     String.format("Client %s not found while processing: %s"
                                             , clientStreamId, request.getCommand()));
        } else {
            commandRate(context).mark();
            CommandHandler<?> commandHandler = registrations.getHandlerForCommand(context,
                                                                                  request.wrapped(),
                                                                                  request.getRoutingKey());
            dispatchToCommandHandler(request, commandHandler, responseObserver,
                                     ErrorCode.NO_HANDLER_FOR_COMMAND,
                                     "No Handler for command: " + request.getCommand()
            );
        }
    }

    public MeterFactory.RateMeter commandRate(String context) {
        return commandRatePerContext.computeIfAbsent(context,
                                                     c -> metricRegistry
                                                             .rateMeter(c, BaseMetricName.AXON_COMMAND_RATE));
    }

    @EventListener
    public void on(TopologyEvents.CommandHandlerDisconnected event) {
        handleDisconnection(event.clientIdentification(), event.isProxied());
    }

    private void handleDisconnection(ClientStreamIdentification client, boolean proxied) {
        cleanupRegistrations(client);
        if (!proxied) {
            getCommandQueues().move(client.toString(), this::redispatch);
        }
        handlePendingCommands(client);
    }

    private void dispatchToCommandHandler(SerializedCommand command, CommandHandler<?> commandHandler,
                                          Consumer<SerializedCommandResponse> responseObserver,
                                          ErrorCode noHandlerErrorCode, String noHandlerMessage) {
        if (commandHandler == null) {
            logger.warn("No Handler for command: {}", command.getName());
            responseObserver.accept(new SerializedCommandResponse(CommandResponse.newBuilder()
                                                                                 .setMessageIdentifier(command.getMessageIdentifier())
                                                                                 .setRequestIdentifier(command.getMessageIdentifier())
                                                                                 .setErrorCode(noHandlerErrorCode
                                                                                                       .getCode())
                                                                                 .setErrorMessage(ErrorMessageFactory
                                                                                                          .build(noHandlerMessage))
                                                                                 .build()));
            return;
        }

<<<<<<< HEAD
        try {
            logger.debug("Dispatch {} to: {}", command.getName(), commandHandler.getClient());
            commandCache.put(command.getMessageIdentifier(), new CommandInformation(command.getName(),
                                                                                    command.wrapped().getClientId(),
                                                                                    responseObserver,
                                                                                    commandHandler.getClient(),
                                                                                    commandHandler.getComponentName()));
            WrappedCommand wrappedCommand = new WrappedCommand(commandHandler.getClient(), command);
            commandQueues.put(commandHandler.queueName(), wrappedCommand, wrappedCommand.priority());
        } catch (InsufficientCacheCapacityException insufficientCacheCapacityException) {
            responseObserver.accept(new SerializedCommandResponse(CommandResponse.newBuilder()
                                                                                 .setMessageIdentifier(command.getMessageIdentifier())
                                                                                 .setRequestIdentifier(command.getMessageIdentifier())
                                                                                 .setErrorCode(ErrorCode.COMMAND_DISPATCH_ERROR
                                                                                                       .getCode())
                                                                                 .setErrorMessage(ErrorMessageFactory
                                                                                                          .build(insufficientCacheCapacityException
                                                                                                                         .getMessage()))
                                                                                 .build()));
        } catch (MessagingPlatformException mpe) {
            commandCache.remove(command.getMessageIdentifier());
            responseObserver.accept(new SerializedCommandResponse(CommandResponse.newBuilder()
                                                                                 .setMessageIdentifier(command.getMessageIdentifier())
                                                                                 .setRequestIdentifier(command.getMessageIdentifier())
                                                                                 .setErrorCode(mpe.getErrorCode()
                                                                                                  .getCode())
                                                                                 .setErrorMessage(ErrorMessageFactory
                                                                                                          .build(mpe.getMessage()))
                                                                                 .build()));
        }
=======
        logger.debug("Dispatch {} to: {}", command.getName(), commandHandler.getClientStreamIdentification());
        CommandInformation commandInformation = new CommandInformation(command.getName(),
                                                                       command.wrapped().getClientId(),
                                                                       commandHandler.getClientId(),
                                                                       responseObserver,
                                                                       commandHandler.getClientStreamIdentification(),
                                                                       commandHandler.getComponentName());
        commandCache.put(command.getMessageIdentifier(), commandInformation);
        WrappedCommand wrappedCommand = new WrappedCommand(commandHandler.getClientStreamIdentification(),
                                                           commandHandler.getClientId(),
                                                           command);
        commandQueues.put(commandHandler.queueName(), wrappedCommand, wrappedCommand.priority());
>>>>>>> 6abba8f8
    }


    public void handleResponse(SerializedCommandResponse commandResponse, boolean proxied) {
        CommandInformation toPublisher = commandCache.remove(commandResponse.getRequestIdentifier());
        if (toPublisher != null) {
            logger.debug("Sending response to: {}", toPublisher);
            if (!proxied) {
                metricRegistry.add(toPublisher.getRequestIdentifier(),
                                   toPublisher.getSourceClientId(),
                                   toPublisher.getTargetClientId(),
                                   toPublisher.getClientStreamIdentification().getContext(),
                                   System.currentTimeMillis() - toPublisher.getTimestamp());
            }
            toPublisher.getResponseConsumer().accept(commandResponse);
        } else {
            logger.info("Could not find command request: {}", commandResponse.getRequestIdentifier());
        }
    }

    private void cleanupRegistrations(ClientStreamIdentification client) {
        registrations.remove(client);
    }

    public FlowControlQueues<WrappedCommand> getCommandQueues() {
        return commandQueues;
    }

    private String redispatch(WrappedCommand command) {
        SerializedCommand request = command.command();
        CommandInformation commandInformation = commandCache.remove(request.getMessageIdentifier());
        if (commandInformation == null) {
            return null;
        }

        CommandHandler<?> client = registrations.getHandlerForCommand(command.client().getContext(), request.wrapped(),
                                                                      request.getRoutingKey());
        if (client == null) {
            commandInformation.getResponseConsumer().accept(new SerializedCommandResponse(CommandResponse.newBuilder()
                                                                                                         .setMessageIdentifier(
                                                                                                                 request.getMessageIdentifier())
                                                                                                         .setRequestIdentifier(
                                                                                                                 request.getMessageIdentifier())
                                                                                                         .setErrorCode(
                                                                                                                 ErrorCode.NO_HANDLER_FOR_COMMAND
                                                                                                                         .getCode())
                                                                                                         .setErrorMessage(
                                                                                                                 ErrorMessageFactory
                                                                                                                         .build("No Handler for command: "
                                                                                                                                        + request
                                                                                                                                 .getName()))
                                                                                                         .build()));
            return null;
        }

        logger.debug("Dispatch {} to: {}", request.getName(), client.getClientStreamIdentification());

        commandCache.put(request.getMessageIdentifier(), new CommandInformation(request.getName(),
                                                                                request.wrapped().getClientId(),
                                                                                client.getClientId(),
                                                                                commandInformation
                                                                                        .getResponseConsumer(),
                                                                                client.getClientStreamIdentification(),
                                                                                client.getComponentName()));
        return client.queueName();
    }

    private void handlePendingCommands(ClientStreamIdentification client) {
        List<String> messageIds = commandCache.entrySet().stream().filter(e -> e.getValue().checkClient(client))
                                              .map(Map.Entry::getKey).collect(Collectors.toList());

        messageIds.forEach(m -> {
            CommandInformation ci = commandCache.remove(m);
            if (ci != null) {
                ci.getResponseConsumer().accept(new SerializedCommandResponse(CommandResponse.newBuilder()
                                                                                             .setMessageIdentifier(m)
                                                                                             .setRequestIdentifier(m)
                                                                                             .setErrorMessage(
                                                                                                     ErrorMessageFactory
                                                                                                             .build("Connection lost while executing command on: "
                                                                                                                            + ci
                                                                                                                     .getClientStreamIdentification()))
                                                                                             .setErrorCode(ErrorCode.CONNECTION_TO_HANDLER_LOST
                                                                                                                   .getCode())
                                                                                             .build()));
            }
        });
    }

    public int activeCommandCount() {
        return commandCache.size();
    }
}<|MERGE_RESOLUTION|>--- conflicted
+++ resolved
@@ -124,15 +124,18 @@
             return;
         }
 
-<<<<<<< HEAD
         try {
-            logger.debug("Dispatch {} to: {}", command.getName(), commandHandler.getClient());
-            commandCache.put(command.getMessageIdentifier(), new CommandInformation(command.getName(),
+            logger.debug("Dispatch {} to: {}", command.getName(), commandHandler.getClientStreamIdentification());
+            CommandInformation commandInformation = new CommandInformation(command.getName(),
                                                                                     command.wrapped().getClientId(),
+                                                                       commandHandler.getClientId(),
                                                                                     responseObserver,
-                                                                                    commandHandler.getClient(),
-                                                                                    commandHandler.getComponentName()));
-            WrappedCommand wrappedCommand = new WrappedCommand(commandHandler.getClient(), command);
+                                                                       commandHandler.getClientStreamIdentification(),
+                                                                       commandHandler.getComponentName());
+        commandCache.put(command.getMessageIdentifier(), commandInformation);
+        WrappedCommand wrappedCommand = new WrappedCommand(commandHandler.getClientStreamIdentification(),
+                                                           commandHandler.getClientId(),
+                                                           command);
             commandQueues.put(commandHandler.queueName(), wrappedCommand, wrappedCommand.priority());
         } catch (InsufficientCacheCapacityException insufficientCacheCapacityException) {
             responseObserver.accept(new SerializedCommandResponse(CommandResponse.newBuilder()
@@ -155,20 +158,6 @@
                                                                                                           .build(mpe.getMessage()))
                                                                                  .build()));
         }
-=======
-        logger.debug("Dispatch {} to: {}", command.getName(), commandHandler.getClientStreamIdentification());
-        CommandInformation commandInformation = new CommandInformation(command.getName(),
-                                                                       command.wrapped().getClientId(),
-                                                                       commandHandler.getClientId(),
-                                                                       responseObserver,
-                                                                       commandHandler.getClientStreamIdentification(),
-                                                                       commandHandler.getComponentName());
-        commandCache.put(command.getMessageIdentifier(), commandInformation);
-        WrappedCommand wrappedCommand = new WrappedCommand(commandHandler.getClientStreamIdentification(),
-                                                           commandHandler.getClientId(),
-                                                           command);
-        commandQueues.put(commandHandler.queueName(), wrappedCommand, wrappedCommand.priority());
->>>>>>> 6abba8f8
     }
 
 
