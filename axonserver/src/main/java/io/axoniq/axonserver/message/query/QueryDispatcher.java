/*
 * Copyright (c) 2017-2019 AxonIQ B.V. and/or licensed to AxonIQ B.V.
 * under one or more contributor license agreements.
 *
 *  Licensed under the AxonIQ Open Source License Agreement v1.0;
 *  you may not use this file except in compliance with the license.
 *
 */

package io.axoniq.axonserver.message.query;

import io.axoniq.axonserver.ProcessingInstructionHelper;
import io.axoniq.axonserver.applicationevents.TopologyEvents;
import io.axoniq.axonserver.exception.ErrorCode;
import io.axoniq.axonserver.exception.ErrorMessageFactory;
import io.axoniq.axonserver.exception.MessagingPlatformException;
import io.axoniq.axonserver.extensions.ExtensionUnitOfWork;
import io.axoniq.axonserver.grpc.SerializedQuery;
import io.axoniq.axonserver.grpc.query.QueryRequest;
import io.axoniq.axonserver.grpc.query.QueryResponse;
import io.axoniq.axonserver.interceptor.DefaultInterceptorContext;
import io.axoniq.axonserver.interceptor.QueryInterceptors;
import io.axoniq.axonserver.message.ClientStreamIdentification;
import io.axoniq.axonserver.message.FlowControlQueues;
import io.axoniq.axonserver.message.command.InsufficientBufferCapacityException;
import io.axoniq.axonserver.metric.BaseMetricName;
import io.axoniq.axonserver.metric.MeterFactory;
import org.slf4j.Logger;
import org.slf4j.LoggerFactory;
import org.springframework.beans.factory.annotation.Value;
import org.springframework.context.event.EventListener;
import org.springframework.security.core.Authentication;
import org.springframework.stereotype.Component;

import java.util.Comparator;
import java.util.Map;
import java.util.Set;
import java.util.concurrent.ConcurrentHashMap;
import java.util.function.Consumer;
import java.util.stream.Collectors;

import static java.util.Collections.singleton;

/**
 * @author Marc Gathier
 */
@Component("QueryDispatcher")
public class QueryDispatcher {

    private final Logger logger = LoggerFactory.getLogger(QueryDispatcher.class);
    private final QueryRegistrationCache registrationCache;
<<<<<<< HEAD
    private final QueryCache queryCache;
    private final QueryInterceptors queryInterceptors;
=======
    private final ConcurrentHashMap<String,QueryInformation> queryCache;
>>>>>>> 38fdc282
    private final QueryMetricsRegistry queryMetricsRegistry;
    private final FlowControlQueues<WrappedQuery> queryQueue;
    private final Map<String, MeterFactory.RateMeter> queryRatePerContext = new ConcurrentHashMap<>();

    public QueryDispatcher(QueryRegistrationCache registrationCache, ConcurrentHashMap<String,QueryInformation> queryCache,
                           QueryMetricsRegistry queryMetricsRegistry,
                           QueryInterceptors queryInterceptors,
                           MeterFactory meterFactory,
                           @Value("${axoniq.axonserver.query-queue-capacity-per-client:10000}") int queueCapacity) {
        this.registrationCache = registrationCache;
        this.queryMetricsRegistry = queryMetricsRegistry;
        this.queryCache = queryCache;
        this.queryInterceptors = queryInterceptors;
        queryQueue = new FlowControlQueues<>(Comparator.comparing(WrappedQuery::priority).reversed(),
                                             queueCapacity,
                                             BaseMetricName.AXON_APPLICATION_QUERY_QUEUE_SIZE,
                                             meterFactory,
                                             ErrorCode.QUERY_DISPATCH_ERROR);
        queryMetricsRegistry.gauge(BaseMetricName.AXON_ACTIVE_QUERIES, queryCache, ConcurrentHashMap::size);
    }


    /**
     * Handles a received {@link QueryResponse}.
     *
     * @param queryResponse  the {@link QueryResponse} has been received
     * @param clientStreamId the query long living stream identifier that the client used to send the response
     * @param clientId
     * @param proxied        {@code true} if the response has been proxied by another AS node, {@code true} if the
     *                       response is directly received from the client handler.
     */
    public void handleResponse(QueryResponse queryResponse,
                               String clientStreamId,
                               String clientId,
                               boolean proxied) {
        String requestIdentifier = queryResponse.getRequestIdentifier();
        QueryInformation queryInformation = getQueryInformation(clientStreamId, requestIdentifier);
        if (queryInformation != null) {
            ClientStreamIdentification clientStream = new ClientStreamIdentification(queryInformation.getContext(),
                                                                                     clientStreamId);
            if (queryInformation.forward(clientStreamId, queryResponse) <= 0) {
                queryCache.remove(queryInformation.getKey());
                if (!proxied) {
                    queryMetricsRegistry.add(queryInformation.getQuery(),
                                             queryInformation.getSourceClientId(), clientId,
                                             clientStream.getContext(),
                                             System.currentTimeMillis() - queryInformation.getTimestamp());
                }
            }
        } else {
            logger.debug("No (more) information for {}", queryResponse.getRequestIdentifier());
        }
    }

    private QueryInformation getQueryInformation(String clientStreamId, String requestIdentifier) {
        QueryInformation queryInformation = queryCache.get(requestIdentifier);
        if (queryInformation == null) {
            requestIdentifier = requestIdentifier + "/" + clientStreamId;
            queryInformation = queryCache.get(requestIdentifier);
        }
        return queryInformation;
    }

    public void handleComplete(String requestId, String clientStreamId, String clientId, boolean proxied) {
        QueryInformation queryInformation = getQueryInformation(clientStreamId, requestId);
        if (queryInformation != null) {
            if (queryInformation.completed(clientStreamId)) {
                queryCache.remove(queryInformation.getKey());
            }
            if (!proxied) {
                queryMetricsRegistry.add(queryInformation.getQuery(),
                                         queryInformation.getSourceClientId(),
                                         clientId,
                                         queryInformation.getContext(),
                                         System.currentTimeMillis() - queryInformation.getTimestamp());
            }
        } else {
            logger.debug("No (more) information for {} on completed", requestId);
        }
    }

    @EventListener
    public void on(TopologyEvents.QueryHandlerDisconnected event) {
        registrationCache.remove(event.clientIdentification());
    }

    /**
     * Removes the query from the cache and completes it with a {@link ErrorCode#COMMAND_TIMEOUT} error.
     *
     * @param client
     * @param messageId
     */
    public void removeFromCache(String client, String messageId) {
        QueryInformation query = queryCache.remove(messageId);
        if (query != null) {
            query.completeWithError(client, ErrorCode.COMMAND_TIMEOUT, "Query cancelled due to timeout");
        }
    }

    public FlowControlQueues<WrappedQuery> getQueryQueue() {
        return queryQueue;
    }


    public void query(SerializedQuery serializedQuery, Authentication principal,
                      Consumer<QueryResponse> callback, Consumer<String> onCompleted) {
        queryRate(serializedQuery.context()).mark();
        QueryRequest query = serializedQuery.query();
        long timeout =
                System.currentTimeMillis() + ProcessingInstructionHelper.timeout(query.getProcessingInstructionsList());
        Set<? extends QueryHandler> handlers = registrationCache.find(serializedQuery.context(), query);
        if (handlers.isEmpty()) {
            callback.accept(QueryResponse.newBuilder()
                                         .setErrorCode(ErrorCode.NO_HANDLER_FOR_QUERY.getCode())
                                         .setMessageIdentifier(query.getMessageIdentifier())
                                         .setErrorMessage(ErrorMessageFactory
                                                                  .build("No handler for query: " + query.getQuery()))
                                         .build());
            onCompleted.accept("NoClient");
        } else {
            QueryDefinition queryDefinition = new QueryDefinition(serializedQuery.context(), query.getQuery());
            int expectedResults = Integer.MAX_VALUE;
            int nrOfResults = ProcessingInstructionHelper.numberOfResults(query.getProcessingInstructionsList());
            if (nrOfResults > 0) {
                expectedResults = nrOfResults;
            }
            ExtensionUnitOfWork interceptorContext = new DefaultInterceptorContext(serializedQuery.context(),
                                                                                   principal);
            try {
                SerializedQuery serializedQuery2 = queryInterceptors.queryRequest(serializedQuery, interceptorContext);
                QueryInformation queryInformation = new QueryInformation(query.getMessageIdentifier(),
                                                                         query.getClientId(), queryDefinition,
                                                                         handlers.stream()
                                                                                 .map(QueryHandler::getClientStreamId)
                                                                                 .collect(Collectors.toSet()),
                                                                         expectedResults,
                                                                         response -> intercept(interceptorContext,
                                                                                               response,
                                                                                               callback),
                                                                         onCompleted);
                queryCache.put(query.getMessageIdentifier(), queryInformation);
<<<<<<< HEAD
                handlers.forEach(h -> dispatchOne(h, serializedQuery2, timeout));
            } catch (InsufficientCacheCapacityException insufficientCacheCapacityException) {
=======
                handlers.forEach(h -> dispatchOne(h, serializedQuery, timeout));
            } catch (InsufficientBufferCapacityException insufficientBufferCapacityException) {
>>>>>>> 38fdc282
                callback.accept(QueryResponse.newBuilder()
                                             .setErrorCode(ErrorCode.TOO_MANY_REQUESTS.getCode())
                                             .setMessageIdentifier(query.getMessageIdentifier())
                                             .setErrorMessage(ErrorMessageFactory
                                                                      .build(insufficientBufferCapacityException
                                                                                     .getMessage()))
                                             .build());
                onCompleted.accept("NoCapacity");
            }
        }
    }

    private void intercept(ExtensionUnitOfWork interceptorContext, QueryResponse response,
                           Consumer<QueryResponse> callback) {
        callback.accept(queryInterceptors.queryResponse(response, interceptorContext));
    }

    public MeterFactory.RateMeter queryRate(String context) {
        return queryRatePerContext.computeIfAbsent(context,
                                                   c -> queryMetricsRegistry
                                                           .rateMeter(c, BaseMetricName.AXON_QUERY_RATE));
    }

    public void dispatchProxied(SerializedQuery serializedQuery, Consumer<QueryResponse> callback,
                                Consumer<String> onCompleted) {
        QueryRequest query = serializedQuery.query();
        long timeout =
                System.currentTimeMillis() + ProcessingInstructionHelper.timeout(query.getProcessingInstructionsList());
        String context = serializedQuery.context();
        String clientId = serializedQuery.clientStreamId();
        QueryHandler queryHandler = registrationCache.find(context, query, clientId);
        if (queryHandler == null) {
            callback.accept(QueryResponse.newBuilder()
                                         .setErrorCode(ErrorCode.CLIENT_DISCONNECTED.getCode())
                                         .setMessageIdentifier(query.getMessageIdentifier())
                                         .setErrorMessage(
                                                 ErrorMessageFactory
                                                         .build(String.format("Client %s not found while processing: %s"
                                                                 , clientId, query.getQuery())))
                                         .build());
            onCompleted.accept(clientId);
        } else {
            QueryDefinition queryDefinition = new QueryDefinition(context, query.getQuery());
            int expectedResults = Integer.MAX_VALUE;
            int nrOfResults = ProcessingInstructionHelper.numberOfResults(query.getProcessingInstructionsList());
            if (nrOfResults > 0) {
                expectedResults = nrOfResults;
            }
            String key = query.getMessageIdentifier() + "/" + serializedQuery.clientStreamId();
            QueryInformation queryInformation = new QueryInformation(key,
                                                                     serializedQuery.query().getClientId(),
                                                                     queryDefinition,
                                                                     singleton(queryHandler.getClientStreamId()),
                                                                     expectedResults,
                                                                     callback,
                                                                     onCompleted);
            try {
                queryCache.put(key, queryInformation);
                dispatchOne(queryHandler, serializedQuery, timeout);
            } catch (InsufficientBufferCapacityException insufficientBufferCapacityException) {
                queryInformation.completeWithError(queryHandler.getClientId(),
                                                   ErrorCode.QUERY_DISPATCH_ERROR,
                                                   insufficientBufferCapacityException.getMessage());
            }
        }
    }

    private void dispatchOne(QueryHandler queryHandler, SerializedQuery query, long timeout) {
        try {
            queryHandler.enqueue(query, queryQueue, timeout);
        } catch (MessagingPlatformException mpe) {
            QueryInformation information = queryCache.remove(query.getMessageIdentifier());
            if (information != null) {
                information.completeWithError(queryHandler.getClientId(), mpe.getErrorCode(), mpe.getMessage());
            }
        }
    }
}<|MERGE_RESOLUTION|>--- conflicted
+++ resolved
@@ -49,12 +49,8 @@
 
     private final Logger logger = LoggerFactory.getLogger(QueryDispatcher.class);
     private final QueryRegistrationCache registrationCache;
-<<<<<<< HEAD
-    private final QueryCache queryCache;
+    private final ConcurrentHashMap<String,QueryInformation> queryCache;
     private final QueryInterceptors queryInterceptors;
-=======
-    private final ConcurrentHashMap<String,QueryInformation> queryCache;
->>>>>>> 38fdc282
     private final QueryMetricsRegistry queryMetricsRegistry;
     private final FlowControlQueues<WrappedQuery> queryQueue;
     private final Map<String, MeterFactory.RateMeter> queryRatePerContext = new ConcurrentHashMap<>();
@@ -196,13 +192,8 @@
                                                                                                callback),
                                                                          onCompleted);
                 queryCache.put(query.getMessageIdentifier(), queryInformation);
-<<<<<<< HEAD
                 handlers.forEach(h -> dispatchOne(h, serializedQuery2, timeout));
-            } catch (InsufficientCacheCapacityException insufficientCacheCapacityException) {
-=======
-                handlers.forEach(h -> dispatchOne(h, serializedQuery, timeout));
             } catch (InsufficientBufferCapacityException insufficientBufferCapacityException) {
->>>>>>> 38fdc282
                 callback.accept(QueryResponse.newBuilder()
                                              .setErrorCode(ErrorCode.TOO_MANY_REQUESTS.getCode())
                                              .setMessageIdentifier(query.getMessageIdentifier())
