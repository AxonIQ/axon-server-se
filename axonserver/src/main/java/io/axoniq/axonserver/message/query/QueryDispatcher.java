/*
 * Copyright (c) 2017-2019 AxonIQ B.V. and/or licensed to AxonIQ B.V.
 * under one or more contributor license agreements.
 *
 *  Licensed under the AxonIQ Open Source License Agreement v1.0;
 *  you may not use this file except in compliance with the license.
 *
 */

package io.axoniq.axonserver.message.query;

import io.axoniq.axonserver.ProcessingInstructionHelper;
import io.axoniq.axonserver.applicationevents.TopologyEvents;
import io.axoniq.axonserver.exception.ErrorCode;
import io.axoniq.axonserver.exception.ErrorMessageFactory;
import io.axoniq.axonserver.exception.MessagingPlatformException;
import io.axoniq.axonserver.grpc.SerializedQuery;
import io.axoniq.axonserver.grpc.query.QueryRequest;
import io.axoniq.axonserver.grpc.query.QueryResponse;
import io.axoniq.axonserver.message.ClientStreamIdentification;
import io.axoniq.axonserver.message.FlowControlQueues;
<<<<<<< HEAD
import io.axoniq.axonserver.message.command.InsufficientCacheCapacityException;
=======
>>>>>>> 6abba8f8
import io.axoniq.axonserver.metric.BaseMetricName;
import io.axoniq.axonserver.metric.MeterFactory;
import org.slf4j.Logger;
import org.slf4j.LoggerFactory;
import org.springframework.beans.factory.annotation.Value;
import org.springframework.context.event.EventListener;
import org.springframework.stereotype.Component;

import java.util.Comparator;
import java.util.Map;
import java.util.Set;
import java.util.concurrent.ConcurrentHashMap;
import java.util.function.Consumer;
import java.util.stream.Collectors;

import static java.util.Collections.singleton;

/**
 * @author Marc Gathier
 */
@Component("QueryDispatcher")
public class QueryDispatcher {

    private final Logger logger = LoggerFactory.getLogger(QueryDispatcher.class);
    private final QueryRegistrationCache registrationCache;
    private final QueryCache queryCache;
    private final QueryMetricsRegistry queryMetricsRegistry;
    private final FlowControlQueues<WrappedQuery> queryQueue;
    private final Map<String, MeterFactory.RateMeter> queryRatePerContext = new ConcurrentHashMap<>();

    public QueryDispatcher(QueryRegistrationCache registrationCache, QueryCache queryCache,
                           QueryMetricsRegistry queryMetricsRegistry,
                           MeterFactory meterFactory,
                           @Value("${axoniq.axonserver.query-queue-capacity-per-client:10000}") int queueCapacity) {
        this.registrationCache = registrationCache;
        this.queryMetricsRegistry = queryMetricsRegistry;
        this.queryCache = queryCache;
        queryQueue = new FlowControlQueues<>(Comparator.comparing(WrappedQuery::priority).reversed(),
                                             queueCapacity,
                                             BaseMetricName.AXON_APPLICATION_QUERY_QUEUE_SIZE,
                                             meterFactory,
                                             ErrorCode.QUERY_DISPATCH_ERROR);
        queryMetricsRegistry.gauge(BaseMetricName.AXON_ACTIVE_QUERIES, queryCache, QueryCache::size);
    }


    /**
     * Handles a received {@link QueryResponse}.
     *
     * @param queryResponse  the {@link QueryResponse} has been received
     * @param clientStreamId the query long living stream identifier that the client used to send the response
     * @param clientId
     * @param proxied        {@code true} if the response has been proxied by another AS node, {@code true} if the
     *                       response is directly received from the client handler.
     */
    public void handleResponse(QueryResponse queryResponse,
                               String clientStreamId,
                               String clientId,
                               boolean proxied) {
        String requestIdentifier = queryResponse.getRequestIdentifier();
        QueryInformation queryInformation = getQueryInformation(clientStreamId, requestIdentifier);
        if (queryInformation != null) {
            ClientStreamIdentification clientStream = new ClientStreamIdentification(queryInformation.getContext(),
                                                                                     clientStreamId);
            if (queryInformation.forward(clientStreamId, queryResponse) <= 0) {
                queryCache.remove(queryInformation.getKey());
                if (!proxied) {
                    queryMetricsRegistry.add(queryInformation.getQuery(),
                                             queryInformation.getSourceClientId(), clientId,
                                             clientStream.getContext(),
                                             System.currentTimeMillis() - queryInformation.getTimestamp());
                }
            }
        } else {
            logger.debug("No (more) information for {}", queryResponse.getRequestIdentifier());
        }
    }

    private QueryInformation getQueryInformation(String clientStreamId, String requestIdentifier) {
        QueryInformation queryInformation = queryCache.get(requestIdentifier);
        if (queryInformation == null) {
            requestIdentifier = requestIdentifier + "/" + clientStreamId;
            queryInformation = queryCache.get(requestIdentifier);
        }
        return queryInformation;
    }

    public void handleComplete(String requestId, String clientStreamId, String clientId, boolean proxied) {
        QueryInformation queryInformation = getQueryInformation(clientStreamId, requestId);
        if (queryInformation != null) {
            if (queryInformation.completed(clientStreamId)) {
                queryCache.remove(queryInformation.getKey());
            }
            if (!proxied) {
                queryMetricsRegistry.add(queryInformation.getQuery(),
                                         queryInformation.getSourceClientId(),
                                         clientId,
                                         queryInformation.getContext(),
                                         System.currentTimeMillis() - queryInformation.getTimestamp());
            }
        } else {
            logger.debug("No (more) information for {} on completed", requestId);
        }
    }

    @EventListener
    public void on(TopologyEvents.QueryHandlerDisconnected event) {
        registrationCache.remove(event.clientIdentification());
    }

    /**
     * Removes the query from the cache and completes it with a {@link ErrorCode#COMMAND_TIMEOUT} error.
     *
     * @param client
     * @param messageId
     */
    public void removeFromCache(String client, String messageId) {
        QueryInformation query = queryCache.remove(messageId);
        if (query != null) {
            query.completeWithError(client, ErrorCode.COMMAND_TIMEOUT, "Query cancelled due to timeout");
        }
    }

    public FlowControlQueues<WrappedQuery> getQueryQueue() {
        return queryQueue;
    }


    public void query(SerializedQuery serializedQuery, Consumer<QueryResponse> callback, Consumer<String> onCompleted) {
        queryRate(serializedQuery.context()).mark();
        QueryRequest query = serializedQuery.query();
        long timeout =
                System.currentTimeMillis() + ProcessingInstructionHelper.timeout(query.getProcessingInstructionsList());
        Set<? extends QueryHandler> handlers = registrationCache.find(serializedQuery.context(), query);
        if (handlers.isEmpty()) {
            callback.accept(QueryResponse.newBuilder()
                                         .setErrorCode(ErrorCode.NO_HANDLER_FOR_QUERY.getCode())
                                         .setMessageIdentifier(query.getMessageIdentifier())
                                         .setErrorMessage(ErrorMessageFactory
                                                                  .build("No handler for query: " + query.getQuery()))
                                         .build());
            onCompleted.accept("NoClient");
        } else {
            QueryDefinition queryDefinition = new QueryDefinition(serializedQuery.context(), query.getQuery());
            int expectedResults = Integer.MAX_VALUE;
            int nrOfResults = ProcessingInstructionHelper.numberOfResults(query.getProcessingInstructionsList());
            if (nrOfResults > 0) {
<<<<<<< HEAD
                expectedResults = Math.min(nrOfResults, expectedResults);
            }
            QueryInformation queryInformation = new QueryInformation(query.getMessageIdentifier(),
                                                                     query.getClientId(), queryDefinition,
                                                                     handlers.stream().map(QueryHandler::getClientId)
=======
                expectedResults = nrOfResults;
            }
            QueryInformation queryInformation = new QueryInformation(query.getMessageIdentifier(),
                                                                     query.getClientId(), queryDefinition,
                                                                     handlers.stream()
                                                                             .map(QueryHandler::getClientStreamId)
>>>>>>> 6abba8f8
                                                                             .collect(Collectors.toSet()),
                                                                     expectedResults, callback,
                                                                     onCompleted);
            try {
                queryCache.put(query.getMessageIdentifier(), queryInformation);
                handlers.forEach(h -> dispatchOne(h, serializedQuery, timeout));
            } catch (InsufficientCacheCapacityException insufficientCacheCapacityException) {
                callback.accept(QueryResponse.newBuilder()
                                             .setErrorCode(ErrorCode.QUERY_DISPATCH_ERROR.getCode())
                                             .setMessageIdentifier(query.getMessageIdentifier())
                                             .setErrorMessage(ErrorMessageFactory
                                                                      .build(insufficientCacheCapacityException
                                                                                     .getMessage()))
                                             .build());
                onCompleted.accept("NoCapacity");
            }
        }
    }

    public MeterFactory.RateMeter queryRate(String context) {
        return queryRatePerContext.computeIfAbsent(context,
                                                   c -> queryMetricsRegistry
                                                           .rateMeter(c, BaseMetricName.AXON_QUERY_RATE));
    }

    public void dispatchProxied(SerializedQuery serializedQuery, Consumer<QueryResponse> callback,
                                Consumer<String> onCompleted) {
        QueryRequest query = serializedQuery.query();
        long timeout =
                System.currentTimeMillis() + ProcessingInstructionHelper.timeout(query.getProcessingInstructionsList());
        String context = serializedQuery.context();
        String clientId = serializedQuery.clientStreamId();
        QueryHandler queryHandler = registrationCache.find(context, query, clientId);
        if (queryHandler == null) {
            callback.accept(QueryResponse.newBuilder()
                                         .setErrorCode(ErrorCode.CLIENT_DISCONNECTED.getCode())
                                         .setMessageIdentifier(query.getMessageIdentifier())
                                         .setErrorMessage(
                                                 ErrorMessageFactory
                                                         .build(String.format("Client %s not found while processing: %s"
                                                                 , clientId, query.getQuery())))
                                         .build());
            onCompleted.accept(clientId);
        } else {
            QueryDefinition queryDefinition = new QueryDefinition(context, query.getQuery());
            int expectedResults = Integer.MAX_VALUE;
            int nrOfResults = ProcessingInstructionHelper.numberOfResults(query.getProcessingInstructionsList());
            if (nrOfResults > 0) {
                expectedResults = nrOfResults;
            }
            String key = query.getMessageIdentifier() + "/" + serializedQuery.clientStreamId();
            QueryInformation queryInformation = new QueryInformation(key,
                                                                     serializedQuery.query().getClientId(),
                                                                     queryDefinition,
                                                                     singleton(queryHandler.getClientStreamId()),
                                                                     expectedResults,
                                                                     callback,
                                                                     onCompleted);
            try {
                queryCache.put(key, queryInformation);
                dispatchOne(queryHandler, serializedQuery, timeout);
            } catch (InsufficientCacheCapacityException insufficientCacheCapacityException) {
                queryInformation.completeWithError(queryHandler.getClientId(),
                                                   ErrorCode.QUERY_DISPATCH_ERROR,
                                                   insufficientCacheCapacityException.getMessage());
            }
        }
    }

    private void dispatchOne(QueryHandler queryHandler, SerializedQuery query, long timeout) {
<<<<<<< HEAD
        try {
            queryHandler.enqueue(query, queryQueue, timeout);
        } catch (MessagingPlatformException mpe) {
            QueryInformation information = queryCache.remove(query.getMessageIdentifier());
            if (information != null) {
                information.completeWithError(queryHandler.getClientId(), mpe.getErrorCode(), mpe.getMessage());
            }
        }
=======
        queryHandler.enqueue(query, queryQueue, timeout);
>>>>>>> 6abba8f8
    }
}<|MERGE_RESOLUTION|>--- conflicted
+++ resolved
@@ -19,10 +19,7 @@
 import io.axoniq.axonserver.grpc.query.QueryResponse;
 import io.axoniq.axonserver.message.ClientStreamIdentification;
 import io.axoniq.axonserver.message.FlowControlQueues;
-<<<<<<< HEAD
 import io.axoniq.axonserver.message.command.InsufficientCacheCapacityException;
-=======
->>>>>>> 6abba8f8
 import io.axoniq.axonserver.metric.BaseMetricName;
 import io.axoniq.axonserver.metric.MeterFactory;
 import org.slf4j.Logger;
@@ -170,20 +167,12 @@
             int expectedResults = Integer.MAX_VALUE;
             int nrOfResults = ProcessingInstructionHelper.numberOfResults(query.getProcessingInstructionsList());
             if (nrOfResults > 0) {
-<<<<<<< HEAD
-                expectedResults = Math.min(nrOfResults, expectedResults);
-            }
-            QueryInformation queryInformation = new QueryInformation(query.getMessageIdentifier(),
-                                                                     query.getClientId(), queryDefinition,
-                                                                     handlers.stream().map(QueryHandler::getClientId)
-=======
                 expectedResults = nrOfResults;
             }
             QueryInformation queryInformation = new QueryInformation(query.getMessageIdentifier(),
                                                                      query.getClientId(), queryDefinition,
                                                                      handlers.stream()
                                                                              .map(QueryHandler::getClientStreamId)
->>>>>>> 6abba8f8
                                                                              .collect(Collectors.toSet()),
                                                                      expectedResults, callback,
                                                                      onCompleted);
@@ -254,7 +243,6 @@
     }
 
     private void dispatchOne(QueryHandler queryHandler, SerializedQuery query, long timeout) {
-<<<<<<< HEAD
         try {
             queryHandler.enqueue(query, queryQueue, timeout);
         } catch (MessagingPlatformException mpe) {
@@ -263,8 +251,5 @@
                 information.completeWithError(queryHandler.getClientId(), mpe.getErrorCode(), mpe.getMessage());
             }
         }
-=======
-        queryHandler.enqueue(query, queryQueue, timeout);
->>>>>>> 6abba8f8
     }
 }