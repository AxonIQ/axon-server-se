/*
 * Copyright (c) 2017-2019 AxonIQ B.V. and/or licensed to AxonIQ B.V.
 * under one or more contributor license agreements.
 *
 *  Licensed under the AxonIQ Open Source License Agreement v1.0;
 *  you may not use this file except in compliance with the license.
 *
 */

package io.axoniq.axonserver.message.query;

import io.axoniq.axonserver.ProcessingInstructionHelper;
import io.axoniq.axonserver.applicationevents.TopologyEvents;
import io.axoniq.axonserver.exception.ErrorCode;
import io.axoniq.axonserver.exception.ErrorMessageFactory;
import io.axoniq.axonserver.exception.MessagingPlatformException;
import io.axoniq.axonserver.grpc.SerializedQuery;
import io.axoniq.axonserver.grpc.query.QueryRequest;
import io.axoniq.axonserver.grpc.query.QueryResponse;
import io.axoniq.axonserver.message.ClientStreamIdentification;
import io.axoniq.axonserver.message.FlowControlQueues;
import io.axoniq.axonserver.metric.BaseMetricName;
import io.axoniq.axonserver.metric.MeterFactory;
import org.slf4j.Logger;
import org.slf4j.LoggerFactory;
import org.springframework.beans.factory.annotation.Value;
import org.springframework.context.event.EventListener;
import org.springframework.stereotype.Component;

import java.util.Comparator;
import java.util.Map;
import java.util.Set;
import java.util.concurrent.ConcurrentHashMap;
import java.util.function.Consumer;
import java.util.stream.Collectors;

import static java.util.Collections.singleton;

/**
 * @author Marc Gathier
 */
@Component("QueryDispatcher")
public class QueryDispatcher {

    private final Logger logger = LoggerFactory.getLogger(QueryDispatcher.class);
    private final QueryRegistrationCache registrationCache;
    private final QueryCache queryCache;
    private final QueryMetricsRegistry queryMetricsRegistry;
    private final FlowControlQueues<WrappedQuery> queryQueue;
    private final Map<String, MeterFactory.RateMeter> queryRatePerContext = new ConcurrentHashMap<>();

    public QueryDispatcher(QueryRegistrationCache registrationCache, QueryCache queryCache,
                           QueryMetricsRegistry queryMetricsRegistry,
                           MeterFactory meterFactory,
                           @Value("${axoniq.axonserver.query-queue-capacity-per-client:10000}") int queueCapacity) {
        this.registrationCache = registrationCache;
        this.queryMetricsRegistry = queryMetricsRegistry;
        this.queryCache = queryCache;
        queryQueue = new FlowControlQueues<>(Comparator.comparing(WrappedQuery::priority).reversed(),
                                             queueCapacity,
                                             BaseMetricName.AXON_APPLICATION_QUERY_QUEUE_SIZE,
                                             meterFactory,
                                             ErrorCode.QUERY_DISPATCH_ERROR);
        queryMetricsRegistry.gauge(BaseMetricName.AXON_ACTIVE_QUERIES, queryCache, QueryCache::size);
    }


    /**
     * Handles a received {@link QueryResponse}.
     *
     * @param queryResponse  the {@link QueryResponse} has been received
     * @param clientStreamId the query long living stream identifier that the client used to send the response
     * @param clientId
     * @param proxied        {@code true} if the response has been proxied by another AS node, {@code true} if the
     *                       response is directly received from the client handler.
     */
    public void handleResponse(QueryResponse queryResponse,
                               String clientStreamId,
                               String clientId,
                               boolean proxied) {
        String requestIdentifier = queryResponse.getRequestIdentifier();
        QueryInformation queryInformation = getQueryInformation(clientStreamId, requestIdentifier);
        if (queryInformation != null) {
            ClientStreamIdentification clientStream = new ClientStreamIdentification(queryInformation.getContext(),
                                                                                     clientStreamId);
            if (queryInformation.forward(clientStreamId, queryResponse) <= 0) {
                queryCache.remove(queryInformation.getKey());
                if (!proxied) {
                    queryMetricsRegistry.add(queryInformation.getQuery(),
                                             queryInformation.getSourceClientId(), clientId,
                                             clientStream.getContext(),
                                             System.currentTimeMillis() - queryInformation.getTimestamp());
                }
            }
        } else {
            logger.debug("No (more) information for {}", queryResponse.getRequestIdentifier());
        }
    }

    private QueryInformation getQueryInformation(String clientStreamId, String requestIdentifier) {
        QueryInformation queryInformation = queryCache.get(requestIdentifier);
        if (queryInformation == null) {
            requestIdentifier = requestIdentifier + "/" + clientStreamId;
            queryInformation = queryCache.get(requestIdentifier);
        }
        return queryInformation;
    }

    public void handleComplete(String requestId, String clientStreamId, String clientId, boolean proxied) {
        QueryInformation queryInformation = getQueryInformation(clientStreamId, requestId);
        if (queryInformation != null) {
            if (queryInformation.completed(clientStreamId)) {
                queryCache.remove(queryInformation.getKey());
            }
            if (!proxied) {
                queryMetricsRegistry.add(queryInformation.getQuery(),
                                         queryInformation.getSourceClientId(),
                                         clientId,
                                         queryInformation.getContext(),
                                         System.currentTimeMillis() - queryInformation.getTimestamp());
            }
        } else {
            logger.debug("No (more) information for {} on completed", requestId);
        }
    }

    @EventListener
    public void on(TopologyEvents.QueryHandlerDisconnected event) {
        registrationCache.remove(event.clientStreamIdentification());
    }

    /**
     * Removes the query from the cache and completes it with a {@link ErrorCode#COMMAND_TIMEOUT} error.
     *
     * @param client
     * @param messageId
     */
    public void removeFromCache(String client, String messageId) {
        QueryInformation query = queryCache.remove(messageId);
        if (query != null) {
            query.completeWithError(client, ErrorCode.COMMAND_TIMEOUT, "Query cancelled due to timeout");
        }
    }

    public FlowControlQueues<WrappedQuery> getQueryQueue() {
        return queryQueue;
    }


    public void query(SerializedQuery serializedQuery, Consumer<QueryResponse> callback, Consumer<String> onCompleted) {
        queryRate(serializedQuery.context()).mark();
        QueryRequest query = serializedQuery.query();
        long timeout =
                System.currentTimeMillis() + ProcessingInstructionHelper.timeout(query.getProcessingInstructionsList());
        Set<? extends QueryHandler> handlers = registrationCache.find(serializedQuery.context(), query);
        if (handlers.isEmpty()) {
            callback.accept(QueryResponse.newBuilder()
                                         .setErrorCode(ErrorCode.NO_HANDLER_FOR_QUERY.getCode())
                                         .setMessageIdentifier(query.getMessageIdentifier())
                                         .setErrorMessage(ErrorMessageFactory
                                                                  .build("No handler for query: " + query.getQuery()))
                                         .build());
            onCompleted.accept("NoClient");
        } else {
            QueryDefinition queryDefinition = new QueryDefinition(serializedQuery.context(), query.getQuery());
            int expectedResults = Integer.MAX_VALUE;
            int nrOfResults = ProcessingInstructionHelper.numberOfResults(query.getProcessingInstructionsList());
            if (nrOfResults > 0) {
                expectedResults = nrOfResults;
            }
            QueryInformation queryInformation = new QueryInformation(query.getMessageIdentifier(),
                                                                     query.getClientId(), queryDefinition,
                                                                     handlers.stream()
                                                                             .map(QueryHandler::getClientStreamId)
                                                                             .collect(Collectors.toSet()),
                                                                     expectedResults, callback,
                                                                     onCompleted);
            queryCache.put(query.getMessageIdentifier(), queryInformation);
            handlers.forEach(h -> dispatchOne(h, serializedQuery, timeout));
        }
    }

    public MeterFactory.RateMeter queryRate(String context) {
        return queryRatePerContext.computeIfAbsent(context,
                                                   c -> queryMetricsRegistry
                                                           .rateMeter(c, BaseMetricName.AXON_QUERY_RATE));
    }

    public void dispatchProxied(SerializedQuery serializedQuery, Consumer<QueryResponse> callback,
                                Consumer<String> onCompleted) {
        QueryRequest query = serializedQuery.query();
        long timeout =
                System.currentTimeMillis() + ProcessingInstructionHelper.timeout(query.getProcessingInstructionsList());
        String context = serializedQuery.context();
        String clientId = serializedQuery.clientStreamId();
        QueryHandler queryHandler = registrationCache.find(context, query, clientId);
        if (queryHandler == null) {
            callback.accept(QueryResponse.newBuilder()
                                         .setErrorCode(ErrorCode.CLIENT_DISCONNECTED.getCode())
                                         .setMessageIdentifier(query.getMessageIdentifier())
                                         .setErrorMessage(
                                                 ErrorMessageFactory
                                                         .build(String.format("Client %s not found while processing: %s"
                                                                 , clientId, query.getQuery())))
                                         .build());
            onCompleted.accept(clientId);
        } else {
            QueryDefinition queryDefinition = new QueryDefinition(context, query.getQuery());
            int expectedResults = Integer.MAX_VALUE;
            int nrOfResults = ProcessingInstructionHelper.numberOfResults(query.getProcessingInstructionsList());
            if (nrOfResults > 0) {
                expectedResults = nrOfResults;
            }
            String key = query.getMessageIdentifier() + "/" + serializedQuery.clientStreamId();
            QueryInformation queryInformation = new QueryInformation(key,
                                                                     serializedQuery.query().getClientId(),
                                                                     queryDefinition,
                                                                     singleton(queryHandler.getClientStreamId()),
                                                                     expectedResults,
                                                                     callback,
                                                                     onCompleted);
            queryCache.put(key, queryInformation);
            dispatchOne(queryHandler, serializedQuery, timeout);
        }
    }

    private void dispatchOne(QueryHandler queryHandler, SerializedQuery query, long timeout) {
<<<<<<< HEAD
        queryHandler.enqueue(query, queryQueue, timeout);
=======
        try {
            queryHandler.enqueue(query, queryQueue, timeout);
        } catch (MessagingPlatformException mpe) {
            QueryInformation information = queryCache.remove(query.getMessageIdentifier());
            if (information != null) {
                information.completeWithError(queryHandler.getClientId(), mpe.getErrorCode(), mpe.getMessage());
            }
        }
>>>>>>> da2b157a
    }
}<|MERGE_RESOLUTION|>--- conflicted
+++ resolved
@@ -225,17 +225,13 @@
     }
 
     private void dispatchOne(QueryHandler queryHandler, SerializedQuery query, long timeout) {
-<<<<<<< HEAD
+        try {
         queryHandler.enqueue(query, queryQueue, timeout);
-=======
-        try {
-            queryHandler.enqueue(query, queryQueue, timeout);
         } catch (MessagingPlatformException mpe) {
             QueryInformation information = queryCache.remove(query.getMessageIdentifier());
             if (information != null) {
                 information.completeWithError(queryHandler.getClientId(), mpe.getErrorCode(), mpe.getMessage());
             }
         }
->>>>>>> da2b157a
     }
 }