/*
 * Copyright (c) 2017-2019 AxonIQ B.V. and/or licensed to AxonIQ B.V.
 * under one or more contributor license agreements.
 *
 *  Licensed under the AxonIQ Open Source License Agreement v1.0;
 *  you may not use this file except in compliance with the license.
 *
 */

package io.axoniq.axonserver.message.query;

import io.axoniq.axonserver.ProcessingInstructionHelper;
import io.axoniq.axonserver.applicationevents.TopologyEvents;
import io.axoniq.axonserver.exception.ErrorCode;
import io.axoniq.axonserver.exception.ErrorMessageFactory;
import io.axoniq.axonserver.exception.MessagingPlatformException;
import io.axoniq.axonserver.extensions.ExtensionUnitOfWork;
import io.axoniq.axonserver.grpc.SerializedQuery;
import io.axoniq.axonserver.grpc.query.QueryRequest;
import io.axoniq.axonserver.grpc.query.QueryResponse;
import io.axoniq.axonserver.interceptor.DefaultInterceptorContext;
import io.axoniq.axonserver.interceptor.QueryInterceptors;
import io.axoniq.axonserver.message.ClientStreamIdentification;
import io.axoniq.axonserver.message.FlowControlQueues;
import io.axoniq.axonserver.message.command.InsufficientBufferCapacityException;
import io.axoniq.axonserver.metric.BaseMetricName;
import io.axoniq.axonserver.metric.MeterFactory;
import io.axoniq.axonserver.util.ConstraintCache;
import org.slf4j.Logger;
import org.slf4j.LoggerFactory;
import org.springframework.beans.factory.annotation.Value;
import org.springframework.context.event.EventListener;
import org.springframework.security.core.Authentication;
import org.springframework.stereotype.Component;

import java.util.Comparator;
import java.util.Map;
import java.util.Set;
import java.util.concurrent.ConcurrentHashMap;
import java.util.function.Consumer;
import java.util.stream.Collectors;

import static io.axoniq.axonserver.util.StringUtils.getOrDefault;
import static java.util.Collections.singleton;

/**
 * Dispatches queries to the correct handlers and dispatches responses back to the caller.
 *
 * @author Marc Gathier
 * @since 4.0
 */
@Component("QueryDispatcher")
public class QueryDispatcher {

    private final Logger logger = LoggerFactory.getLogger(QueryDispatcher.class);
    private final QueryRegistrationCache registrationCache;
<<<<<<< HEAD
    private final ConstraintCache<String, QueryInformation> queryCache;
=======
    private final ConcurrentHashMap<String,QueryInformation> queryCache;
    private final QueryInterceptors queryInterceptors;
>>>>>>> 5918aa41
    private final QueryMetricsRegistry queryMetricsRegistry;
    private final FlowControlQueues<WrappedQuery> queryQueue;
    private final Map<String, MeterFactory.RateMeter> queryRatePerContext = new ConcurrentHashMap<>();

    public QueryDispatcher(QueryRegistrationCache registrationCache,
                           ConstraintCache<String, QueryInformation> queryCache,
                           QueryMetricsRegistry queryMetricsRegistry,
                           QueryInterceptors queryInterceptors,
                           MeterFactory meterFactory,
                           @Value("${axoniq.axonserver.query-queue-capacity-per-client:10000}") int queueCapacity) {
        this.registrationCache = registrationCache;
        this.queryMetricsRegistry = queryMetricsRegistry;
        this.queryCache = queryCache;
        this.queryInterceptors = queryInterceptors;
        queryQueue = new FlowControlQueues<>(Comparator.comparing(WrappedQuery::priority).reversed(),
                                             queueCapacity,
                                             BaseMetricName.AXON_APPLICATION_QUERY_QUEUE_SIZE,
                                             meterFactory,
                                             ErrorCode.QUERY_DISPATCH_ERROR);
        queryMetricsRegistry.gauge(BaseMetricName.AXON_ACTIVE_QUERIES, queryCache, ConstraintCache::size);
    }


    /**
     * Handles a received {@link QueryResponse}.
     *
     * @param queryResponse  the {@link QueryResponse} has been received
     * @param clientStreamId the query long living stream identifier that the client used to send the response
     * @param clientId       the client id of the client that sent the response
     * @param proxied        {@code true} if the response has been proxied by another AS node, {@code true} if the
     *                       response is directly received from the client handler.
     */
    public void handleResponse(QueryResponse queryResponse,
                               String clientStreamId,
                               String clientId,
                               boolean proxied) {
        String requestIdentifier = queryResponse.getRequestIdentifier();
        QueryInformation queryInformation = getQueryInformation(clientStreamId, requestIdentifier);
        if (queryInformation != null) {
            ClientStreamIdentification clientStream = new ClientStreamIdentification(queryInformation.getContext(),
                                                                                     clientStreamId);
            long responseTime = System.currentTimeMillis() - queryInformation.getTimestamp();
            queryMetricsRegistry.addEndToEndResponseTime(queryInformation.getQuery(),
                                                         clientId,
                                                         clientStream.getContext(),
                                                         responseTime);
            if (queryInformation.forward(clientStreamId, queryResponse) <= 0) {
                queryCache.remove(queryInformation.getKey());
                if (!proxied) {
                    queryMetricsRegistry.addHandlerResponseTime(queryInformation.getQuery(),
                                                                queryInformation.getSourceClientId(), clientId,
                                                                clientStream.getContext(),
                                                                responseTime
                    );
                }
            }
        } else {
            logger.debug("No (more) information for {}", queryResponse.getRequestIdentifier());
        }
    }

    private QueryInformation getQueryInformation(String clientStreamId, String requestIdentifier) {
        QueryInformation queryInformation = queryCache.get(requestIdentifier);
        if (queryInformation == null) {
            requestIdentifier = requestIdentifier + "/" + clientStreamId;
            queryInformation = queryCache.get(requestIdentifier);
        }
        return queryInformation;
    }

    public void handleComplete(String requestId, String clientStreamId, String clientId, boolean proxied) {
        QueryInformation queryInformation = getQueryInformation(clientStreamId, requestId);
        if (queryInformation != null) {
            if (queryInformation.completed(clientStreamId)) {
                queryCache.remove(queryInformation.getKey());
            }
            if (!proxied) {
                queryMetricsRegistry.addHandlerResponseTime(queryInformation.getQuery(),
                                                            queryInformation.getSourceClientId(),
                                                            clientId,
                                                            queryInformation.getContext(),
                                                            System.currentTimeMillis() - queryInformation
                                                                    .getTimestamp());
            }
        } else {
            logger.debug("No (more) information for {} on completed", requestId);
        }
    }

    @EventListener
    public void on(TopologyEvents.QueryHandlerDisconnected event) {
        registrationCache.remove(event.clientIdentification());
    }

    /**
     * Removes the query from the cache and completes it with a {@link ErrorCode#COMMAND_TIMEOUT} error.
     *
     * @param client    the client where the query should be handled
     * @param messageId the request id for the query
     */
    public void removeFromCache(String client, String messageId) {
        QueryInformation query = queryCache.remove(messageId);
        if (query != null) {
            query.completeWithError(client, ErrorCode.COMMAND_TIMEOUT, "Query cancelled due to timeout");
        }
    }

    public FlowControlQueues<WrappedQuery> getQueryQueue() {
        return queryQueue;
    }


    public void query(SerializedQuery serializedQuery, Authentication principal,
                      Consumer<QueryResponse> callback, Consumer<String> onCompleted) {
        queryRate(serializedQuery.context()).mark();
        ExtensionUnitOfWork extensionUnitOfWork = new DefaultInterceptorContext(serializedQuery.context(),
                                                                                principal);

        Consumer<QueryResponse> interceptedCallback = r -> intercept(extensionUnitOfWork, r, callback);
        try {
            serializedQuery = queryInterceptors.queryRequest(serializedQuery, extensionUnitOfWork);

            SerializedQuery serializedQuery2 = serializedQuery;
            QueryRequest query = serializedQuery2.query();

            long timeout =
                    System.currentTimeMillis() + ProcessingInstructionHelper
                            .timeout(query.getProcessingInstructionsList());
            Set<? extends QueryHandler> handlers = registrationCache.find(serializedQuery.context(), query);
            if (handlers.isEmpty()) {
                interceptedCallback.accept(QueryResponse.newBuilder()
                                                        .setErrorCode(ErrorCode.NO_HANDLER_FOR_QUERY.getCode())
                                                        .setMessageIdentifier(query.getMessageIdentifier())
                                                        .setErrorMessage(ErrorMessageFactory
                                                                                 .build("No handler for query: " + query
                                                                                         .getQuery()))
                                                        .build());
                onCompleted.accept("NoClient");
            } else {
                QueryDefinition queryDefinition = new QueryDefinition(serializedQuery.context(), query.getQuery());
                int expectedResults = Integer.MAX_VALUE;
                int nrOfResults = ProcessingInstructionHelper.numberOfResults(query.getProcessingInstructionsList());
                if (nrOfResults > 0) {
                    expectedResults = nrOfResults;
                }
                QueryInformation queryInformation = new QueryInformation(query.getMessageIdentifier(),
                                                                         query.getClientId(), queryDefinition,
                                                                         handlers.stream()
                                                                                 .map(QueryHandler::getClientStreamId)
                                                                                 .collect(Collectors.toSet()),
                                                                         expectedResults,
                                                                         interceptedCallback,
                                                                         onCompleted);
                queryCache.put(query.getMessageIdentifier(), queryInformation);
                handlers.forEach(h -> dispatchOne(h, serializedQuery2, timeout));
            }
        } catch (InsufficientBufferCapacityException insufficientBufferCapacityException) {
            interceptedCallback.accept(QueryResponse.newBuilder()
                                                    .setErrorCode(ErrorCode.TOO_MANY_REQUESTS.getCode())
                                                    .setMessageIdentifier(serializedQuery.getMessageIdentifier())
                                                    .setErrorMessage(ErrorMessageFactory
                                                                             .build(insufficientBufferCapacityException
                                                                                            .getMessage()))
                                                    .build());
            onCompleted.accept("NoCapacity");
        } catch (MessagingPlatformException messagingPlatformException) {
            interceptedCallback.accept(QueryResponse.newBuilder()
                                                    .setErrorCode(messagingPlatformException.getErrorCode().getCode())
                                                    .setMessageIdentifier(serializedQuery.getMessageIdentifier())
                                                    .setErrorMessage(ErrorMessageFactory
                                                                             .build(messagingPlatformException
                                                                                            .getMessage()))
                                                    .build());
            onCompleted.accept("Rejected");
        } catch (Exception otherException) {
            logger.warn("{}: failed to dispatch query {}", serializedQuery.context(),
                        serializedQuery.query().getQuery(), otherException);
            interceptedCallback.accept(QueryResponse.newBuilder()
                                                    .setErrorCode(ErrorCode.OTHER.getCode())
                                                    .setMessageIdentifier(serializedQuery.getMessageIdentifier())
                                                    .setErrorMessage(ErrorMessageFactory
                                                                             .build(getOrDefault(otherException
                                                                                                         .getMessage(),
                                                                                                 otherException
                                                                                                         .getClass()
                                                                                                         .getName())))
                                                    .build());
            onCompleted.accept("Failed");
        }
    }

    private void intercept(ExtensionUnitOfWork extensionUnitOfWork, QueryResponse response,
                           Consumer<QueryResponse> callback) {
        try {
            callback.accept(queryInterceptors.queryResponse(response, extensionUnitOfWork));
        } catch (Exception ex) {
            logger.warn("{}: Exception in response interceptor", extensionUnitOfWork.context(), ex);
            callback.accept(QueryResponse.newBuilder()
                                         .setErrorCode(ErrorCode.OTHER.getCode())
                                         .setMessageIdentifier(response.getRequestIdentifier())
                                         .setErrorMessage(ErrorMessageFactory
                                                                  .build(ex.getMessage()))
                                         .build());
        }
    }

    public MeterFactory.RateMeter queryRate(String context) {
        return queryRatePerContext.computeIfAbsent(context,
                                                   c -> queryMetricsRegistry
                                                           .rateMeter(c, BaseMetricName.AXON_QUERY_RATE));
    }

    public void dispatchProxied(SerializedQuery serializedQuery, Consumer<QueryResponse> callback,
                                Consumer<String> onCompleted) {
        QueryRequest query = serializedQuery.query();
        long timeout =
                System.currentTimeMillis() + ProcessingInstructionHelper.timeout(query.getProcessingInstructionsList());
        String context = serializedQuery.context();
        String clientId = serializedQuery.clientStreamId();
        QueryHandler<?> queryHandler = registrationCache.find(context, query, clientId);
        if (queryHandler == null) {
            callback.accept(QueryResponse.newBuilder()
                                         .setErrorCode(ErrorCode.CLIENT_DISCONNECTED.getCode())
                                         .setMessageIdentifier(query.getMessageIdentifier())
                                         .setErrorMessage(
                                                 ErrorMessageFactory
                                                         .build(String.format("Client %s not found while processing: %s"
                                                                 , clientId, query.getQuery())))
                                         .build());
            onCompleted.accept(clientId);
        } else {
            QueryDefinition queryDefinition = new QueryDefinition(context, query.getQuery());
            int expectedResults = Integer.MAX_VALUE;
            int nrOfResults = ProcessingInstructionHelper.numberOfResults(query.getProcessingInstructionsList());
            if (nrOfResults > 0) {
                expectedResults = nrOfResults;
            }
            String key = query.getMessageIdentifier() + "/" + serializedQuery.clientStreamId();
            QueryInformation queryInformation = new QueryInformation(key,
                                                                     serializedQuery.query().getClientId(),
                                                                     queryDefinition,
                                                                     singleton(queryHandler.getClientStreamId()),
                                                                     expectedResults,
                                                                     callback,
                                                                     onCompleted);
            try {
                queryCache.put(key, queryInformation);
                dispatchOne(queryHandler, serializedQuery, timeout);
            } catch (InsufficientBufferCapacityException insufficientBufferCapacityException) {
                queryInformation.completeWithError(queryHandler.getClientId(),
                                                   ErrorCode.QUERY_DISPATCH_ERROR,
                                                   insufficientBufferCapacityException.getMessage());
            }
        }
    }

    private void dispatchOne(QueryHandler<?> queryHandler, SerializedQuery query, long timeout) {
        try {
            queryHandler.enqueue(query, queryQueue, timeout);
        } catch (MessagingPlatformException mpe) {
            QueryInformation information = queryCache.remove(query.getMessageIdentifier());
            if (information != null) {
                information.completeWithError(queryHandler.getClientId(), mpe.getErrorCode(), mpe.getMessage());
            }
        }
    }
}<|MERGE_RESOLUTION|>--- conflicted
+++ resolved
@@ -54,12 +54,8 @@
 
     private final Logger logger = LoggerFactory.getLogger(QueryDispatcher.class);
     private final QueryRegistrationCache registrationCache;
-<<<<<<< HEAD
     private final ConstraintCache<String, QueryInformation> queryCache;
-=======
-    private final ConcurrentHashMap<String,QueryInformation> queryCache;
     private final QueryInterceptors queryInterceptors;
->>>>>>> 5918aa41
     private final QueryMetricsRegistry queryMetricsRegistry;
     private final FlowControlQueues<WrappedQuery> queryQueue;
     private final Map<String, MeterFactory.RateMeter> queryRatePerContext = new ConcurrentHashMap<>();
