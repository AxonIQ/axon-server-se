--- conflicted
+++ resolved
@@ -149,70 +149,6 @@
         });
     }
 
-<<<<<<< HEAD
-=======
-
-    public void listAggregateEvents(String context, Authentication principal, GetAggregateEventsRequest request,
-                                    CallStreamObserver<SerializedEvent> responseObserver) {
-        final String LAST_SEQ_KEY = "__LAST_SEQ";
-        checkConnection(context, responseObserver).ifPresent(eventStore -> {
-            try {
-                Executor executor = grpcFlowControlExecutorProvider.provide();
-                OutgoingStream<SerializedEvent> outgoingStream = new FlowControlledOutgoingStream<>(responseObserver,
-                                                                                                    executor);
-                Flux<SerializedEvent> publisher;
-                publisher = Flux.deferContextual(contextView -> {
-                                                     AtomicLong lastSeq = contextView.get(LAST_SEQ_KEY);
-                                                     boolean allowedSnapshot =
-                                                             request.getAllowSnapshots()
-                                                                     && lastSeq.get() == -1;
-
-                                                     GetAggregateEventsRequest newRequest = request
-                                                             .toBuilder()
-                                                             .setAllowSnapshots(
-                                                                     allowedSnapshot)
-                                                             .setInitialSequence(lastSeq.get() + 1)
-                                                             .build();
-
-                                                     logger.debug("Reading events from seq#{} for aggregate {}",
-                                                                  lastSeq.get() + 1,
-                                                                  request.getAggregateId());
-                                                     return eventStore
-                                                             .aggregateEvents(context, principal, newRequest);
-                                                 }
-                                )
-                                .limitRate(aggregateEventsPrefetch * 5, aggregateEventsPrefetch)
-                                .doOnEach(signal -> {
-                                    if (signal.hasValue()) {
-                                        ((AtomicLong) signal.getContextView().get(LAST_SEQ_KEY))
-                                                .set(signal.get().getAggregateSequenceNumber());
-                                    }
-                                })
-                                .retryWhen(retrySpec
-                                                   .doBeforeRetry(t -> logger.warn(
-                                                           "Retrying to read events aggregate stream due to {}:{}, for aggregate: {}",
-                                                           t.failure().getClass().getName(),
-                                                           t.failure().getMessage(),
-                                                           request.getAggregateId())))
-                                .doOnError(t -> logger.error("Error during reading aggregate events. ", t))
-                                .doOnNext(m -> logger.trace("event {} for aggregate {}", m, request.getAggregateId()))
-                                .contextWrite(c -> c.put(LAST_SEQ_KEY,
-                                                         new AtomicLong(request.getInitialSequence() - 1)))
-                                .name("event_stream")
-                                .tag("context", context)
-                                .tag("stream", "aggregate_events")
-                                .tag("origin", "client_request")
-                                .metrics();
-
-                outgoingStream.accept(publisher);
-            } catch (RuntimeException t) {
-                logger.warn(ERROR_ON_CONNECTION_FROM_EVENT_STORE, "listAggregateEvents", t.getMessage(), t);
-                responseObserver.onError(GrpcExceptionBuilder.build(t));
-            }
-        });
-    }
-
->>>>>>> 15d9dc2b
     public Flux<SerializedEvent> aggregateEvents(String context,
                                                  Authentication authentication,
                                                  GetAggregateEventsRequest request) {
