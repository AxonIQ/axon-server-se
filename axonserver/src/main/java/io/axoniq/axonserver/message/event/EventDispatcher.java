/*
 * Copyright (c) 2017-2019 AxonIQ B.V. and/or licensed to AxonIQ B.V.
 * under one or more contributor license agreements.
 *
 *  Licensed under the AxonIQ Open Source License Agreement v1.0;
 *  you may not use this file except in compliance with the license.
 *
 */

package io.axoniq.axonserver.message.event;

import io.axoniq.axonserver.applicationevents.TopologyEvents;
<<<<<<< HEAD
=======
import io.axoniq.axonserver.config.AuthenticationProvider;
import io.axoniq.axonserver.exception.ErrorCode;
>>>>>>> 0794e030
import io.axoniq.axonserver.exception.ExceptionUtils;
import io.axoniq.axonserver.exception.MessagingPlatformException;
import io.axoniq.axonserver.grpc.AxonServerClientService;
import io.axoniq.axonserver.grpc.ContextProvider;
import io.axoniq.axonserver.grpc.GrpcExceptionBuilder;
import io.axoniq.axonserver.grpc.event.Confirmation;
import io.axoniq.axonserver.grpc.event.Event;
import io.axoniq.axonserver.grpc.event.EventStoreGrpc;
import io.axoniq.axonserver.grpc.event.GetAggregateEventsRequest;
import io.axoniq.axonserver.grpc.event.GetAggregateSnapshotsRequest;
import io.axoniq.axonserver.grpc.event.GetEventsRequest;
import io.axoniq.axonserver.grpc.event.GetFirstTokenRequest;
import io.axoniq.axonserver.grpc.event.GetLastTokenRequest;
import io.axoniq.axonserver.grpc.event.GetTokenAtRequest;
import io.axoniq.axonserver.grpc.event.QueryEventsRequest;
import io.axoniq.axonserver.grpc.event.QueryEventsResponse;
import io.axoniq.axonserver.grpc.event.ReadHighestSequenceNrRequest;
import io.axoniq.axonserver.grpc.event.ReadHighestSequenceNrResponse;
import io.axoniq.axonserver.grpc.event.TrackingToken;
import io.axoniq.axonserver.localstorage.SerializedEvent;
import io.axoniq.axonserver.message.ClientStreamIdentification;
import io.axoniq.axonserver.metric.BaseMetricName;
import io.axoniq.axonserver.metric.MeterFactory;
import io.axoniq.axonserver.topology.EventStoreLocator;
import io.axoniq.axonserver.util.StreamObserverUtils;
import io.axoniq.flowcontrol.OutgoingStream;
import io.axoniq.flowcontrol.producer.grpc.FlowControlledOutgoingStream;
import io.grpc.MethodDescriptor;
import io.grpc.protobuf.ProtoUtils;
import io.grpc.stub.CallStreamObserver;
import io.grpc.stub.StreamObserver;
import io.micrometer.core.instrument.Tags;
import org.slf4j.Logger;
import org.slf4j.LoggerFactory;
import org.springframework.context.event.EventListener;
import org.springframework.security.core.Authentication;
import org.springframework.stereotype.Component;
import reactor.core.publisher.Flux;

import java.io.InputStream;
import java.util.HashMap;
import java.util.List;
import java.util.Map;
import java.util.Optional;
import java.util.concurrent.CompletableFuture;
import java.util.concurrent.ConcurrentHashMap;
import java.util.concurrent.CopyOnWriteArrayList;
import java.util.concurrent.atomic.AtomicLong;
import java.util.concurrent.atomic.AtomicReference;
import java.util.stream.Collectors;

import static io.axoniq.axonserver.exception.ErrorCode.NO_EVENTSTORE;
import static io.grpc.stub.ServerCalls.*;

/**
 * @author Marc Gathier
 */
@Component("EventDispatcher")
public class EventDispatcher implements AxonServerClientService {

    public static final MethodDescriptor<GetEventsRequest, InputStream> METHOD_LIST_EVENTS =
            EventStoreGrpc.getListEventsMethod().toBuilder(
                    ProtoUtils.marshaller(GetEventsRequest.getDefaultInstance()),
                    InputStreamMarshaller.inputStreamMarshaller())
                          .build();
    public static final MethodDescriptor<GetAggregateEventsRequest, SerializedEvent> METHOD_LIST_AGGREGATE_EVENTS =
            EventStoreGrpc.getListAggregateEventsMethod().toBuilder(
                    ProtoUtils.marshaller(GetAggregateEventsRequest.getDefaultInstance()),
                    SerializedEventMarshaller.serializedEventMarshaller())
                          .build();
    public static final MethodDescriptor<GetAggregateSnapshotsRequest, SerializedEvent> METHOD_LIST_AGGREGATE_SNAPSHOTS =
            EventStoreGrpc.getListAggregateSnapshotsMethod().toBuilder(
                    ProtoUtils.marshaller(GetAggregateSnapshotsRequest.getDefaultInstance()),
                    SerializedEventMarshaller.serializedEventMarshaller())
                          .build();
    public static final MethodDescriptor<InputStream, Confirmation> METHOD_APPEND_EVENT =
            EventStoreGrpc.getAppendEventMethod().toBuilder(
                    InputStreamMarshaller.inputStreamMarshaller(),
                    ProtoUtils.marshaller(Confirmation.getDefaultInstance()))
                          .build();
    static final String ERROR_ON_CONNECTION_FROM_EVENT_STORE = "{}:  Error on connection from event store: {}";
    private static final String NO_EVENT_STORE_CONFIGURED = "No event store available for: ";
    private final Logger logger = LoggerFactory.getLogger(EventDispatcher.class);
    private final EventStoreLocator eventStoreLocator;
    private final AuthenticationProvider authenticationProvider;
    private final MeterFactory meterFactory;
    private final ContextProvider contextProvider;
    private final Map<ClientStreamIdentification, List<EventTrackerInfo>> trackingEventProcessors = new ConcurrentHashMap<>();
    private final Map<String, MeterFactory.RateMeter> eventsCounter = new ConcurrentHashMap<>();
    private final Map<String, MeterFactory.RateMeter> snapshotCounter = new ConcurrentHashMap<>();

    public EventDispatcher(EventStoreLocator eventStoreLocator,
                           ContextProvider contextProvider,
                           AuthenticationProvider authenticationProvider,
                           MeterFactory meterFactory) {
        this.contextProvider = contextProvider;
        this.eventStoreLocator = eventStoreLocator;
        this.authenticationProvider = authenticationProvider;
        this.meterFactory = meterFactory;
    }


    public StreamObserver<InputStream> appendEvent(StreamObserver<Confirmation> responseObserver) {
<<<<<<< HEAD
        CallStreamObserver<Confirmation> callStreamObserver = (CallStreamObserver<Confirmation>) responseObserver;
        return appendEvent(contextProvider.getContext(),
                           new ForwardingStreamObserver<>(logger, "appendEvent", callStreamObserver));
=======
        return appendEvent(contextProvider.getContext(), authenticationProvider.get(),
                           new ForwardingStreamObserver<>(logger, "appendEvent", responseObserver));
>>>>>>> 0794e030
    }

    public StreamObserver<InputStream> appendEvent(String context, Authentication authentication,
                                                   StreamObserver<Confirmation> responseObserver) {
        EventStore eventStore = eventStoreLocator.getEventStore(context);

        if (eventStore == null) {
            responseObserver.onError(new MessagingPlatformException(NO_EVENTSTORE,
                                                                    NO_EVENT_STORE_CONFIGURED + context));
            return new NoOpStreamObserver<>();
        }
        StreamObserver<InputStream> appendEventConnection =
                eventStore.createAppendEventConnection(context, authentication,
                                                       new StreamObserver<Confirmation>() {
                                                           @Override
                                                           public void onNext(Confirmation confirmation) {
                                                               responseObserver.onNext(confirmation);
                                                           }

                                                           @Override
                                                           public void onError(Throwable throwable) {
                                                               StreamObserverUtils.error(responseObserver,
                                                                                         MessagingPlatformException
                                                                                                     .create(throwable));
                                                           }

                                                           @Override
                                                           public void onCompleted() {

                                                                   responseObserver.onCompleted();
                                                           }
                                                       });
        return new StreamObserver<InputStream>() {
            @Override
            public void onNext(InputStream inputStream) {
                try {
                    appendEventConnection.onNext(inputStream);
                    eventsCounter(context, eventsCounter, BaseMetricName.AXON_EVENTS).mark();
                } catch (Exception exception) {
                    StreamObserverUtils.error(appendEventConnection, exception);
                    StreamObserverUtils.error(responseObserver, MessagingPlatformException.create(exception));
                }
            }

            @Override
            public void onError(Throwable throwable) {
                logger.warn("Error on connection from client: {}", throwable.getMessage());
                StreamObserverUtils.error(appendEventConnection, throwable);
            }

            @Override
            public void onCompleted() {
                appendEventConnection.onCompleted();
            }
        };
    }

    private MeterFactory.RateMeter eventsCounter(String context, Map<String, MeterFactory.RateMeter> eventsCounter,
                                                 BaseMetricName eventsMetricName) {
        return eventsCounter.computeIfAbsent(context, c -> meterFactory.rateMeter(eventsMetricName,
                                                                                  Tags.of(MeterFactory.CONTEXT,
                                                                                          context)));
    }


    public void appendSnapshot(Event event, StreamObserver<Confirmation> streamObserver) {
        CallStreamObserver<Confirmation> callStreamObserver = (CallStreamObserver<Confirmation>) streamObserver;
        appendSnapshot(contextProvider.getContext(),
                       authenticationProvider.get(),
                       event,
                       new ForwardingStreamObserver<>(logger, "appendSnapshot", callStreamObserver));
    }

    public void appendSnapshot(String context, Authentication authentication, Event snapshot,
                               StreamObserver<Confirmation> responseObserver) {
        checkConnection(context, responseObserver).ifPresent(eventStore -> {
            try {
                eventsCounter(context, snapshotCounter, BaseMetricName.AXON_SNAPSHOTS).mark();
                eventStore.appendSnapshot(context, authentication, snapshot).whenComplete((c, t) -> {
                    if (t != null) {
                        logger.warn(ERROR_ON_CONNECTION_FROM_EVENT_STORE, "appendSnapshot", t.getMessage());
                        responseObserver.onError(t);
                    } else {
                        responseObserver.onNext(c);
                        responseObserver.onCompleted();
                    }
                });
            } catch (Exception ex) {
                responseObserver.onError(ex);
            }
        });
    }

    public void listAggregateEvents(GetAggregateEventsRequest request,
                                    StreamObserver<SerializedEvent> responseObserver) {
<<<<<<< HEAD
        CallStreamObserver<SerializedEvent> streamObserver = (CallStreamObserver<SerializedEvent>) responseObserver;
        CallStreamObserver<SerializedEvent> validateStreamObserver = new SequenceValidationStreamObserver(streamObserver);
        listAggregateEvents(contextProvider.getContext(),
=======
        StreamObserver<SerializedEvent> aggregateStreamObserver = new SequenceValidationStreamObserver(responseObserver);
        listAggregateEvents(contextProvider.getContext(), authenticationProvider.get(),
>>>>>>> 0794e030
                            request,
                            new ForwardingStreamObserver<>(logger, "listAggregateEvents", validateStreamObserver));
    }

<<<<<<< HEAD
    public void listAggregateEvents(String context, GetAggregateEventsRequest request,
                                    CallStreamObserver<SerializedEvent> responseObserver) {
        //TODO replace checkConnection?
        checkConnection(context, responseObserver).ifPresent(eventStore -> {
            try {
                OutgoingStream<SerializedEvent> outgoingStream = new FlowControlledOutgoingStream<>(responseObserver);
                Flux<SerializedEvent> publisher = eventStore.aggregateEvents(context, request);
                outgoingStream.accept(publisher);
=======
    public void listAggregateEvents(String context, Authentication principal, GetAggregateEventsRequest request,
                                    StreamObserver<SerializedEvent> responseObserver) {
        checkConnection(context, responseObserver).ifPresent(eventStore -> {
            try {
                eventStore.listAggregateEvents(context,
                                               principal,
                                               request,
                                               responseObserver);
>>>>>>> 0794e030
            } catch (RuntimeException t) {
                logger.warn(ERROR_ON_CONNECTION_FROM_EVENT_STORE, "listAggregateEvents", t.getMessage(), t);
                responseObserver.onError(GrpcExceptionBuilder.build(t));
            }
        });
    }

    public Flux<SerializedEvent> aggregateEvents(String context, GetAggregateEventsRequest request) {
        EventStore eventStore = eventStoreLocator.getEventStore(context);
        if (eventStore == null) {
            return Flux.error(new MessagingPlatformException(NO_EVENTSTORE, NO_EVENT_STORE_CONFIGURED + context));
        }
        return eventStore.aggregateEvents(context, request);
    }

    public StreamObserver<GetEventsRequest> listEvents(StreamObserver<InputStream> responseObserver) {
        return listEvents(contextProvider.getContext(), authenticationProvider.get(), responseObserver);
    }

    public StreamObserver<GetEventsRequest> listEvents(String context, Authentication principal,
                                                       StreamObserver<InputStream> responseObserver) {
        return new GetEventsRequestStreamObserver(responseObserver, context, principal);
    }

    @EventListener
    public void on(TopologyEvents.ApplicationDisconnected applicationDisconnected) {
        List<EventTrackerInfo> eventsStreams = trackingEventProcessors.remove(applicationDisconnected
                                                                                      .clientIdentification());
        logger.debug("application disconnected: {}, eventsStreams: {}",
                     applicationDisconnected.getClientStreamId(),
                     eventsStreams);

        if (eventsStreams != null) {
            eventsStreams.forEach(streamObserver -> {
                try {
                    streamObserver.responseObserver.onCompleted();
                } catch (Exception ex) {
                    logger.debug("Error while closing tracking event processor connection from {} - {}",
                                 applicationDisconnected.getClientStreamId(),
                                 ex.getMessage());
                }
            });
        }
    }


    public long getNrOfEvents(String context) {
        CompletableFuture<Long> lastTokenFuture = new CompletableFuture<>();
        try {
            eventStoreLocator.getEventStore(context).getLastToken(context,
                                                                  GetLastTokenRequest.newBuilder().build(),
                                                                  new StreamObserver<TrackingToken>() {
                                                                      @Override
                                                                      public void onNext(TrackingToken trackingToken) {
                                                                          lastTokenFuture.complete(trackingToken
                                                                                                           .getToken());
                                                                      }

                                                                      @Override
                                                                      public void onError(Throwable throwable) {
                                                                          lastTokenFuture.completeExceptionally(
                                                                                  throwable);
                                                                      }

                                                                      @Override
                                                                      public void onCompleted() {
                                                                          // no action needed
                                                                      }
                                                                  });


            return lastTokenFuture.get();
        } catch (InterruptedException e) {
            Thread.currentThread().interrupt();
            return -1;
        } catch (Exception e) {
            return -1;
        }
    }

    public Map<String, Iterable<Long>> eventTrackerStatus(String context) {
        Map<String, Iterable<Long>> trackers = new HashMap<>();
        trackingEventProcessors.forEach((client, infos) -> {
            if (client.getContext().equals(context)) {
                List<Long> status = infos.stream().map(EventTrackerInfo::getLastToken).collect(Collectors.toList());
                trackers.put(client.toString(), status);
            }
        });
        return trackers;
    }


    @Override
    public final io.grpc.ServerServiceDefinition bindService() {
        return io.grpc.ServerServiceDefinition.builder(EventStoreGrpc.SERVICE_NAME)
                                              .addMethod(
                                                      METHOD_APPEND_EVENT,
                                                      asyncClientStreamingCall(this::appendEvent))
                                              .addMethod(
                                                      EventStoreGrpc.getAppendSnapshotMethod(),
                                                      asyncUnaryCall(this::appendSnapshot))
                                              .addMethod(
                                                      METHOD_LIST_AGGREGATE_EVENTS,
                                                      asyncServerStreamingCall(this::listAggregateEvents))
                                              .addMethod(
                                                      METHOD_LIST_AGGREGATE_SNAPSHOTS,
                                                      asyncServerStreamingCall(this::listAggregateSnapshots))
                                              .addMethod(
                                                      METHOD_LIST_EVENTS,
                                                      asyncBidiStreamingCall(this::listEvents))
                                              .addMethod(
                                                      EventStoreGrpc.getReadHighestSequenceNrMethod(),
                                                      asyncUnaryCall(this::readHighestSequenceNr))
                                              .addMethod(
                                                      EventStoreGrpc.getGetFirstTokenMethod(),
                                                      asyncUnaryCall(this::getFirstToken))
                                              .addMethod(
                                                      EventStoreGrpc.getGetLastTokenMethod(),
                                                      asyncUnaryCall(this::getLastToken))
                                              .addMethod(
                                                      EventStoreGrpc.getGetTokenAtMethod(),
                                                      asyncUnaryCall(this::getTokenAt))
                                              .addMethod(
                                                      EventStoreGrpc.getQueryEventsMethod(),
                                                      asyncBidiStreamingCall(this::queryEvents))
                                              .build();
    }

    public void getFirstToken(GetFirstTokenRequest request, StreamObserver<TrackingToken> streamObserver) {
        CallStreamObserver<TrackingToken> callStreamObserver = (CallStreamObserver<TrackingToken>) streamObserver;
        ForwardingStreamObserver<TrackingToken> responseObserver = new ForwardingStreamObserver<>(logger,
                                                                                                  "getFirstToken",
                                                                                                  callStreamObserver);
        checkConnection(contextProvider.getContext(), responseObserver).ifPresent(client ->
                                                                                          client.getFirstToken(
                                                                                                  contextProvider
                                                                                                          .getContext(),
                                                                                                  request,
                                                                                                  responseObserver)
        );
    }

    private Optional<EventStore> checkConnection(String context, StreamObserver<?> responseObserver) {
        EventStore eventStore = eventStoreLocator.getEventStore(context);
        if (eventStore == null) {
            responseObserver.onError(new MessagingPlatformException(NO_EVENTSTORE,
                                                                    NO_EVENT_STORE_CONFIGURED + context));
            return Optional.empty();
        }
        return Optional.of(eventStore);
    }

    public void getLastToken(GetLastTokenRequest request, StreamObserver<TrackingToken> streamObserver) {
        CallStreamObserver<TrackingToken> callStreamObserver = (CallStreamObserver<TrackingToken>) streamObserver;
        ForwardingStreamObserver<TrackingToken> responseObserver = new ForwardingStreamObserver<>(logger,
                                                                                                  "getLastToken",
                                                                                                  callStreamObserver);
        checkConnection(contextProvider.getContext(), responseObserver).ifPresent(client ->
                                                                                          client.getLastToken(
                                                                                                  contextProvider
                                                                                                          .getContext(),
                                                                                                  request,
                                                                                                  responseObserver)
        );
    }

    public void getTokenAt(GetTokenAtRequest request, StreamObserver<TrackingToken> streamObserver) {
        CallStreamObserver<TrackingToken> callStreamObserver = (CallStreamObserver<TrackingToken>) streamObserver;
        ForwardingStreamObserver<TrackingToken> responseObserver = new ForwardingStreamObserver<>(logger,
                                                                                                  "getTokenAt",
                                                                                                  callStreamObserver);
        checkConnection(contextProvider.getContext(), responseObserver)
                .ifPresent(client -> client.getTokenAt(contextProvider.getContext(), request, responseObserver)
                );
    }

    public void readHighestSequenceNr(ReadHighestSequenceNrRequest request,
                                      StreamObserver<ReadHighestSequenceNrResponse> streamObserver) {
        CallStreamObserver<ReadHighestSequenceNrResponse> callStreamObserver = (CallStreamObserver<ReadHighestSequenceNrResponse>) streamObserver;
        ForwardingStreamObserver<ReadHighestSequenceNrResponse> responseObserver =
                new ForwardingStreamObserver<>(logger, "readHighestSequenceNr", callStreamObserver);
        checkConnection(contextProvider.getContext(), responseObserver)
                .ifPresent(client -> client
                        .readHighestSequenceNr(contextProvider.getContext(), request, responseObserver)
                );
    }

    public StreamObserver<QueryEventsRequest> queryEvents(StreamObserver<QueryEventsResponse> streamObserver) {
        CallStreamObserver<QueryEventsResponse> callStreamObserver = (CallStreamObserver<QueryEventsResponse>) streamObserver;
        String context = contextProvider.getContext();
        Authentication authentication = authenticationProvider.get();
        ForwardingStreamObserver<QueryEventsResponse> responseObserver =
                new ForwardingStreamObserver<>(logger, "queryEvents", callStreamObserver);
        return new StreamObserver<QueryEventsRequest>() {

            private final AtomicReference<StreamObserver<QueryEventsRequest>> requestObserver = new AtomicReference<>();

            @Override
            public void onNext(QueryEventsRequest request) {
                if (requestObserver.get() == null) {
                    EventStore eventStore = eventStoreLocator.getEventStore(context,
                                                                            request.getForceReadFromLeader());
                    if (eventStore == null) {
                        responseObserver.onError(new MessagingPlatformException(NO_EVENTSTORE,
                                                                                NO_EVENT_STORE_CONFIGURED + context));
                        return;
                    }
                    requestObserver.set(eventStore.queryEvents(context, authentication, responseObserver));
                }
                try {
                    requestObserver.get().onNext(request);
                } catch (Exception reason) {
                    logger.warn("{}: Error forwarding request to event store: {}", context, reason.getMessage());
                    StreamObserverUtils.complete(requestObserver.get());
                }
            }

            @Override
            public void onError(Throwable reason) {
                if (!ExceptionUtils.isCancelled(reason)) {
                    logger.warn("Error on connection from client: {}", reason.getMessage());
                }
                cleanup();
            }

            @Override
            public void onCompleted() {
                cleanup();
                StreamObserverUtils.complete(responseObserver);
            }

            private void cleanup() {
                StreamObserverUtils.complete(requestObserver.get());
            }
        };
    }

    public void listAggregateSnapshots(String context, Authentication authentication,
                                       GetAggregateSnapshotsRequest request,
                                       StreamObserver<SerializedEvent> responseObserver) {
        checkConnection(context, responseObserver).ifPresent(eventStore -> {
            try {
                eventStore.listAggregateSnapshots(context,
                                                  authentication,
                                                  request,
                                                  responseObserver);
            } catch (RuntimeException t) {
                logger.warn(ERROR_ON_CONNECTION_FROM_EVENT_STORE, "listAggregateSnapshots", t.getMessage(), t);
                responseObserver.onError(GrpcExceptionBuilder.build(t));
            }
        });
    }

    public void listAggregateSnapshots(GetAggregateSnapshotsRequest request,
                                       StreamObserver<SerializedEvent> responseObserver) {
        listAggregateSnapshots(contextProvider.getContext(), authenticationProvider.get(), request, responseObserver);
    }


    public MeterFactory.RateMeter eventRate(String context) {
        return eventsCounter(context, eventsCounter, BaseMetricName.AXON_EVENTS);
    }

    public MeterFactory.RateMeter snapshotRate(String context) {
        return eventsCounter(context, snapshotCounter, BaseMetricName.AXON_SNAPSHOTS);
    }

    private static class EventTrackerInfo {

        private final StreamObserver<InputStream> responseObserver;
        private final String client;
        private final String context;
        private final AtomicLong lastToken;

        public EventTrackerInfo(StreamObserver<InputStream> responseObserver, String client, String context,
                                long lastToken) {
            this.responseObserver = responseObserver;
            this.client = client;
            this.context = context;
            this.lastToken = new AtomicLong(lastToken);
        }

        public StreamObserver<InputStream> getResponseObserver() {
            return responseObserver;
        }

        public String getClient() {
            return client;
        }

        public long getLastToken() {
            return lastToken.get();
        }

        public String getContext() {
            return context;
        }

        void incrementLastToken() {
            lastToken.incrementAndGet();
        }

        @Override
        public String toString() {
            return "EventTrackerInfo{" +
                    "responseObserver=" + responseObserver +
                    ", client='" + client + '\'' +
                    ", context='" + context + '\'' +
                    ", lastToken=" + lastToken +
                    '}';
        }
    }

    private class GetEventsRequestStreamObserver implements StreamObserver<GetEventsRequest> {

        private final StreamObserver<InputStream> responseObserver;
        private final Authentication principal;
        private final String context;
        volatile StreamObserver<GetEventsRequest> eventStoreRequestObserver;
        volatile EventTrackerInfo trackerInfo;

        GetEventsRequestStreamObserver(StreamObserver<InputStream> responseObserver, String context,
                                       Authentication principal) {
            this.context = context;
            this.responseObserver = responseObserver;
            this.principal = principal;
        }

        @Override
        public void onNext(GetEventsRequest getEventsRequest) {
            if (!registerEventTracker(getEventsRequest)) {
                return;
            }

            try {
                eventStoreRequestObserver.onNext(getEventsRequest);
            } catch (Exception reason) {
                logger.warn("Error on connection sending event to client: {}", reason.getMessage());
                if (eventStoreRequestObserver != null) {
                    eventStoreRequestObserver.onCompleted();
                }
                removeTrackerInfo();
            }
        }

        private boolean registerEventTracker(GetEventsRequest getEventsRequest) {
            if (eventStoreRequestObserver == null) {
                trackerInfo = new EventTrackerInfo(responseObserver,
                                                   getEventsRequest.getClientId(),
                                                   context,
                                                   getEventsRequest.getTrackingToken() - 1);
                try {
                    EventStore eventStore = eventStoreLocator
                            .getEventStore(context,
                                           getEventsRequest.getForceReadFromLeader());
                    if (eventStore == null) {
                        responseObserver.onError(new MessagingPlatformException(NO_EVENTSTORE,
                                                                                NO_EVENT_STORE_CONFIGURED + context));
                        return false;
                    }
                    eventStoreRequestObserver =
                            eventStore.listEvents(context, principal, new StreamObserver<InputStream>() {
                                @Override
                                public void onNext(InputStream eventWithToken) {
                                    responseObserver.onNext(eventWithToken);
                                    trackerInfo.incrementLastToken();
                                }

                                @Override
                                public void onError(Throwable throwable) {
                                    if (throwable instanceof IllegalStateException) {
                                        logger.debug(ERROR_ON_CONNECTION_FROM_EVENT_STORE, "listEvents",
                                                     throwable.getMessage());
                                    } else {
                                        logger.warn(ERROR_ON_CONNECTION_FROM_EVENT_STORE, "listEvents",
                                                    throwable.getMessage());
                                    }
                                    StreamObserverUtils.error(responseObserver, GrpcExceptionBuilder.build(throwable));
                                    removeTrackerInfo();
                                }

                                @Override
                                public void onCompleted() {
                                    logger.info("{}: Tracking event processor closed", trackerInfo.context);
                                    removeTrackerInfo();
                                    StreamObserverUtils.complete(responseObserver);
                                }
                            });
                } catch (RuntimeException cause) {
                    responseObserver.onError(GrpcExceptionBuilder.build(cause));
                    return false;
                }

                trackingEventProcessors.computeIfAbsent(new ClientStreamIdentification(trackerInfo.context,
                                                                                       trackerInfo.client),
                                                        key -> new CopyOnWriteArrayList<>()).add(trackerInfo);
                logger.info("Starting tracking event processor for {}:{} - {}",
                            getEventsRequest.getClientId(),
                            getEventsRequest.getComponentName(),
                            getEventsRequest.getTrackingToken());
            }
            return true;
        }

        @Override
        public void onError(Throwable reason) {
            if (!ExceptionUtils.isCancelled(reason)) {
                logger.warn("Error on connection from client: {}", reason.getMessage());
            }
            cleanup();
        }

        private void removeTrackerInfo() {
            logger.info("Removed tracker info {}", trackerInfo);
            if (trackerInfo != null) {
                trackingEventProcessors.computeIfPresent(new ClientStreamIdentification(trackerInfo.context,
                                                                                        trackerInfo.client),
                                                         (c, streams) -> {
                                                             logger.debug("{}: {} streams",
                                                                          trackerInfo.client,
                                                                          streams.size());
                                                             streams.remove(trackerInfo);
                                                             return streams.isEmpty() ? null : streams;
                                                         });
            }
        }

        @Override
        public void onCompleted() {
            cleanup();
            StreamObserverUtils.complete(responseObserver);
        }

        private void cleanup() {
            StreamObserverUtils.complete(eventStoreRequestObserver);
            removeTrackerInfo();
        }
    }
}<|MERGE_RESOLUTION|>--- conflicted
+++ resolved
@@ -10,11 +10,8 @@
 package io.axoniq.axonserver.message.event;
 
 import io.axoniq.axonserver.applicationevents.TopologyEvents;
-<<<<<<< HEAD
-=======
 import io.axoniq.axonserver.config.AuthenticationProvider;
 import io.axoniq.axonserver.exception.ErrorCode;
->>>>>>> 0794e030
 import io.axoniq.axonserver.exception.ExceptionUtils;
 import io.axoniq.axonserver.exception.MessagingPlatformException;
 import io.axoniq.axonserver.grpc.AxonServerClientService;
@@ -118,14 +115,9 @@
 
 
     public StreamObserver<InputStream> appendEvent(StreamObserver<Confirmation> responseObserver) {
-<<<<<<< HEAD
         CallStreamObserver<Confirmation> callStreamObserver = (CallStreamObserver<Confirmation>) responseObserver;
-        return appendEvent(contextProvider.getContext(),
+        return appendEvent(contextProvider.getContext(), authenticationProvider.get(),
                            new ForwardingStreamObserver<>(logger, "appendEvent", callStreamObserver));
-=======
-        return appendEvent(contextProvider.getContext(), authenticationProvider.get(),
-                           new ForwardingStreamObserver<>(logger, "appendEvent", responseObserver));
->>>>>>> 0794e030
     }
 
     public StreamObserver<InputStream> appendEvent(String context, Authentication authentication,
@@ -221,37 +213,23 @@
 
     public void listAggregateEvents(GetAggregateEventsRequest request,
                                     StreamObserver<SerializedEvent> responseObserver) {
-<<<<<<< HEAD
         CallStreamObserver<SerializedEvent> streamObserver = (CallStreamObserver<SerializedEvent>) responseObserver;
         CallStreamObserver<SerializedEvent> validateStreamObserver = new SequenceValidationStreamObserver(streamObserver);
-        listAggregateEvents(contextProvider.getContext(),
-=======
-        StreamObserver<SerializedEvent> aggregateStreamObserver = new SequenceValidationStreamObserver(responseObserver);
         listAggregateEvents(contextProvider.getContext(), authenticationProvider.get(),
->>>>>>> 0794e030
                             request,
                             new ForwardingStreamObserver<>(logger, "listAggregateEvents", validateStreamObserver));
     }
 
-<<<<<<< HEAD
-    public void listAggregateEvents(String context, GetAggregateEventsRequest request,
+    public void listAggregateEvents(String context, Authentication principal, GetAggregateEventsRequest request,
                                     CallStreamObserver<SerializedEvent> responseObserver) {
         //TODO replace checkConnection?
         checkConnection(context, responseObserver).ifPresent(eventStore -> {
             try {
                 OutgoingStream<SerializedEvent> outgoingStream = new FlowControlledOutgoingStream<>(responseObserver);
-                Flux<SerializedEvent> publisher = eventStore.aggregateEvents(context, request);
+                Flux<SerializedEvent> publisher = eventStore.aggregateEvents(context,
+                                               principal,
+                                               request);
                 outgoingStream.accept(publisher);
-=======
-    public void listAggregateEvents(String context, Authentication principal, GetAggregateEventsRequest request,
-                                    StreamObserver<SerializedEvent> responseObserver) {
-        checkConnection(context, responseObserver).ifPresent(eventStore -> {
-            try {
-                eventStore.listAggregateEvents(context,
-                                               principal,
-                                               request,
-                                               responseObserver);
->>>>>>> 0794e030
             } catch (RuntimeException t) {
                 logger.warn(ERROR_ON_CONNECTION_FROM_EVENT_STORE, "listAggregateEvents", t.getMessage(), t);
                 responseObserver.onError(GrpcExceptionBuilder.build(t));
