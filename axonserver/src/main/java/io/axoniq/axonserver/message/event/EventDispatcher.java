--- conflicted
+++ resolved
@@ -6,25 +6,8 @@
 import io.axoniq.axonserver.grpc.AxonServerClientService;
 import io.axoniq.axonserver.grpc.ContextProvider;
 import io.axoniq.axonserver.grpc.GrpcExceptionBuilder;
-<<<<<<< HEAD
-import io.axoniq.axonserver.grpc.event.Confirmation;
-import io.axoniq.axonserver.grpc.event.Event;
-import io.axoniq.axonserver.grpc.event.EventStoreGrpc;
-import io.axoniq.axonserver.grpc.event.GetAggregateEventsRequest;
-import io.axoniq.axonserver.grpc.event.GetAggregateSnapshotsRequest;
-import io.axoniq.axonserver.grpc.event.GetEventsRequest;
-import io.axoniq.axonserver.grpc.event.GetFirstTokenRequest;
-import io.axoniq.axonserver.grpc.event.GetLastTokenRequest;
-import io.axoniq.axonserver.grpc.event.GetTokenAtRequest;
-import io.axoniq.axonserver.grpc.event.QueryEventsRequest;
-import io.axoniq.axonserver.grpc.event.QueryEventsResponse;
-import io.axoniq.axonserver.grpc.event.ReadHighestSequenceNrRequest;
-import io.axoniq.axonserver.grpc.event.ReadHighestSequenceNrResponse;
-import io.axoniq.axonserver.grpc.event.TrackingToken;
+import io.axoniq.axonserver.grpc.event.*;
 import io.axoniq.axonserver.message.ClientIdentification;
-=======
-import io.axoniq.axonserver.grpc.event.*;
->>>>>>> 9b94c5c3
 import io.axoniq.axonserver.metric.CompositeMetric;
 import io.axoniq.axonserver.metric.MetricCollector;
 import io.axoniq.axonserver.topology.EventStoreLocator;
@@ -39,14 +22,10 @@
 import org.springframework.stereotype.Component;
 
 import java.io.InputStream;
-<<<<<<< HEAD
 import java.util.HashMap;
 import java.util.List;
 import java.util.Map;
 import java.util.Optional;
-=======
-import java.util.*;
->>>>>>> 9b94c5c3
 import java.util.concurrent.ConcurrentHashMap;
 import java.util.concurrent.CopyOnWriteArrayList;
 import java.util.concurrent.atomic.AtomicLong;
@@ -229,13 +208,8 @@
     public final io.grpc.ServerServiceDefinition bindService() {
         return io.grpc.ServerServiceDefinition.builder(EventStoreGrpc.SERVICE_NAME)
                                               .addMethod(
-<<<<<<< HEAD
-                                                      METHOD_APPEND_EVENT,
-                                                      asyncClientStreamingCall(this::appendEvent))
-=======
-                                                      EventStoreGrpc.getAppendEventMethod(),
+                                                      EventStoreGrpc.METHOD_APPEND_EVENT,
                                                       asyncClientStreamingCall( this::appendEvent))
->>>>>>> 9b94c5c3
                                               .addMethod(
                                                       EventStoreGrpc.getAppendSnapshotMethod(),
                                                       asyncUnaryCall(this::appendSnapshot))
