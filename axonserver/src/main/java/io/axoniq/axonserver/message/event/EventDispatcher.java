--- conflicted
+++ resolved
@@ -57,11 +57,7 @@
     private static final String EVENTS_METRIC_NAME = "axon.events.count";
     private static final String SNAPSHOTS_METRIC_NAME = "axon.snapshots.count";
     private static final String NO_EVENT_STORE_CONFIGURED = "No event store available for: ";
-<<<<<<< HEAD
     public static final String ERROR_ON_CONNECTION_FROM_EVENT_STORE = "Error on connection from event store: {}";
-=======
-    private static final String ERROR_ON_CONNECTION_FROM_EVENT_STORE = "Error on connection from event store: {}";
->>>>>>> a4a0546a
     private final Logger logger = LoggerFactory.getLogger(EventDispatcher.class);
     public static final MethodDescriptor<GetEventsRequest, InputStream> METHOD_LIST_EVENTS =
             EventStoreGrpc.METHOD_LIST_EVENTS.toBuilder(
@@ -74,15 +70,12 @@
                     InputStreamMarshaller.inputStreamMarshaller())
                                               .build();
 
-<<<<<<< HEAD
-=======
     public static final MethodDescriptor<GetAggregateSnapshotsRequest, InputStream> METHOD_LIST_AGGREGATE_SNAPSHOTS =
             EventStoreGrpc.METHOD_LIST_AGGREGATE_SNAPSHOTS.toBuilder(
                     ProtoUtils.marshaller(GetAggregateSnapshotsRequest.getDefaultInstance()),
                     InputStreamMarshaller.inputStreamMarshaller())
                                                        .build();
 
->>>>>>> a4a0546a
     private final EventStoreLocator eventStoreClient;
     private final List<EventConnector> connectors;
     private final ContextProvider contextProvider;
@@ -105,11 +98,7 @@
 
 
     public StreamObserver<Event> appendEvent(StreamObserver<Confirmation> responseObserver) {
-<<<<<<< HEAD
-        return appendEvent(contextProvider.getContext(), new ForwardingStreamObserver<>(logger, responseObserver));
-=======
         return appendEvent(contextProvider.getContext(), new ForwardingStreamObserver<>(responseObserver));
->>>>>>> a4a0546a
     }
 
     public StreamObserver<Event> appendEvent(String context, StreamObserver<Confirmation> responseObserver) {
@@ -152,12 +141,7 @@
 
 
     public void appendSnapshot(Event event, StreamObserver<Confirmation> confirmationStreamObserver) {
-<<<<<<< HEAD
-        appendSnapshot(contextProvider.getContext(), event, new ForwardingStreamObserver<>(logger,
-                                                                                           confirmationStreamObserver));
-=======
         appendSnapshot(contextProvider.getContext(), event, new ForwardingStreamObserver<>(confirmationStreamObserver));
->>>>>>> a4a0546a
     }
 
     public void appendSnapshot(String context, Event request, StreamObserver<Confirmation> responseObserver) {
@@ -176,12 +160,7 @@
     }
 
     public void listAggregateEvents(GetAggregateEventsRequest request, StreamObserver<InputStream> responseObserver) {
-<<<<<<< HEAD
-        listAggregateEvents(contextProvider.getContext(), request, new ForwardingStreamObserver<>(logger,
-                                                                                                  responseObserver));
-=======
         listAggregateEvents(contextProvider.getContext(), request, new ForwardingStreamObserver<>(responseObserver));
->>>>>>> a4a0546a
     }
 
     public void listAggregateEvents(String context, GetAggregateEventsRequest request, StreamObserver<InputStream> responseObserver) {
@@ -190,17 +169,13 @@
                 eventStore.listAggregateEvents(context, request, responseObserver);
             } catch (RuntimeException t) {
                 logger.warn(ERROR_ON_CONNECTION_FROM_EVENT_STORE, t.getMessage(), t);
-                responseObserver.onError(t);
+                responseObserver.onError(GrpcExceptionBuilder.build(t));
             }
         });
     }
 
     public StreamObserver<GetEventsRequest> listEvents(StreamObserver<InputStream> responseObserver) {
-<<<<<<< HEAD
-        return listEvents(contextProvider.getContext(), new ForwardingStreamObserver<>(logger, responseObserver));
-=======
         return listEvents(contextProvider.getContext(), new ForwardingStreamObserver<>(responseObserver));
->>>>>>> a4a0546a
     }
 
     public StreamObserver<GetEventsRequest> listEvents(String context, StreamObserver<InputStream> responseObserver) {
@@ -287,17 +262,9 @@
     }
 
     public void getFirstToken(GetFirstTokenRequest request, StreamObserver<TrackingToken> responseObserver0) {
-<<<<<<< HEAD
-        ForwardingStreamObserver<TrackingToken> responseObserver = new ForwardingStreamObserver<>(logger,
-                                                                                                  responseObserver0);
-        checkConnection(contextProvider.getContext(), responseObserver).ifPresent(client ->
-            client.getFirstToken(contextProvider.getContext(), request, new ForwardingStreamObserver<>(logger,
-                                                                                                       responseObserver))
-=======
         ForwardingStreamObserver<TrackingToken> responseObserver = new ForwardingStreamObserver<>(responseObserver0);
         checkConnection(contextProvider.getContext(), responseObserver).ifPresent(client ->
             client.getFirstToken(contextProvider.getContext(), request, new ForwardingStreamObserver<>(responseObserver))
->>>>>>> a4a0546a
         );
     }
 
@@ -312,61 +279,29 @@
     }
 
     public void getLastToken(GetLastTokenRequest request, StreamObserver<TrackingToken> responseObserver0) {
-<<<<<<< HEAD
-        ForwardingStreamObserver<TrackingToken> responseObserver = new ForwardingStreamObserver<>(logger,
-                                                                                                  responseObserver0);
-        checkConnection(contextProvider.getContext(), responseObserver).ifPresent(client ->
-                                                            client.getLastToken(contextProvider.getContext(), request, new ForwardingStreamObserver<>(
-                                                                    logger,
-                                                                    responseObserver))
-=======
         ForwardingStreamObserver<TrackingToken> responseObserver = new ForwardingStreamObserver<>(responseObserver0);
         checkConnection(contextProvider.getContext(), responseObserver).ifPresent(client ->
                                                             client.getLastToken(contextProvider.getContext(), request, new ForwardingStreamObserver<>(responseObserver))
->>>>>>> a4a0546a
         );
     }
 
     public void getTokenAt(GetTokenAtRequest request, StreamObserver<TrackingToken> responseObserver0) {
-<<<<<<< HEAD
-        ForwardingStreamObserver<TrackingToken> responseObserver = new ForwardingStreamObserver<>(logger,
-                                                                                                  responseObserver0);
-        checkConnection(contextProvider.getContext(), responseObserver).ifPresent(client ->
-                                                            client.getTokenAt(contextProvider.getContext(), request, new ForwardingStreamObserver<>(
-                                                                    logger,
-                                                                    responseObserver))
-=======
         ForwardingStreamObserver<TrackingToken> responseObserver = new ForwardingStreamObserver<>(responseObserver0);
         checkConnection(contextProvider.getContext(), responseObserver).ifPresent(client ->
                                                             client.getTokenAt(contextProvider.getContext(), request, new ForwardingStreamObserver<>(responseObserver))
->>>>>>> a4a0546a
         );
     }
 
     public void readHighestSequenceNr(ReadHighestSequenceNrRequest request,
                                       StreamObserver<ReadHighestSequenceNrResponse> responseObserver0) {
-<<<<<<< HEAD
-        ForwardingStreamObserver<ReadHighestSequenceNrResponse> responseObserver = new ForwardingStreamObserver<>(logger,
-                                                                                                                  responseObserver0);
-        checkConnection(contextProvider.getContext(), responseObserver).ifPresent(client ->
-                                                            client.readHighestSequenceNr(contextProvider.getContext(), request, new ForwardingStreamObserver<>(
-                                                                    logger,
-                                                                    responseObserver))
-=======
         ForwardingStreamObserver<ReadHighestSequenceNrResponse> responseObserver = new ForwardingStreamObserver<>(responseObserver0);
         checkConnection(contextProvider.getContext(), responseObserver).ifPresent(client ->
                                                             client.readHighestSequenceNr(contextProvider.getContext(), request, new ForwardingStreamObserver<>(responseObserver))
->>>>>>> a4a0546a
         );
     }
 
 
     public StreamObserver<QueryEventsRequest> queryEvents(StreamObserver<QueryEventsResponse> responseObserver0) {
-<<<<<<< HEAD
-        ForwardingStreamObserver<QueryEventsResponse> responseObserver = new ForwardingStreamObserver<>(logger,
-                                                                                                        responseObserver0);
-        return checkConnection(contextProvider.getContext(), responseObserver).map(client -> client.queryEvents(contextProvider.getContext(), responseObserver)).orElse(null);
-=======
         ForwardingStreamObserver<QueryEventsResponse> responseObserver = new ForwardingStreamObserver<>(responseObserver0);
         return checkConnection(contextProvider.getContext(), responseObserver).map(client -> client.queryEvents(contextProvider.getContext(), responseObserver)).orElse(null);
     }
@@ -386,7 +321,6 @@
     public void listAggregateSnapshots(GetAggregateSnapshotsRequest request,
                                        StreamObserver<InputStream> responseObserver) {
         listAggregateSnapshots(contextProvider.getContext(), request, responseObserver);
->>>>>>> a4a0546a
     }
 
 
