--- conflicted
+++ resolved
@@ -206,12 +206,8 @@
 
     public void listAggregateEvents(GetAggregateEventsRequest request,
                                     StreamObserver<SerializedEvent> responseObserver) {
-<<<<<<< HEAD
+        StreamObserver<SerializedEvent> aggregateStreamObserver = new SequenceValidationStreamObserver(responseObserver);
         listAggregateEvents(contextProvider.getContext(), authenticationProvider.get(),
-=======
-        StreamObserver<SerializedEvent> aggregateStreamObserver = new SequenceValidationStreamObserver(responseObserver);
-        listAggregateEvents(contextProvider.getContext(),
->>>>>>> cccfe1b2
                             request,
                             new ForwardingStreamObserver<>(logger, "listAggregateEvents", aggregateStreamObserver));
     }
