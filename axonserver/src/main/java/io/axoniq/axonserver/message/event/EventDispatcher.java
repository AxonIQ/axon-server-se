--- conflicted
+++ resolved
@@ -70,28 +70,15 @@
                     ProtoUtils.marshaller(GetEventsRequest.getDefaultInstance()),
                     InputStreamMarshaller.inputStreamMarshaller())
                           .build();
-<<<<<<< HEAD
-    public static final MethodDescriptor<GetAggregateEventsRequest, InputStream> METHOD_LIST_AGGREGATE_EVENTS =
-            EventStoreGrpc.getListAggregateEventsMethod().toBuilder(
-                    ProtoUtils.marshaller(GetAggregateEventsRequest.getDefaultInstance()),
-                    InputStreamMarshaller.inputStreamMarshaller())
-                          .build();
-    public static final MethodDescriptor<GetAggregateSnapshotsRequest, InputStream> METHOD_LIST_AGGREGATE_SNAPSHOTS =
-            EventStoreGrpc.getListAggregateSnapshotsMethod().toBuilder(
-                    ProtoUtils.marshaller(GetAggregateSnapshotsRequest.getDefaultInstance()),
-                    InputStreamMarshaller.inputStreamMarshaller())
-=======
     public static final MethodDescriptor<GetAggregateEventsRequest, SerializedEvent> METHOD_LIST_AGGREGATE_EVENTS =
             EventStoreGrpc.getListAggregateEventsMethod().toBuilder(
                     ProtoUtils.marshaller(GetAggregateEventsRequest.getDefaultInstance()),
                     SerializedEventMarshaller.serializedEventMarshaller())
                           .build();
-
     public static final MethodDescriptor<GetAggregateSnapshotsRequest, SerializedEvent> METHOD_LIST_AGGREGATE_SNAPSHOTS =
             EventStoreGrpc.getListAggregateSnapshotsMethod().toBuilder(
                     ProtoUtils.marshaller(GetAggregateSnapshotsRequest.getDefaultInstance()),
                     SerializedEventMarshaller.serializedEventMarshaller())
->>>>>>> 2460a2dc
                           .build();
     public static final MethodDescriptor<InputStream, Confirmation> METHOD_APPEND_EVENT =
             EventStoreGrpc.getAppendEventMethod().toBuilder(
@@ -181,23 +168,15 @@
         });
     }
 
-<<<<<<< HEAD
-    public void listAggregateEvents(GetAggregateEventsRequest request, StreamObserver<InputStream> responseObserver) {
-=======
     public void listAggregateEvents(GetAggregateEventsRequest request,
                                     StreamObserver<SerializedEvent> responseObserver) {
->>>>>>> 2460a2dc
         listAggregateEvents(contextProvider.getContext(),
                             request,
                             new ForwardingStreamObserver<>(logger, "listAggregateEvents", responseObserver));
     }
 
     public void listAggregateEvents(String context, GetAggregateEventsRequest request,
-<<<<<<< HEAD
-                                    StreamObserver<InputStream> responseObserver) {
-=======
                                     StreamObserver<SerializedEvent> responseObserver) {
->>>>>>> 2460a2dc
         checkConnection(context, responseObserver).ifPresent(eventStore -> {
             try {
                 eventStore.listAggregateEvents(context, request, responseObserver);
@@ -438,11 +417,7 @@
     }
 
     private void listAggregateSnapshots(GetAggregateSnapshotsRequest request,
-<<<<<<< HEAD
-                                        StreamObserver<InputStream> responseObserver) {
-=======
                                         StreamObserver<SerializedEvent> responseObserver) {
->>>>>>> 2460a2dc
         listAggregateSnapshots(contextProvider.getContext(), request, responseObserver);
     }
 
