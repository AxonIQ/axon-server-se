/*
 * Copyright (c) 2017-2019 AxonIQ B.V. and/or licensed to AxonIQ B.V.
 * under one or more contributor license agreements.
 *
 *  Licensed under the AxonIQ Open Source License Agreement v1.0;
 *  you may not use this file except in compliance with the license.
 *
 */

package io.axoniq.axonserver.message.event;

import io.axoniq.axonserver.applicationevents.TopologyEvents;
import io.axoniq.axonserver.grpc.event.Event;
import io.axoniq.axonserver.grpc.event.GetAggregateEventsRequest;
import io.axoniq.axonserver.grpc.event.GetAggregateSnapshotsRequest;
import io.axoniq.axonserver.grpc.event.GetEventsRequest;
import io.axoniq.axonserver.grpc.event.QueryEventsRequest;
import io.axoniq.axonserver.grpc.event.QueryEventsResponse;
import io.axoniq.axonserver.localstorage.SerializedEvent;
import io.axoniq.axonserver.localstorage.SerializedEventWithToken;
import io.axoniq.axonserver.logging.AuditLog;
import io.axoniq.axonserver.message.ClientStreamIdentification;
import io.axoniq.axonserver.metric.BaseMetricName;
import io.axoniq.axonserver.metric.MeterFactory;
import io.axoniq.axonserver.topology.EventStoreLocator;
import io.micrometer.core.instrument.Tags;
import org.slf4j.Logger;
import org.slf4j.LoggerFactory;
import org.springframework.beans.factory.annotation.Value;
import org.springframework.context.event.EventListener;
import org.springframework.security.core.Authentication;
import org.springframework.stereotype.Component;
import reactor.core.Exceptions;
import reactor.core.publisher.Flux;
import reactor.core.publisher.Mono;
import reactor.core.publisher.MonoSink;
import reactor.util.retry.Retry;
import reactor.util.retry.RetryBackoffSpec;

import java.time.Duration;
import java.time.Instant;
import java.util.HashMap;
import java.util.List;
import java.util.Map;
import java.util.concurrent.ConcurrentHashMap;
import java.util.concurrent.CopyOnWriteArrayList;
<<<<<<< HEAD
=======
import java.util.concurrent.Executor;
import java.util.concurrent.TimeoutException;
>>>>>>> cf30f273
import java.util.concurrent.atomic.AtomicLong;
import java.util.concurrent.atomic.AtomicReference;
import java.util.stream.Collectors;

<<<<<<< HEAD
=======
import static io.axoniq.axonserver.exception.ErrorCode.LIST_AGGREGATE_EVENTS_TIMEOUT;
import static io.axoniq.axonserver.exception.ErrorCode.NO_EVENTSTORE;
import static io.grpc.stub.ServerCalls.*;

>>>>>>> cf30f273
/**
 * @author Marc Gathier
 * @author Sara Pellegrini
 * @author Stefan Dragisic
 */
@Component
public class EventDispatcher {

    private static final Logger auditLog = AuditLog.getLogger();

    static final String ERROR_ON_CONNECTION_FROM_EVENT_STORE = "{}:  Error on connection from event store: {}";
    private static final String NO_EVENT_STORE_CONFIGURED = "No event store available for: ";
    private final Logger logger = LoggerFactory.getLogger(EventDispatcher.class);
    private final EventStoreLocator eventStoreLocator;
    private final MeterFactory meterFactory;
    private final Map<ClientStreamIdentification, List<EventTrackerInfo>> trackingEventProcessors = new ConcurrentHashMap<>();
    private final Map<String, MeterFactory.RateMeter> eventsCounter = new ConcurrentHashMap<>();
    private final Map<String, MeterFactory.RateMeter> snapshotCounter = new ConcurrentHashMap<>();
    @Value("${axoniq.axonserver.read-sequence-validation-strategy:LOG}")
    private SequenceValidationStrategy sequenceValidationStrategy = SequenceValidationStrategy.LOG;
    private final RetryBackoffSpec retrySpec;
    private final int aggregateEventsPrefetch;
    private final long listEventsTimeoutMillis;

    public EventDispatcher(EventStoreLocator eventStoreLocator,
                           MeterFactory meterFactory,
                           @Value("${axoniq.axonserver.event.aggregate.retry.attempts:3}") int maxRetryAttempts,
                           @Value("${axoniq.axonserver.event.aggregate.retry.delay:100}") long retryDelayMillis,
<<<<<<< HEAD
                           @Value("${axoniq.axonserver.event.aggregate.prefetch:5}") int aggregateEventsPrefetch) {
=======
                           @Value("${axoniq.axonserver.event.aggregate.prefetch:5}") int aggregateEventsPrefetch,
                           @Value("${axoniq.axonserver.event.aggregate.timeout:30000}") long listEventsTimeoutMillis) {
        this.contextProvider = contextProvider;
>>>>>>> cf30f273
        this.eventStoreLocator = eventStoreLocator;
        this.meterFactory = meterFactory;
        retrySpec = Retry.backoff(maxRetryAttempts, Duration.ofMillis(retryDelayMillis));
        this.aggregateEventsPrefetch = aggregateEventsPrefetch;
        this.listEventsTimeoutMillis = listEventsTimeoutMillis;
    }


    public Mono<Void> appendEvent(String context,
                                  Authentication authentication,
                                  Flux<SerializedEvent> eventFlux) {
        if (auditLog.isDebugEnabled()) {
            auditLog.debug("[{}@{}] Request to append events.", AuditLog.username(authentication), context);
        }

        return eventStoreLocator.eventStore(context).flatMap(eventStore ->  {
                                                                Flux<SerializedEvent> countingFlux =
                                                                        eventFlux.doOnNext(event ->  eventsCounter(context,
                                                                                                                   eventsCounter,
                                                                                                                   BaseMetricName.AXON_EVENTS).mark());
                                                                return eventStore.appendEvents(context,countingFlux,authentication);
                                                         });
    }

    private MeterFactory.RateMeter eventsCounter(String context, Map<String, MeterFactory.RateMeter> eventsCounter,
                                                 BaseMetricName eventsMetricName) {
        return eventsCounter.computeIfAbsent(context, c -> meterFactory.rateMeter(eventsMetricName,
                                                                                  Tags.of(MeterFactory.CONTEXT,
                                                                                          context)));
    }

    public Mono<Void> appendSnapshot(String context, Event snapshot, Authentication authentication) {
        if (auditLog.isDebugEnabled()) {
            auditLog.debug("[{}@{}] Request to list events for {}.",
                           AuditLog.username(authentication),
                           context,
                           snapshot.getAggregateIdentifier());
        }
        return eventStoreLocator.eventStore(context)
                                .flatMap(eventStore -> eventStore.appendSnapshot(context, snapshot, authentication)
                                                                 .doOnSuccess(v -> eventsCounter(context,
                                                                                                 snapshotCounter,
                                                                                                 BaseMetricName.AXON_SNAPSHOTS).mark())
                                                                 .doOnError(t -> logger.warn(
                                                                         ERROR_ON_CONNECTION_FROM_EVENT_STORE,
                                                                         "appendSnapshot",
                                                                         t.getMessage())));
    }

    public Flux<SerializedEvent> aggregateEvents(String context,
                                                 Authentication authentication,
                                                 GetAggregateEventsRequest request) {
        if( auditLog.isDebugEnabled()) {
            auditLog.debug("[{}@{}] Request to list events for {}.", AuditLog.username(authentication), context, request.getAggregateId());
        }

        return eventStoreLocator.eventStore(context)
                         .flatMapMany(eventStore -> {
                             final String LAST_SEQ_KEY = "__LAST_SEQ";
                             return Flux.deferContextual(contextView -> {
                                                             AtomicLong lastSeq = contextView.get(LAST_SEQ_KEY);
                                                             boolean allowedSnapshot =
                                                                     request.getAllowSnapshots()
                                                                             && lastSeq.get() == -1;

                                                             GetAggregateEventsRequest newRequest = request
                                                                     .toBuilder()
                                                                     .setAllowSnapshots(allowedSnapshot)
                                                                     .setInitialSequence(lastSeq.get() + 1)
                                                                     .build();

                                                             logger.debug("Reading events from seq#{} for aggregate {}",
                                                                          lastSeq.get() + 1,
                                                                          request.getAggregateId());
                                                             return eventStore
                                                                     .aggregateEvents(context, authentication, newRequest);
                                                         }
                                        )
                                        .limitRate(aggregateEventsPrefetch * 5, aggregateEventsPrefetch)
                                        .doOnEach(signal -> {
                                            if (signal.hasValue()) {
                                                ((AtomicLong) signal.getContextView().get(LAST_SEQ_KEY))
                                                        .set(signal.get().getAggregateSequenceNumber());
                                            }
                                        })
                                        .retryWhen(retrySpec
                                                           .doBeforeRetry(t -> logger.warn(
                                                                   "Retrying to read events aggregate stream due to {}:{}, for aggregate: {}",
                                                                   t.failure().getClass().getName(),
                                                                   t.failure().getMessage(),
                                                                   request.getAggregateId())))
                                     .onErrorMap(ex -> {
                                         if (Exceptions.isRetryExhausted(ex)) {
                                             return ex.getCause();
                                         }
                                         return ex;
                                     })
                                        .doOnError(t -> logger.error("Error during reading aggregate events. ", t))
                                        .doOnNext(m -> logger.trace("event {} for aggregate {}", m, request.getAggregateId()))
                                        .contextWrite(c -> c.put(LAST_SEQ_KEY,
                                                                 new AtomicLong(request.getInitialSequence() - 1)))
                                        .name("event_stream")
                                        .tag("context", context)
                                        .tag("stream", "aggregate_events")
                                        .tag("origin", "client_request")
                                        .metrics();
                         })
                .onErrorResume(Flux::error);

    }

<<<<<<< HEAD
    public Flux<SerializedEventWithToken> events(String context, Authentication principal,
                                                 Flux<GetEventsRequest> requestFlux) {
        return requestFlux.switchOnFirst((signal, rf) -> {
            if (signal.isOnNext()) {
                AtomicReference<MonoSink<Void>> completeSink = new AtomicReference<>();
                Mono<Void> complete = Mono.create(completeSink::set);
                GetEventsRequest request = signal.get();
                EventTrackerInfo trackerInfo = new EventTrackerInfo(request.getClientId(),
                                                                    context,
                                                                    request.getTrackingToken() - 1,
                                                                    () -> {
                                                                        MonoSink<Void> sink = completeSink.get();
                                                                        if (sink != null) {
                                                                            sink.success();
                                                                        }
                                                                    });
                ClientStreamIdentification clientStreamIdentification =
                        new ClientStreamIdentification(trackerInfo.context, trackerInfo.client);
                trackingEventProcessors.computeIfAbsent(clientStreamIdentification, key -> new CopyOnWriteArrayList<>())
                                       .add(trackerInfo);
                logger.info("Starting tracking event processor for {}:{} - {}",
                            request.getClientId(),
                            request.getComponentName(),
                            request.getTrackingToken());
                return eventStoreLocator.eventStore(context, request.getForceReadFromLeader())
                                        .flatMapMany(eventStore -> eventStore.events(context,
                                                                                     principal,
                                                                                     rf))
                                        .takeUntilOther(complete)
                                        .doFinally(s -> removeTrackerInfo(trackerInfo));
            } else if (signal.isOnError()) {
                return Flux.error(signal.getThrowable());
            } else {
                return Flux.empty();
=======

    public void listAggregateEvents(String context, Authentication principal, GetAggregateEventsRequest request,
                                    CallStreamObserver<SerializedEvent> responseObserver) {
        final String LAST_SEQ_KEY = "__LAST_SEQ";
        checkConnection(context, responseObserver).ifPresent(eventStore -> {
            try {
                Executor executor = grpcFlowControlExecutorProvider.provide();
                OutgoingStream<SerializedEvent> outgoingStream = new FlowControlledOutgoingStream<>(responseObserver,
                        executor);
                Flux<SerializedEvent> publisher;
                publisher = Flux.deferContextual(contextView -> {
                    AtomicLong lastSeq = contextView.get(LAST_SEQ_KEY);
                            boolean allowedSnapshot =
                                    request.getAllowSnapshots()
                                            && lastSeq.get() == -1;

                            GetAggregateEventsRequest newRequest = request
                                    .toBuilder()
                                    .setAllowSnapshots(
                                            allowedSnapshot)
                                    .setInitialSequence(lastSeq.get()+1)
                                    .build();

                            logger.debug("Reading events from seq#{} for aggregate {}",lastSeq.get()+1, request.getAggregateId());
                    return eventStore
                            .aggregateEvents(context, principal, newRequest);
                        }
                )
                        .limitRate(aggregateEventsPrefetch*5,aggregateEventsPrefetch)
                        .doOnEach(signal -> {
                            if (signal.hasValue()) {
                                ((AtomicLong)signal.getContextView().get(LAST_SEQ_KEY))
                                        .set(signal.get().getAggregateSequenceNumber());
                            }
                        })
                        .timeout(Duration.ofSeconds(listEventsTimeoutMillis))
                        .onErrorMap(TimeoutException.class, e -> new MessagingPlatformException(LIST_AGGREGATE_EVENTS_TIMEOUT,
                                "Timeout exception: No events were emitted from event store in last " + listEventsTimeoutMillis + "ms. Check the logs for virtual machine errors like OutOfMemoryError."))
                        .retryWhen(retrySpec
                                .doBeforeRetry(t ->logger.warn("Retrying to read events aggregate stream due to {}:{}, for aggregate: {}",
                                        t.failure().getClass().getName() ,t.failure().getMessage(), request.getAggregateId())))
                        .doOnError(t -> logger.error("Error during reading aggregate events. ", t))
                        .doOnNext(m -> logger.trace("event {} for aggregate {}", m, request.getAggregateId()))
                        .contextWrite(c -> c.put(LAST_SEQ_KEY, new AtomicLong(request.getInitialSequence()-1)))
                        .name("event_stream")
                        .tag("context", context)
                        .tag("stream", "aggregate_events")
                        .tag("origin", "client_request")
                        .metrics();

                outgoingStream.accept(publisher);
            } catch (RuntimeException t) {
                logger.warn(ERROR_ON_CONNECTION_FROM_EVENT_STORE, "listAggregateEvents", t.getMessage(), t);
                responseObserver.onError(GrpcExceptionBuilder.build(t));
>>>>>>> cf30f273
            }
        });
    }

    private void removeTrackerInfo(EventTrackerInfo trackerInfo) {
        logger.info("Removed tracker info {}", trackerInfo);
        if (trackerInfo != null) {
            trackingEventProcessors.computeIfPresent(new ClientStreamIdentification(trackerInfo.context,
                                                                                    trackerInfo.client),
                                                     (c, streams) -> {
                                                         logger.debug("{}: {} streams",
                                                                      trackerInfo.client,
                                                                      streams.size());
                                                         streams.remove(trackerInfo);
                                                         return streams.isEmpty() ? null : streams;
                                                     });
        }
    }

    @EventListener
    public void on(TopologyEvents.ApplicationDisconnected applicationDisconnected) {
        List<EventTrackerInfo> trackers = trackingEventProcessors.remove(applicationDisconnected
                                                                                      .clientIdentification());
        logger.debug("application disconnected: {}, eventsStreams: {}",
                     applicationDisconnected.getClientStreamId(),
                     trackers);

        if (trackers != null) {
            trackers.forEach(tracker -> {
                try {
                    tracker.complete();
                } catch (Exception ex) {
                    logger.debug("Error while closing tracking event processor connection from {} - {}",
                                 applicationDisconnected.getClientStreamId(),
                                 ex.getMessage());
                }
            });
        }
    }


    public long getNrOfEvents(String context) {
        Long lastEventToken = eventStoreLocator.getEventStore(context)
                                               .lastEventToken(context)
                                               .block();
        return lastEventToken != null ? lastEventToken : -1;
    }

    public Map<String, Iterable<Long>> eventTrackerStatus(String context) {
        Map<String, Iterable<Long>> trackers = new HashMap<>();
        trackingEventProcessors.forEach((client, infos) -> {
            if (client.getContext().equals(context)) {
                List<Long> status = infos.stream().map(EventTrackerInfo::getLastToken).collect(Collectors.toList());
                trackers.put(client.toString(), status);
            }
        });
        return trackers;
    }

    public Mono<Long> firstEventToken(String context) {
        return eventStoreLocator.eventStore(context, false)
                                .flatMap(eventStore -> eventStore.firstEventToken(context));
    }

    public Mono<Long> lastEventToken(String context) {
        return eventStoreLocator.eventStore(context)
                                .flatMap(eventStore -> eventStore.lastEventToken(context));
    }

    public Mono<Long> eventTokenAt(String context, Instant timestamp) {
        return eventStoreLocator.eventStore(context, false)
                                .flatMap(eventStore -> eventStore.eventTokenAt(context, timestamp));
    }

    public Mono<Long> highestSequenceNumber(String context, String aggregateId) {
        return eventStoreLocator.eventStore(context)
                                .flatMap(eventStore -> eventStore.highestSequenceNumber(context, aggregateId));
    }

    public Flux<QueryEventsResponse> queryEvents(String context, Authentication authentication,
                                                 Flux<QueryEventsRequest> requestFlux) {
        return requestFlux.switchOnFirst((signal, rf) -> {
            if (signal.isOnNext()) {
                QueryEventsRequest request = signal.get();
                return eventStoreLocator.eventStore(context, request.getForceReadFromLeader())
                                        .flatMapMany(es -> es.queryEvents(context,
                                                                          rf,
                                                                          authentication));
            } else if (signal.isOnError()) {
                return Flux.error(signal.getThrowable());
            } else {
                return Flux.empty();
            }
        });
    }

    public Flux<SerializedEvent> aggregateSnapshots(String context, Authentication authentication,
                                                    GetAggregateSnapshotsRequest request) {
        return eventStoreLocator.eventStore(context)
                                .flatMapMany(eventStore -> eventStore.aggregateSnapshots(context,
                                                                                         authentication,
                                                                                         request));
    }

    public MeterFactory.RateMeter eventRate(String context) {
        return eventsCounter(context, eventsCounter, BaseMetricName.AXON_EVENTS);
    }

    public MeterFactory.RateMeter snapshotRate(String context) {
        return eventsCounter(context, snapshotCounter, BaseMetricName.AXON_SNAPSHOTS);
    }

    private static class EventTrackerInfo {

        private final String client;
        private final String context;
        private final AtomicLong lastToken;
        private final Runnable completeHandler;

        public EventTrackerInfo(String client, String context, long lastToken, Runnable completeHandler) {
            this.client = client;
            this.context = context;
            this.lastToken = new AtomicLong(lastToken);
            this.completeHandler = completeHandler;
        }

        public String getClient() {
            return client;
        }

        public long getLastToken() {
            return lastToken.get();
        }

        public String getContext() {
            return context;
        }

        void incrementLastToken() {
            lastToken.incrementAndGet();
        }

        public void complete() {
            completeHandler.run();
        }

        @Override
        public String toString() {
            return "EventTrackerInfo{" +
                    "client='" + client + '\'' +
                    ", context='" + context + '\'' +
                    ", lastToken=" + lastToken +
                    '}';
        }
    }
}<|MERGE_RESOLUTION|>--- conflicted
+++ resolved
@@ -44,22 +44,16 @@
 import java.util.Map;
 import java.util.concurrent.ConcurrentHashMap;
 import java.util.concurrent.CopyOnWriteArrayList;
-<<<<<<< HEAD
-=======
 import java.util.concurrent.Executor;
 import java.util.concurrent.TimeoutException;
->>>>>>> cf30f273
 import java.util.concurrent.atomic.AtomicLong;
 import java.util.concurrent.atomic.AtomicReference;
 import java.util.stream.Collectors;
 
-<<<<<<< HEAD
-=======
 import static io.axoniq.axonserver.exception.ErrorCode.LIST_AGGREGATE_EVENTS_TIMEOUT;
 import static io.axoniq.axonserver.exception.ErrorCode.NO_EVENTSTORE;
 import static io.grpc.stub.ServerCalls.*;
 
->>>>>>> cf30f273
 /**
  * @author Marc Gathier
  * @author Sara Pellegrini
@@ -88,13 +82,8 @@
                            MeterFactory meterFactory,
                            @Value("${axoniq.axonserver.event.aggregate.retry.attempts:3}") int maxRetryAttempts,
                            @Value("${axoniq.axonserver.event.aggregate.retry.delay:100}") long retryDelayMillis,
-<<<<<<< HEAD
-                           @Value("${axoniq.axonserver.event.aggregate.prefetch:5}") int aggregateEventsPrefetch) {
-=======
                            @Value("${axoniq.axonserver.event.aggregate.prefetch:5}") int aggregateEventsPrefetch,
                            @Value("${axoniq.axonserver.event.aggregate.timeout:30000}") long listEventsTimeoutMillis) {
-        this.contextProvider = contextProvider;
->>>>>>> cf30f273
         this.eventStoreLocator = eventStoreLocator;
         this.meterFactory = meterFactory;
         retrySpec = Retry.backoff(maxRetryAttempts, Duration.ofMillis(retryDelayMillis));
@@ -180,7 +169,10 @@
                                                         .set(signal.get().getAggregateSequenceNumber());
                                             }
                                         })
-                                        .retryWhen(retrySpec
+                                        .timeout(Duration.ofSeconds(listEventsTimeoutMillis))
+                        .onErrorMap(TimeoutException.class, e -> new MessagingPlatformException(LIST_AGGREGATE_EVENTS_TIMEOUT,
+                                "Timeout exception: No events were emitted from event store in last " + listEventsTimeoutMillis + "ms. Check the logs for virtual machine errors like OutOfMemoryError."))
+                        .retryWhen(retrySpec
                                                            .doBeforeRetry(t -> logger.warn(
                                                                    "Retrying to read events aggregate stream due to {}:{}, for aggregate: {}",
                                                                    t.failure().getClass().getName(),
@@ -206,7 +198,6 @@
 
     }
 
-<<<<<<< HEAD
     public Flux<SerializedEventWithToken> events(String context, Authentication principal,
                                                  Flux<GetEventsRequest> requestFlux) {
         return requestFlux.switchOnFirst((signal, rf) -> {
@@ -241,62 +232,6 @@
                 return Flux.error(signal.getThrowable());
             } else {
                 return Flux.empty();
-=======
-
-    public void listAggregateEvents(String context, Authentication principal, GetAggregateEventsRequest request,
-                                    CallStreamObserver<SerializedEvent> responseObserver) {
-        final String LAST_SEQ_KEY = "__LAST_SEQ";
-        checkConnection(context, responseObserver).ifPresent(eventStore -> {
-            try {
-                Executor executor = grpcFlowControlExecutorProvider.provide();
-                OutgoingStream<SerializedEvent> outgoingStream = new FlowControlledOutgoingStream<>(responseObserver,
-                        executor);
-                Flux<SerializedEvent> publisher;
-                publisher = Flux.deferContextual(contextView -> {
-                    AtomicLong lastSeq = contextView.get(LAST_SEQ_KEY);
-                            boolean allowedSnapshot =
-                                    request.getAllowSnapshots()
-                                            && lastSeq.get() == -1;
-
-                            GetAggregateEventsRequest newRequest = request
-                                    .toBuilder()
-                                    .setAllowSnapshots(
-                                            allowedSnapshot)
-                                    .setInitialSequence(lastSeq.get()+1)
-                                    .build();
-
-                            logger.debug("Reading events from seq#{} for aggregate {}",lastSeq.get()+1, request.getAggregateId());
-                    return eventStore
-                            .aggregateEvents(context, principal, newRequest);
-                        }
-                )
-                        .limitRate(aggregateEventsPrefetch*5,aggregateEventsPrefetch)
-                        .doOnEach(signal -> {
-                            if (signal.hasValue()) {
-                                ((AtomicLong)signal.getContextView().get(LAST_SEQ_KEY))
-                                        .set(signal.get().getAggregateSequenceNumber());
-                            }
-                        })
-                        .timeout(Duration.ofSeconds(listEventsTimeoutMillis))
-                        .onErrorMap(TimeoutException.class, e -> new MessagingPlatformException(LIST_AGGREGATE_EVENTS_TIMEOUT,
-                                "Timeout exception: No events were emitted from event store in last " + listEventsTimeoutMillis + "ms. Check the logs for virtual machine errors like OutOfMemoryError."))
-                        .retryWhen(retrySpec
-                                .doBeforeRetry(t ->logger.warn("Retrying to read events aggregate stream due to {}:{}, for aggregate: {}",
-                                        t.failure().getClass().getName() ,t.failure().getMessage(), request.getAggregateId())))
-                        .doOnError(t -> logger.error("Error during reading aggregate events. ", t))
-                        .doOnNext(m -> logger.trace("event {} for aggregate {}", m, request.getAggregateId()))
-                        .contextWrite(c -> c.put(LAST_SEQ_KEY, new AtomicLong(request.getInitialSequence()-1)))
-                        .name("event_stream")
-                        .tag("context", context)
-                        .tag("stream", "aggregate_events")
-                        .tag("origin", "client_request")
-                        .metrics();
-
-                outgoingStream.accept(publisher);
-            } catch (RuntimeException t) {
-                logger.warn(ERROR_ON_CONNECTION_FROM_EVENT_STORE, "listAggregateEvents", t.getMessage(), t);
-                responseObserver.onError(GrpcExceptionBuilder.build(t));
->>>>>>> cf30f273
             }
         });
     }
