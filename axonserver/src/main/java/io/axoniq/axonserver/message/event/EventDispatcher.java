--- conflicted
+++ resolved
@@ -96,13 +96,10 @@
     private final Map<ClientStreamIdentification, List<EventTrackerInfo>> trackingEventProcessors = new ConcurrentHashMap<>();
     private final Map<String, MeterFactory.RateMeter> eventsCounter = new ConcurrentHashMap<>();
     private final Map<String, MeterFactory.RateMeter> snapshotCounter = new ConcurrentHashMap<>();
-<<<<<<< HEAD
+    @Value("${axoniq.axonserver.read-sequence-validation-strategy:LOG}")
+    private SequenceValidationStrategy sequenceValidationStrategy = SequenceValidationStrategy.LOG;
     private final GrpcFlowControlExecutorProvider grpcFlowControlExecutorProvider;
     private final RetryBackoffSpec retrySpec;
-=======
-    @Value("${axoniq.axonserver.read-sequence-validation-strategy:LOG}")
-    private SequenceValidationStrategy sequenceValidationStrategy = SequenceValidationStrategy.LOG;
->>>>>>> 835944a2
 
     public EventDispatcher(EventStoreLocator eventStoreLocator,
                            ContextProvider contextProvider,
@@ -220,19 +217,11 @@
 
     public void listAggregateEvents(GetAggregateEventsRequest request,
                                     StreamObserver<SerializedEvent> responseObserver) {
-<<<<<<< HEAD
         CallStreamObserver<SerializedEvent> streamObserver = (CallStreamObserver<SerializedEvent>) responseObserver;
-        CallStreamObserver<SerializedEvent> validateStreamObserver = new SequenceValidationStreamObserver(streamObserver);
+        CallStreamObserver<SerializedEvent> validateStreamObserver = new SequenceValidationStreamObserver(streamObserver, sequenceValidationStrategy);
         listAggregateEvents(contextProvider.getContext(), authenticationProvider.get(),
                 request,
                 new ForwardingStreamObserver<>(logger, "listAggregateEvents", validateStreamObserver));
-=======
-        StreamObserver<SerializedEvent> aggregateStreamObserver =
-                new SequenceValidationStreamObserver(responseObserver, sequenceValidationStrategy);
-        listAggregateEvents(contextProvider.getContext(),
-                            request,
-                            new ForwardingStreamObserver<>(logger, "listAggregateEvents", aggregateStreamObserver));
->>>>>>> 835944a2
     }
 
 
