package io.axoniq.axonserver.message.event;

import io.axoniq.axonserver.applicationevents.TopologyEvents;
import io.axoniq.axonserver.exception.ErrorCode;
import io.axoniq.axonserver.exception.MessagingPlatformException;
import io.axoniq.axonserver.grpc.AxonServerClientService;
import io.axoniq.axonserver.grpc.ContextProvider;
import io.axoniq.axonserver.grpc.GrpcExceptionBuilder;
import io.axoniq.axonserver.grpc.event.*;
import io.axoniq.axonserver.message.ClientIdentification;
import io.axoniq.axonserver.metric.CompositeMetric;
import io.axoniq.axonserver.metric.MetricCollector;
import io.axoniq.axonserver.topology.EventStoreLocator;
import io.grpc.MethodDescriptor;
import io.grpc.protobuf.ProtoUtils;
import io.grpc.stub.StreamObserver;
import io.micrometer.core.instrument.Counter;
import io.micrometer.core.instrument.MeterRegistry;
import org.slf4j.Logger;
import org.slf4j.LoggerFactory;
import org.springframework.context.event.EventListener;
import org.springframework.stereotype.Component;

import java.io.InputStream;
import java.util.HashMap;
import java.util.List;
import java.util.Map;
import java.util.Optional;
import java.util.concurrent.ConcurrentHashMap;
import java.util.concurrent.CopyOnWriteArrayList;
import java.util.concurrent.atomic.AtomicLong;
import java.util.stream.Collectors;

import static io.grpc.stub.ServerCalls.*;

/**
 * @author Marc Gathier
 */
@Component("EventDispatcher")
public class EventDispatcher implements AxonServerClientService {

    private static final String EVENTS_METRIC_NAME = "axon.events.count";
    private static final String SNAPSHOTS_METRIC_NAME = "axon.snapshots.count";
    private static final String NO_EVENT_STORE_CONFIGURED = "No event store available for: ";

    static final String ERROR_ON_CONNECTION_FROM_EVENT_STORE = "Error on connection from event store: {}";
    private final Logger logger = LoggerFactory.getLogger(EventDispatcher.class);
    public static final MethodDescriptor<GetEventsRequest, InputStream> METHOD_LIST_EVENTS =
            EventStoreGrpc.getListEventsMethod().toBuilder(
                    ProtoUtils.marshaller(GetEventsRequest.getDefaultInstance()),
                    InputStreamMarshaller.inputStreamMarshaller())
                                             .build();
    public static final MethodDescriptor<GetAggregateEventsRequest, InputStream> METHOD_LIST_AGGREGATE_EVENTS =
            EventStoreGrpc.getListAggregateEventsMethod().toBuilder(
                    ProtoUtils.marshaller(GetAggregateEventsRequest.getDefaultInstance()),
                    InputStreamMarshaller.inputStreamMarshaller())
                                              .build();

    public static final MethodDescriptor<GetAggregateSnapshotsRequest, InputStream> METHOD_LIST_AGGREGATE_SNAPSHOTS =
            EventStoreGrpc.getListAggregateSnapshotsMethod().toBuilder(
                    ProtoUtils.marshaller(GetAggregateSnapshotsRequest.getDefaultInstance()),
                    InputStreamMarshaller.inputStreamMarshaller())
                                                       .build();
    public static final MethodDescriptor<InputStream, Confirmation> METHOD_APPEND_EVENT =
            EventStoreGrpc.getAppendEventMethod().toBuilder(
                    InputStreamMarshaller.inputStreamMarshaller(), ProtoUtils.marshaller(Confirmation.getDefaultInstance()))
                          .build();

    private final EventStoreLocator eventStoreLocator;
    private final ContextProvider contextProvider;
    private final MetricCollector clusterMetrics;
    private final Map<ClientIdentification, List<EventTrackerInfo>> trackingEventProcessors = new ConcurrentHashMap<>();
    private final Counter eventsCounter;
    private final Counter snapshotCounter;

    public EventDispatcher(EventStoreLocator eventStoreLocator,
                           ContextProvider contextProvider,
                           MeterRegistry meterRegistry,
                           MetricCollector clusterMetrics) {
        this.contextProvider = contextProvider;
        this.clusterMetrics = clusterMetrics;
        this.eventStoreLocator = eventStoreLocator;
        eventsCounter = meterRegistry.counter(EVENTS_METRIC_NAME);
        snapshotCounter = meterRegistry.counter(SNAPSHOTS_METRIC_NAME);
    }


    public StreamObserver<InputStream> appendEvent(StreamObserver<Confirmation> responseObserver) {
        return appendEvent(contextProvider.getContext(), new ForwardingStreamObserver<>(logger, responseObserver));
    }

    public StreamObserver<InputStream> appendEvent(String context, StreamObserver<Confirmation> responseObserver) {
        EventStore eventStore = eventStoreLocator.getEventStore(context);

        if (eventStore == null) {
            responseObserver.onError(new MessagingPlatformException(ErrorCode.NO_EVENTSTORE,
                                                                    NO_EVENT_STORE_CONFIGURED + context));
<<<<<<< HEAD
            return new StreamObserver<Event>() {
                @Override
                public void onNext(Event event) {
                }

                @Override
                public void onError(Throwable throwable) {

                }

                @Override
                public void onCompleted() {

                }
            };
=======
            return new NoOpStreamObserver<>();
>>>>>>> 263b208e
        }
        StreamObserver<InputStream> appendEventConnection = eventStore.createAppendEventConnection(context,
                                                                                                         responseObserver);
        return new StreamObserver<InputStream>() {
            @Override
            public void onNext(InputStream event) {
                appendEventConnection.onNext(event);
                eventsCounter.increment();
            }

            @Override
            public void onError(Throwable throwable) {
<<<<<<< HEAD
                logger.warn("Error on connection from client: {}", throwable.getMessage(), throwable);
                unitsOfWork.forEach(UnitOfWork::rollback);
=======
                logger.warn("Error on connection from client: {}", throwable.getMessage());
>>>>>>> 263b208e
                appendEventConnection.onError(throwable);
            }

            @Override
            public void onCompleted() {
                appendEventConnection.onCompleted();
            }
        };
    }


    public void appendSnapshot(Event event, StreamObserver<Confirmation> confirmationStreamObserver) {
        appendSnapshot(contextProvider.getContext(), event, new ForwardingStreamObserver<>(logger, confirmationStreamObserver));
    }

    public void appendSnapshot(String context, Event request, StreamObserver<Confirmation> responseObserver) {
        checkConnection(context, responseObserver).ifPresent(eventStore -> {
            snapshotCounter.increment();
            eventStore.appendSnapshot(context, request).whenComplete((c, t) -> {
                if (t != null) {
                    logger.warn(ERROR_ON_CONNECTION_FROM_EVENT_STORE, t.getMessage());
                    responseObserver.onError(t);
                } else {
                    responseObserver.onNext(c);
                    responseObserver.onCompleted();
                }
            });
        });
    }

    public void listAggregateEvents(GetAggregateEventsRequest request, StreamObserver<InputStream> responseObserver) {
        listAggregateEvents(contextProvider.getContext(), request, new ForwardingStreamObserver<>(logger, responseObserver));
    }

    public void listAggregateEvents(String context, GetAggregateEventsRequest request, StreamObserver<InputStream> responseObserver) {
        checkConnection(context, responseObserver).ifPresent(eventStore -> {
            try {
                eventStore.listAggregateEvents(context, request, responseObserver);
            } catch (RuntimeException t) {
                logger.warn(ERROR_ON_CONNECTION_FROM_EVENT_STORE, t.getMessage(), t);
                responseObserver.onError(GrpcExceptionBuilder.build(t));
            }
        });
    }

    public StreamObserver<GetEventsRequest> listEvents(StreamObserver<InputStream> responseObserver) {
        return listEvents(contextProvider.getContext(), new ForwardingStreamObserver<>(logger, responseObserver));
    }

    public StreamObserver<GetEventsRequest> listEvents(String context, StreamObserver<InputStream> responseObserver) {
        EventStore eventStore = eventStoreLocator.getEventStore(context);
        if (eventStore == null) {
            responseObserver.onError(new MessagingPlatformException(ErrorCode.NO_EVENTSTORE,
                                                                    NO_EVENT_STORE_CONFIGURED + context));
            return new NoOpStreamObserver<>();
        }

        return new GetEventsRequestStreamObserver(responseObserver, eventStore, context);
    }

    @EventListener
    public void on(TopologyEvents.ApplicationDisconnected applicationDisconnected) {
        List<EventTrackerInfo> eventsStreams = trackingEventProcessors.remove(applicationDisconnected.clientIdentification());
        logger.debug("application disconnected: {}, eventsStreams: {}", applicationDisconnected.getClient(), eventsStreams);

        if( eventsStreams != null) {
            eventsStreams.forEach(streamObserver -> {
                try {
                    streamObserver.responseObserver.onCompleted();
                } catch( Exception ex) {
                    logger.debug("Error while closing tracking event processor connection from {} - {}", applicationDisconnected.getClient(), ex.getMessage());
                }
            });
        }
    }


    public long getNrOfEvents() {
        return (long)eventsCounter.count() + new CompositeMetric(new io.axoniq.axonserver.metric.Metrics(EVENTS_METRIC_NAME, clusterMetrics)).size();
    }

    public long getNrOfSnapshots() {
        return (long)snapshotCounter.count() + new CompositeMetric(new io.axoniq.axonserver.metric.Metrics(SNAPSHOTS_METRIC_NAME, clusterMetrics)).size();
    }

    public Map<String, Iterable<Long>> eventTrackerStatus() {
        Map<String, Iterable<Long>> trackers = new HashMap<>();
        trackingEventProcessors.forEach((client, infos) -> {
            List<Long> status = infos.stream().map(EventTrackerInfo::getLastToken).collect(Collectors.toList());
            trackers.put(client.toString(), status);
        });
        return trackers;
    }


    @Override
    public final io.grpc.ServerServiceDefinition bindService() {
        return io.grpc.ServerServiceDefinition.builder(EventStoreGrpc.SERVICE_NAME)
                                              .addMethod(
                                                      METHOD_APPEND_EVENT,
                                                      asyncClientStreamingCall( this::appendEvent))
                                              .addMethod(
                                                      EventStoreGrpc.getAppendSnapshotMethod(),
                                                      asyncUnaryCall(this::appendSnapshot))
                                              .addMethod(
                                                      METHOD_LIST_AGGREGATE_EVENTS,
                                                      asyncServerStreamingCall(this::listAggregateEvents))
                                              .addMethod(
                                                      METHOD_LIST_AGGREGATE_SNAPSHOTS,
                                                      asyncServerStreamingCall(this::listAggregateSnapshots))
                                              .addMethod(
                                                      METHOD_LIST_EVENTS,
                                                      asyncBidiStreamingCall(this::listEvents))
                                              .addMethod(
                                                      EventStoreGrpc.getReadHighestSequenceNrMethod(),
                                                      asyncUnaryCall(this::readHighestSequenceNr))
                                              .addMethod(
                                                      EventStoreGrpc.getGetFirstTokenMethod(),
                                                      asyncUnaryCall(this::getFirstToken))
                                              .addMethod(
                                                      EventStoreGrpc.getGetLastTokenMethod(),
                                                      asyncUnaryCall(this::getLastToken))
                                              .addMethod(
                                                      EventStoreGrpc.getGetTokenAtMethod(),
                                                      asyncUnaryCall(this::getTokenAt))
                                              .addMethod(
                                                      EventStoreGrpc.getQueryEventsMethod(),
                                                      asyncBidiStreamingCall(this::queryEvents))
                                              .build();
    }

    public void getFirstToken(GetFirstTokenRequest request, StreamObserver<TrackingToken> responseObserver0) {
        ForwardingStreamObserver<TrackingToken> responseObserver = new ForwardingStreamObserver<>(logger, responseObserver0);
        checkConnection(contextProvider.getContext(), responseObserver).ifPresent(client ->
            client.getFirstToken(contextProvider.getContext(), request, new ForwardingStreamObserver<>(logger, responseObserver))
        );
    }

    private Optional<EventStore> checkConnection(String context, StreamObserver<?> responseObserver) {
        EventStore eventStore = eventStoreLocator.getEventStore(context);
        if (eventStore == null) {
            responseObserver.onError(new MessagingPlatformException(ErrorCode.NO_EVENTSTORE,
                                                                    NO_EVENT_STORE_CONFIGURED + context));
            return Optional.empty();
        }
        return Optional.of(eventStore);
    }

    public void getLastToken(GetLastTokenRequest request, StreamObserver<TrackingToken> responseObserver0) {
        ForwardingStreamObserver<TrackingToken> responseObserver = new ForwardingStreamObserver<>(logger, responseObserver0);
        checkConnection(contextProvider.getContext(), responseObserver).ifPresent(client ->
                                                            client.getLastToken(contextProvider.getContext(), request, new ForwardingStreamObserver<>(logger, responseObserver))
        );
    }

    public void getTokenAt(GetTokenAtRequest request, StreamObserver<TrackingToken> responseObserver0) {
        ForwardingStreamObserver<TrackingToken> responseObserver = new ForwardingStreamObserver<>(logger, responseObserver0);
        checkConnection(contextProvider.getContext(), responseObserver)
                .ifPresent(client ->client.getTokenAt(contextProvider.getContext(), request,
                                                      new ForwardingStreamObserver<>(logger, responseObserver))
        );
    }

    public void readHighestSequenceNr(ReadHighestSequenceNrRequest request,
                                      StreamObserver<ReadHighestSequenceNrResponse> responseObserver0) {
        ForwardingStreamObserver<ReadHighestSequenceNrResponse> responseObserver = new ForwardingStreamObserver<>(logger, responseObserver0);
        checkConnection(contextProvider.getContext(), responseObserver)
                .ifPresent(client -> client.readHighestSequenceNr(contextProvider.getContext(), request,
                                                                  new ForwardingStreamObserver<>(logger, responseObserver))
        );
    }


    public StreamObserver<QueryEventsRequest> queryEvents(StreamObserver<QueryEventsResponse> responseObserver0) {
        ForwardingStreamObserver<QueryEventsResponse> responseObserver = new ForwardingStreamObserver<>(logger, responseObserver0);
        return checkConnection(contextProvider.getContext(), responseObserver).map(client -> client.queryEvents(contextProvider.getContext(), responseObserver)).orElse(null);
    }

    public void listAggregateSnapshots(String context, GetAggregateSnapshotsRequest request,
                                       StreamObserver<InputStream> responseObserver) {
        checkConnection(context, responseObserver).ifPresent(eventStore -> {
            try {
                eventStore.listAggregateSnapshots(context, request, responseObserver);
            } catch (RuntimeException t) {
                logger.warn(ERROR_ON_CONNECTION_FROM_EVENT_STORE, t.getMessage(), t);
                responseObserver.onError(GrpcExceptionBuilder.build(t));
            }
        });
    }

    private void listAggregateSnapshots(GetAggregateSnapshotsRequest request,
                                       StreamObserver<InputStream> responseObserver) {
        listAggregateSnapshots(contextProvider.getContext(), request, responseObserver);
    }



    private static class EventTrackerInfo {
        private final StreamObserver<InputStream> responseObserver;
        private final String client;
        private final String context;
        private final AtomicLong lastToken;

        public EventTrackerInfo(StreamObserver<InputStream> responseObserver, String client, String context, long lastToken) {
            this.responseObserver = responseObserver;
            this.client = client;
            this.context = context;
            this.lastToken = new AtomicLong(lastToken);
        }

        public StreamObserver<InputStream> getResponseObserver() {
            return responseObserver;
        }

        public String getClient() {
            return client;
        }

        public long getLastToken() {
            return lastToken.get();
        }

        public String getContext() {
            return context;
        }

        void incrementLastToken() {
            lastToken.incrementAndGet();
        }
    }

    private class GetEventsRequestStreamObserver implements StreamObserver<GetEventsRequest> {

        private final StreamObserver<InputStream> responseObserver;
        private final EventStore eventStore;
        private final String context;
        volatile StreamObserver<GetEventsRequest> eventStoreRequestObserver;
        volatile EventTrackerInfo trackerInfo;

        GetEventsRequestStreamObserver(StreamObserver<InputStream> responseObserver, EventStore eventStore,
                                              String context) {
            this.responseObserver = responseObserver;
            this.eventStore = eventStore;
            this.context = context;
        }

        @Override
        public void onNext(GetEventsRequest getEventsRequest) {
            if (!registerEventTracker(getEventsRequest)) {
                return;
            }

            try {
                eventStoreRequestObserver.onNext(getEventsRequest);
            } catch (Exception reason ) {
                logger.warn("Error on connection sending event to client: {}", reason.getMessage());
                if( eventStoreRequestObserver != null ) eventStoreRequestObserver.onCompleted();
                removeTrackerInfo();
            }
        }

        private boolean registerEventTracker(GetEventsRequest getEventsRequest) {
            if( eventStoreRequestObserver == null) {
                trackerInfo = new EventTrackerInfo(responseObserver, getEventsRequest.getClientId(), context,getEventsRequest.getTrackingToken()-1);
                try {
                    eventStoreRequestObserver =
                            eventStore.listEvents(context, new StreamObserver<InputStream>() {
                                @Override
                                public void onNext(InputStream eventWithToken) {
                                    responseObserver.onNext(eventWithToken);
                                    trackerInfo.incrementLastToken();
                                }

                                @Override
                                public void onError(Throwable throwable) {
                                    logger.warn(ERROR_ON_CONNECTION_FROM_EVENT_STORE,
                                                throwable.getMessage());
                                    try {
                                        responseObserver.onError(GrpcExceptionBuilder.build(throwable));
                                    } catch( RuntimeException ex) {
                                        logger.info("Failed to send error: {}", ex.getMessage());
                                    }
                                    removeTrackerInfo();
                                }

                                @Override
                                public void onCompleted() {
                                    try {
                                        responseObserver.onCompleted();
                                    } catch (RuntimeException ignored) {
                                        // ignore error on confirming half close
                                    }
                                }
                            });
                } catch (RuntimeException cause) {
                    responseObserver.onError(GrpcExceptionBuilder.build(cause));
                    return false;
                }

                trackingEventProcessors.computeIfAbsent(new ClientIdentification(trackerInfo.context,trackerInfo.client),
                                                        key -> new CopyOnWriteArrayList<>()).add(trackerInfo);
                logger.info("Starting tracking event processor for {}:{} - {}",
                            getEventsRequest.getClientId(),
                            getEventsRequest.getComponentName(),
                            getEventsRequest.getTrackingToken());
            }
            return true;
        }

        @Override
        public void onError(Throwable reason) {
            logger.warn("Error on connection from client: {}", reason.getMessage());
            if( eventStoreRequestObserver != null ) eventStoreRequestObserver.onCompleted();
            removeTrackerInfo();
        }

        private void removeTrackerInfo() {
            if (trackerInfo != null) {
                trackingEventProcessors.computeIfPresent(new ClientIdentification(trackerInfo.context,trackerInfo.client),
                                                         (c,streams) -> {
                                                                logger.debug("{}: {} streams", trackerInfo.client, streams.size());
                                                                streams.remove(trackerInfo);
                                                                return streams.isEmpty() ? null : streams;
                                                            });
            }
        }

        @Override
        public void onCompleted() {
            if( eventStoreRequestObserver != null ) eventStoreRequestObserver.onCompleted();
            removeTrackerInfo();
            responseObserver.onCompleted();
        }
    }
}<|MERGE_RESOLUTION|>--- conflicted
+++ resolved
@@ -95,25 +95,7 @@
         if (eventStore == null) {
             responseObserver.onError(new MessagingPlatformException(ErrorCode.NO_EVENTSTORE,
                                                                     NO_EVENT_STORE_CONFIGURED + context));
-<<<<<<< HEAD
-            return new StreamObserver<Event>() {
-                @Override
-                public void onNext(Event event) {
-                }
-
-                @Override
-                public void onError(Throwable throwable) {
-
-                }
-
-                @Override
-                public void onCompleted() {
-
-                }
-            };
-=======
             return new NoOpStreamObserver<>();
->>>>>>> 263b208e
         }
         StreamObserver<InputStream> appendEventConnection = eventStore.createAppendEventConnection(context,
                                                                                                          responseObserver);
@@ -126,12 +108,7 @@
 
             @Override
             public void onError(Throwable throwable) {
-<<<<<<< HEAD
-                logger.warn("Error on connection from client: {}", throwable.getMessage(), throwable);
-                unitsOfWork.forEach(UnitOfWork::rollback);
-=======
                 logger.warn("Error on connection from client: {}", throwable.getMessage());
->>>>>>> 263b208e
                 appendEventConnection.onError(throwable);
             }
 
