package io.axoniq.axonserver;


import io.axoniq.axonserver.access.jpa.Application;
import io.axoniq.axonserver.access.jpa.PathMapping;

import java.util.Collection;

/**
<<<<<<< HEAD
 * Author: marc
=======
 * @author Marc Gathier
>>>>>>> 9b94c5c3
 */
public interface AxonServerAccessController {
    String TOKEN_PARAM = "AxonIQ-Access-Token";
    String AXONDB_TOKEN_PARAM = "Access-Token";
    String CONTEXT_PARAM = "AxonIQ-Context";

    boolean allowed(String fullMethodName, String context, String token);

    boolean validToken(String token);

    Collection<PathMapping> getPathMappings();

    boolean isRoleBasedAuthentication();

    Application getApplication(String token);
}<|MERGE_RESOLUTION|>--- conflicted
+++ resolved
@@ -7,11 +7,7 @@
 import java.util.Collection;
 
 /**
-<<<<<<< HEAD
- * Author: marc
-=======
  * @author Marc Gathier
->>>>>>> 9b94c5c3
  */
 public interface AxonServerAccessController {
     String TOKEN_PARAM = "AxonIQ-Access-Token";
