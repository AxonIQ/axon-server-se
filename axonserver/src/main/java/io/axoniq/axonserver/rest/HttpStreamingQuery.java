--- conflicted
+++ resolved
@@ -50,14 +50,9 @@
     }
 
     @Async
-<<<<<<< HEAD
     public void query(String context, Authentication authentication, String queryString, String timeWindow,
                       boolean liveUpdates,
-                      boolean forceReadFromLeader, String clientToken, SseEmitter sseEmitter) {
-=======
-    public void query(String context, String queryString, String timeWindow, boolean liveUpdates,
                       boolean forceReadFromLeader, String clientToken, SseEmitter sseEmitter, boolean querySnapshots) {
->>>>>>> cccfe1b2
         Sender oldSender = senderPerClient.remove(clientToken);
         if (oldSender != null) {
             logger.debug("Stopping sender for {}", clientToken);
@@ -70,17 +65,13 @@
                 sseEmitter.complete();
                 return;
             }
-<<<<<<< HEAD
             Sender sender = new Sender(sseEmitter,
                                        eventStore,
                                        context,
                                        authentication,
                                        queryString,
                                        timeWindow,
-                                       liveUpdates);
-=======
-            Sender sender = new Sender(sseEmitter, eventStore, context, queryString, timeWindow, liveUpdates, querySnapshots);
->>>>>>> cccfe1b2
+                                       liveUpdates, querySnapshots);
             senderPerClient.put(clientToken, sender);
             sseEmitter.onTimeout(sender::stop);
         } catch (Exception e) {
@@ -100,14 +91,9 @@
         private final StreamObserver<QueryEventsRequest> querySender;
         private volatile boolean closed;
 
-<<<<<<< HEAD
         public Sender(SseEmitter sseEmitter, EventStore eventStore, String context, Authentication authentication,
                       String query, String timeWindow,
-                      boolean liveUpdates) {
-=======
-        public Sender(SseEmitter sseEmitter, EventStore eventStore, String context, String query, String timeWindow,
                       boolean liveUpdates, boolean querySnapshots) {
->>>>>>> cccfe1b2
             this.sseEmitter = sseEmitter;
             this.querySender = eventStore.queryEvents(context,
                                                       authentication,
