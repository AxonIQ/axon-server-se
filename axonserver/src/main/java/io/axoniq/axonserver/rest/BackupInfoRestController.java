/*
 *  Copyright (c) 2017-2022 AxonIQ B.V. and/or licensed to AxonIQ B.V.
 *  under one or more contributor license agreements.
 *
 *  Licensed under the AxonIQ Open Source License Agreement v1.0;
 *  you may not use this file except in compliance with the license.
 *
 */

package io.axoniq.axonserver.rest;

import io.axoniq.axonserver.config.MessagingPlatformConfiguration;
import io.axoniq.axonserver.exception.ErrorCode;
import io.axoniq.axonserver.exception.MessagingPlatformException;
import io.axoniq.axonserver.localstorage.EventType;
import io.axoniq.axonserver.localstorage.LocalEventStore;
import io.axoniq.axonserver.logging.AuditLog;
import io.axoniq.axonserver.topology.Topology;
import io.swagger.v3.oas.annotations.Parameter;
import org.slf4j.Logger;
import org.springframework.web.bind.annotation.GetMapping;
import org.springframework.web.bind.annotation.RequestMapping;
import org.springframework.web.bind.annotation.RequestParam;
import org.springframework.web.bind.annotation.RestController;

import javax.sql.DataSource;
import java.io.File;
import java.security.Principal;
import java.sql.Connection;
import java.sql.PreparedStatement;
import java.sql.SQLException;
import java.util.List;
import java.util.stream.Collectors;

import static io.axoniq.axonserver.util.StringUtils.sanitize;

/**
 * REST Controller to retrieve files for backup and create backup of controldb.
 *
 * @author Marc Gathier
 * @since 4.0
 */
@RestController
@RequestMapping("/v1/backup")
public class BackupInfoRestController {

    private static final Logger auditLog = AuditLog.getLogger();

    private final DataSource dataSource;
    private final LocalEventStore localEventStore;
    private final String controlDbBackupLocation;

    public BackupInfoRestController(DataSource dataSource,
                                    MessagingPlatformConfiguration messagingPlatformConfiguration,
                                    LocalEventStore localEventStore) {
        this.dataSource = dataSource;
        this.localEventStore = localEventStore;
        this.controlDbBackupLocation = messagingPlatformConfiguration.getControldbBackupLocation();
    }

    @GetMapping("/filenames")
    @Deprecated
    public List<String> getFilenames(
            @RequestParam(value = "context", defaultValue = Topology.DEFAULT_CONTEXT) String context,
            @RequestParam(value = "type") String type,
            @RequestParam(value = "lastSegmentBackedUp", required = false, defaultValue = "-1") long lastSegmentBackedUp,
<<<<<<< HEAD
            @RequestParam(value = "lastVersionBackedUp", required = false, defaultValue = "0") int lastVersionBackedUp,
            @ApiIgnore Principal principal) {
        auditLog.info("[{}] Request for event store backup filenames. Context=\"{}\", type=\"{}\"",
                      AuditLog.username(principal),
                      context,
                      type);

        return localEventStore
                .getBackupFilenames(context, EventType.valueOf(type), lastSegmentBackedUp, lastVersionBackedUp)
=======
            @Parameter(hidden = true) Principal principal) {
        if (auditLog.isInfoEnabled()) {
            auditLog.info("[{}] Request for event store backup filenames. Context=\"{}\", type=\"{}\"",
                          AuditLog.username(principal),
                          sanitize(context),
                          sanitize(type));
        }

        return localEventStore
                .getBackupFilenames(context, EventType.valueOf(type), lastSegmentBackedUp, false)
>>>>>>> 20b32531
                .collect(Collectors.toList());
    }

    @GetMapping("/eventstore")
    public EventStoreBackupInfo eventStoreFilenames(
            @RequestParam(value = "targetContext", defaultValue = Topology.DEFAULT_CONTEXT) String context,
            @RequestParam(value = "type") String type,
            @RequestParam(value = "lastClosedSegmentBackedUp", required = false, defaultValue = "-1") long lastSegmentBackedUp,
            @Parameter(hidden = true) Principal principal) {
        if (auditLog.isInfoEnabled()) {
            auditLog.info("[{}] Request for event store backup filenames. Context=\"{}\", type=\"{}\"",
                          AuditLog.username(principal),
                          sanitize(context),
                          sanitize(type));
        }

        return new EventStoreBackupInfo(localEventStore.getFirstCompletedSegment(context, EventType.valueOf(type)),
                                                                             localEventStore
                                                                                     .getBackupFilenames(context, EventType.valueOf(type), lastSegmentBackedUp, true)
                                                                                     .collect(Collectors.toList()));
    }

    /**
     * Makes a safe export of controlDB and returns the location of the full path to the export file.
     *
     * @return the full path to the export file
     *
     * @throws SQLException if a database access error occurs
     */
    public String createControlDbBackup() throws SQLException {
        File path = new File(controlDbBackupLocation);
        if (!path.exists() && !path.mkdirs()) {
            throw new MessagingPlatformException(ErrorCode.OTHER,
                                                 "Failed to create directory: " + path.getAbsolutePath());
        }
        File file = new File(path.getAbsolutePath() + "/controldb" + System.currentTimeMillis() + ".zip");
        try (Connection connection = dataSource.getConnection()) {
            try (PreparedStatement preparedStatement = connection.prepareStatement(
                    "BACKUP TO '" + file.getAbsolutePath() + "'")) {
                preparedStatement.execute();
            }
        }
        return file.getAbsolutePath();
    }

    private class EventStoreBackupInfo {

        private final long lastClosedSegment;
        private final List<String> filenames;

        public EventStoreBackupInfo(long lastClosedSegment, List<String> filenames) {
            this.lastClosedSegment = lastClosedSegment;
            this.filenames = filenames;
        }

        public long getLastClosedSegment() {
            return lastClosedSegment;
        }

        public List<String> getFilenames() {
            return filenames;
        }
    }
}<|MERGE_RESOLUTION|>--- conflicted
+++ resolved
@@ -64,17 +64,6 @@
             @RequestParam(value = "context", defaultValue = Topology.DEFAULT_CONTEXT) String context,
             @RequestParam(value = "type") String type,
             @RequestParam(value = "lastSegmentBackedUp", required = false, defaultValue = "-1") long lastSegmentBackedUp,
-<<<<<<< HEAD
-            @RequestParam(value = "lastVersionBackedUp", required = false, defaultValue = "0") int lastVersionBackedUp,
-            @ApiIgnore Principal principal) {
-        auditLog.info("[{}] Request for event store backup filenames. Context=\"{}\", type=\"{}\"",
-                      AuditLog.username(principal),
-                      context,
-                      type);
-
-        return localEventStore
-                .getBackupFilenames(context, EventType.valueOf(type), lastSegmentBackedUp, lastVersionBackedUp)
-=======
             @Parameter(hidden = true) Principal principal) {
         if (auditLog.isInfoEnabled()) {
             auditLog.info("[{}] Request for event store backup filenames. Context=\"{}\", type=\"{}\"",
@@ -85,7 +74,6 @@
 
         return localEventStore
                 .getBackupFilenames(context, EventType.valueOf(type), lastSegmentBackedUp, false)
->>>>>>> 20b32531
                 .collect(Collectors.toList());
     }
 
