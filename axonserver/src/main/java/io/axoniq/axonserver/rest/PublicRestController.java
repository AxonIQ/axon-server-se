/*
 *  Copyright (c) 2017-2023 AxonIQ B.V. and/or licensed to AxonIQ B.V.
 *  under one or more contributor license agreements.
 *
 *  Licensed under the AxonIQ Open Source License Agreement v1.0;
 *  you may not use this file except in compliance with the license.
 *
 */

package io.axoniq.axonserver.rest;

import io.axoniq.axonserver.config.AccessControlConfiguration;
import io.axoniq.axonserver.config.FeatureChecker;
import io.axoniq.axonserver.config.MessagingPlatformConfiguration;
import io.axoniq.axonserver.config.SslConfiguration;
import io.axoniq.axonserver.message.event.EventDispatcher;
import io.axoniq.axonserver.message.query.QueryDispatcher;
import io.axoniq.axonserver.message.query.subscription.SubscriptionMetrics;
import io.axoniq.axonserver.metric.CommandDispatcherMetrics;
import io.axoniq.axonserver.rest.json.NodeConfiguration;
import io.axoniq.axonserver.rest.json.StatusInfo;
import io.axoniq.axonserver.rest.json.UserInfo;
import io.axoniq.axonserver.rest.svg.mapping.AxonServer;
import io.axoniq.axonserver.topology.Topology;
import io.axoniq.axonserver.version.VersionInfo;
import io.axoniq.axonserver.version.VersionInfoProvider;
import io.swagger.v3.oas.annotations.Operation;
import org.springframework.beans.factory.annotation.Value;
import org.springframework.security.core.Authentication;
import org.springframework.security.core.GrantedAuthority;
import org.springframework.web.bind.annotation.GetMapping;
import org.springframework.web.bind.annotation.RequestMapping;
import org.springframework.web.bind.annotation.RequestParam;
import org.springframework.web.bind.annotation.RestController;

import java.util.Comparator;
import java.util.List;
import java.util.function.Function;
import java.util.function.Predicate;
import java.util.function.Supplier;
import java.util.stream.Collectors;
import java.util.stream.Stream;
import javax.servlet.http.HttpServletRequest;

/**
 * Rest calls to retrieve information about the configuration of Axon Server. Used by UI and CLI.
 * @author Marc Gathier
 */
@RestController("PublicRestController")
@RequestMapping("/v1/public")
public class PublicRestController {

    private final Function<Predicate<String>, Stream<AxonServer>> axonServerProvider;
    private final Topology topology;

    private final QueryDispatcher queryDispatcher;
    private final EventDispatcher eventDispatcher;
    private final CommandDispatcherMetrics commandMetricsRegistry;
    private final FeatureChecker features;
    private final SslConfiguration sslConfiguration;
    private final AccessControlConfiguration accessControlConfiguration;
    private final VersionInfoProvider versionInfoSupplier;
    private final Supplier<SubscriptionMetrics> subscriptionMetricsRegistry;
    private final boolean pluginsEnabled;

    @Value("${axoniq.axonserver.devmode.enabled:false}")
    private boolean isDevelopmentMode;

    public PublicRestController(Function<Predicate<String>, Stream<AxonServer>> axonServerProvider,
                                Topology topology,
                                CommandDispatcherMetrics commandMetricsRegistry,
                                QueryDispatcher queryDispatcher,
                                EventDispatcher eventDispatcher,
                                FeatureChecker features,
                                MessagingPlatformConfiguration messagingPlatformConfiguration,
                                VersionInfoProvider versionInfoSupplier,
                                Supplier<SubscriptionMetrics> subscriptionMetricsRegistry) {
        this.axonServerProvider = axonServerProvider;
        this.topology = topology;
        this.commandMetricsRegistry = commandMetricsRegistry;
        this.queryDispatcher = queryDispatcher;
        this.eventDispatcher = eventDispatcher;
        this.features = features;
        this.sslConfiguration = messagingPlatformConfiguration.getSsl();
        this.accessControlConfiguration = messagingPlatformConfiguration.getAccesscontrol();
        this.pluginsEnabled = messagingPlatformConfiguration.isPluginsEnabled();
        this.versionInfoSupplier = versionInfoSupplier;
        this.subscriptionMetricsRegistry = subscriptionMetricsRegistry;
    }


    @GetMapping
    @Operation(summary = "Retrieves all nodes in the cluster that the current node knows about.", description =
            "For _admin nodes the result contains all nodes, for non _admin nodes the"
                    + "result only contains nodes from contexts available on this node and the _admin nodes.")
    public List<JsonServerNode> getClusterNodes() {
<<<<<<< HEAD
        return axonServerProvider.apply(null).map(JsonServerNode::new)
=======
        return axonServerProvider.apply(null)
                                 .map(JsonServerNode::new)
>>>>>>> 383d9002
                                 .sorted(Comparator.comparing(JsonServerNode::getName)).collect(Collectors.toList());
    }

    @GetMapping(path = "me")
    @Operation(summary = "Retrieves general information on the configuration of the current node, including hostnames and ports for the gRPC and HTTP connections and contexts")
    public NodeConfiguration getNodeConfiguration() {
        NodeConfiguration node = new NodeConfiguration(topology.getMe());
        node.setAuthentication(accessControlConfiguration.isEnabled());
        node.setSsl(sslConfiguration.isEnabled());
        node.setAdminNode(topology.isAdminNode());
        node.setDevelopmentMode(isDevelopmentMode);
        node.setContextNames(topology.getMyContextNames());
        node.setStorageContextNames(topology.getMyStorageContextNames());
        node.setClustered(features.isEnterprise());
        node.setPluginsEnabled(pluginsEnabled);
        node.setInitialized(topology.initialized());
        return node;
    }


    @GetMapping(path = "mycontexts")
    @Operation(summary = "Retrieves names for all storage (non admin) contexts for the current node")
    public Iterable<String> getMyContextList() {
        return topology.getMyStorageContextNames();
    }


    @GetMapping(path = "license")
    @Operation(summary = "Retrieves license information")
    public LicenseInfo licenseInfo() {
        LicenseInfo licenseInfo = new LicenseInfo();
        licenseInfo.setExpiryDate(features.getExpiryDate());
        licenseInfo.setEdition(features.getEdition());
        licenseInfo.setLicensee(features.getLicensee());
        licenseInfo.setFeatureList(features.getFeatureList());

        return licenseInfo;
    }

    @GetMapping(path = "status")
    @Operation(summary = "Retrieves status information, used by UI")
    public StatusInfo status(@RequestParam(value = "context", defaultValue = Topology.DEFAULT_CONTEXT, required = false) String context) {
        SubscriptionMetrics subscriptionMetrics = this.subscriptionMetricsRegistry.get();
        StatusInfo statusInfo = new StatusInfo();
        statusInfo.setCommandRate(commandMetricsRegistry.rateMeter(context));
        statusInfo.setQueryRate(queryDispatcher.queryRate(context));
        if( ! context.startsWith("_")) {
            statusInfo.setEventRate(eventDispatcher.eventRate(context));
            statusInfo.setSnapshotRate(eventDispatcher.snapshotRate(context));
            statusInfo.setNrOfEvents(eventDispatcher.getNrOfEvents(context));
            statusInfo.setEventTrackers(eventDispatcher.eventTrackerStatus(context));
        }
        statusInfo.setNrOfActiveSubscriptionQueries(subscriptionMetrics.activesCount());
        return statusInfo;
    }


    @GetMapping(path = "user")
    @Operation(summary = "Retrieves information on the user logged in in the current Http Session")
    public UserInfo userInfo(HttpServletRequest request) {
        if (request.getUserPrincipal() instanceof Authentication) {
            Authentication token = (Authentication) request.getUserPrincipal();
            return new UserInfo(token.getName(),
                                token.getAuthorities().stream().map(GrantedAuthority::getAuthority).collect(Collectors.toSet()));
        }

        return null;
    }

    @GetMapping(path = "version")
    @Operation(summary = "Retrieves version information of the product")
    public VersionInfo versionInfo() {
        return versionInfoSupplier.get();
    }


    public static class JsonServerNode {

        private final AxonServer wrapped;

        JsonServerNode(AxonServer n) {
            wrapped = n;

        }


        public String getHostName() {
            return wrapped.node().getHostName();
        }

        public Integer getGrpcPort() {
            return wrapped.node().getGrpcPort();
        }

        public String getInternalHostName() {
            return wrapped.node().getInternalHostName();
        }

        public Integer getGrpcInternalPort() {
            return wrapped.node().getGrpcInternalPort();
        }

        public Integer getHttpPort() {
            return wrapped.node().getHttpPort();
        }

        public String getName() {
            return wrapped.node().getName();
        }

        public boolean isConnected() {
            return wrapped.isActive();
        }
    }
}<|MERGE_RESOLUTION|>--- conflicted
+++ resolved
@@ -94,12 +94,8 @@
             "For _admin nodes the result contains all nodes, for non _admin nodes the"
                     + "result only contains nodes from contexts available on this node and the _admin nodes.")
     public List<JsonServerNode> getClusterNodes() {
-<<<<<<< HEAD
-        return axonServerProvider.apply(null).map(JsonServerNode::new)
-=======
         return axonServerProvider.apply(null)
                                  .map(JsonServerNode::new)
->>>>>>> 383d9002
                                  .sorted(Comparator.comparing(JsonServerNode::getName)).collect(Collectors.toList());
     }
 
