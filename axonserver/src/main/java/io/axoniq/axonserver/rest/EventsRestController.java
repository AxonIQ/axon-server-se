--- conflicted
+++ resolved
@@ -163,47 +163,13 @@
                                                                          .build();
 
             ObjectMapper objectMapper = new ObjectMapper();
-<<<<<<< HEAD
-            eventStoreClient.aggregateEvents(context, request)
+            eventStoreClient.aggregateEvents(context,
+                                                 getOrDefault(principal,
+                                                              GrpcContextAuthenticationProvider.DEFAULT_PRINCIPAL),
+                                                 request)
                             .doOnError(sseEmitter::completeWithError)
                             .doOnComplete(() -> completeEmitter(sseEmitter))
                             .subscribe(event -> send(sseEmitter, objectMapper, event));
-=======
-            eventStoreClient.listAggregateEvents(context,
-                                                 getOrDefault(principal,
-                                                              GrpcContextAuthenticationProvider.DEFAULT_PRINCIPAL),
-                                                 request,
-                                                 new StreamObserver<SerializedEvent>() {
-                                                     @Override
-                                                     public void onNext(SerializedEvent event) {
-                                                         try {
-                                                             sseEmitter.send(SseEmitter.event().data(objectMapper
-                                                                                                             .writeValueAsString(
-                                                                                                                     new JsonEvent(
-                                                                                                                             event.asEvent()))));
-                                                         } catch (Exception e) {
-                                                             logger.warn("Exception on sending event - {}",
-                                                                         e.getMessage(),
-                                                                         e);
-                                                         }
-                                                     }
-
-                @Override
-                public void onError(Throwable throwable) {
-                    sseEmitter.completeWithError(throwable);
-                }
-
-                @Override
-                public void onCompleted() {
-                    try {
-                        sseEmitter.send(SseEmitter.event().comment("End of stream"));
-                    } catch (IOException e) {
-                        logger.debug("Error on sending completed", e);
-                    }
-                    sseEmitter.complete();
-                }
-            });
->>>>>>> 0794e030
         } else {
             StreamObserver<GetEventsRequest> requestStream = eventStoreClient
                     .listEvents(context,
