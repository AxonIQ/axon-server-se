/*
 * Copyright (c) 2017-2019 AxonIQ B.V. and/or licensed to AxonIQ B.V.
 * under one or more contributor license agreements.
 *
 *  Licensed under the AxonIQ Open Source License Agreement v1.0;
 *  you may not use this file except in compliance with the license.
 *
 */

package io.axoniq.axonserver.component.processor.listener;

import io.axoniq.axonserver.applicationevents.EventProcessorEvents.EventProcessorStatusUpdate;
import io.axoniq.axonserver.applicationevents.EventProcessorEvents.EventProcessorStatusUpdated;
import io.axoniq.axonserver.applicationevents.TopologyEvents;
import io.axoniq.axonserver.component.processor.ClientEventProcessorInfo;
import io.axoniq.axonserver.grpc.control.EventProcessorInfo;
import org.springframework.context.event.EventListener;
import org.springframework.stereotype.Component;

import java.util.HashMap;
import java.util.Iterator;
import java.util.Map;
import javax.annotation.Nonnull;

/**
 * Created by Sara Pellegrini on 21/03/2018.
 * sara.pellegrini@gmail.com
 */
@Component
public class ProcessorsInfoTarget implements ClientProcessors {

    // Map<ClientStreamId,Component>
    private final Map<String, String> clients = new HashMap<>();

    // Map<ClientStreamId, Map<ProcessorName, ClientProcessor>>
    private final Map<String, Map<String, ClientProcessor>> cache = new HashMap<>();

    private final ClientProcessorMapping mapping;

    public ProcessorsInfoTarget() {
        this.mapping = new ClientProcessorMapping() {
        };
    }

    @EventListener
    public EventProcessorStatusUpdated onEventProcessorStatusChange(EventProcessorStatusUpdate event) {
        ClientEventProcessorInfo processorStatus = event.eventProcessorStatus();
<<<<<<< HEAD
=======
        String clientId = processorStatus.getClientId();
>>>>>>> c425c4b3
        String clientStreamId = processorStatus.getClientStreamId();
        Map<String, ClientProcessor> clientData = cache.computeIfAbsent(clientStreamId, c -> new HashMap<>());
        EventProcessorInfo eventProcessorInfo = processorStatus.getEventProcessorInfo();
        ClientProcessor clientProcessor = mapping.map(clientStreamId,
<<<<<<< HEAD
                                                      event.eventProcessorStatus().getClientId(),
=======
                                                      clientId,
>>>>>>> c425c4b3
                                                      clients.get(clientStreamId),
                                                      processorStatus.getContext(),
                                                      eventProcessorInfo);
        clientData.put(eventProcessorInfo.getProcessorName(), clientProcessor);
        return new EventProcessorStatusUpdated(processorStatus, false);
    }

    @EventListener
    public void onClientConnected(TopologyEvents.ApplicationConnected event) {
        clients.put(event.getClientStreamId(), event.getComponentName());
    }

    @EventListener
    public void onClientDisconnected(TopologyEvents.ApplicationDisconnected event) {
        clients.remove(event.getClientStreamId());
        cache.remove(event.getClientStreamId());
    }

    @Nonnull
    @Override
    public Iterator<ClientProcessor> iterator() {
        return cache.entrySet().stream()
                    .flatMap(client -> client.getValue().values().stream())
                    .iterator();
    }
}<|MERGE_RESOLUTION|>--- conflicted
+++ resolved
@@ -45,19 +45,12 @@
     @EventListener
     public EventProcessorStatusUpdated onEventProcessorStatusChange(EventProcessorStatusUpdate event) {
         ClientEventProcessorInfo processorStatus = event.eventProcessorStatus();
-<<<<<<< HEAD
-=======
         String clientId = processorStatus.getClientId();
->>>>>>> c425c4b3
         String clientStreamId = processorStatus.getClientStreamId();
         Map<String, ClientProcessor> clientData = cache.computeIfAbsent(clientStreamId, c -> new HashMap<>());
         EventProcessorInfo eventProcessorInfo = processorStatus.getEventProcessorInfo();
         ClientProcessor clientProcessor = mapping.map(clientStreamId,
-<<<<<<< HEAD
-                                                      event.eventProcessorStatus().getClientId(),
-=======
                                                       clientId,
->>>>>>> c425c4b3
                                                       clients.get(clientStreamId),
                                                       processorStatus.getContext(),
                                                       eventProcessorInfo);
