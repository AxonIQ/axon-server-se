--- conflicted
+++ resolved
@@ -53,13 +53,8 @@
         public void perform() {
             stream(processors.spliterator(), false)
                     .filter(new SameProcessor(processor))
-<<<<<<< HEAD
-                    .filter(p -> !target.equals(p.clientId()))
-                    .forEach(p -> processorEventsSource.releaseSegment(processor.context(), p.clientId(), processor.name(), segment));
-=======
                     .filter(p -> !target.equals(p.clientName()))
-                    .forEach(p -> processorEventsSource.releaseSegment(p.clientName(), processor.name(), segment));
->>>>>>> 670a718b
+                    .forEach(p -> processorEventsSource.releaseSegment(processor.context(), p.clientName(), processor.name(), segment));
         }
 
         @Override
