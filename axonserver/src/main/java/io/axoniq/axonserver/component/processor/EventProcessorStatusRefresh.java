--- conflicted
+++ resolved
@@ -93,12 +93,8 @@
             Consumer<EventProcessorStatusUpdated> statusUpdateListener = statusEvent -> {
                 String clientId = statusEvent.eventProcessorStatus().getClientId();
                 String processorName = statusEvent.eventProcessorStatus().getEventProcessorInfo().getProcessorName();
-<<<<<<< HEAD
-                if (clientIds.remove(clientId) && processorName.equals(processorId.name())) {
-=======
-                if (clientNames.contains(clientName) && processorName.equals(processorId.name())) {
-                    clientNames.remove(clientName);
->>>>>>> 03eb0213
+                if (clientIds.contains(clientId) && processorName.equals(processorId.name())) {
+                    clientIds.remove(clientId);
                     clientProcessorStatusUpdateLatch.countDown();
                 }
             };
