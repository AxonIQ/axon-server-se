--- conflicted
+++ resolved
@@ -32,12 +32,8 @@
 public class GenericClients implements Clients {
 
     private final MessagingPlatformConfiguration messagingPlatformConfiguration;
-<<<<<<< HEAD
     private final ClientTagsCache clientTagsCache;
-    private final Map<ClientIdentification, Client> clientRegistrations = new ConcurrentHashMap<>();
-=======
     private final Map<ClientStreamIdentification, Client> clientRegistrations = new ConcurrentHashMap<>();
->>>>>>> 670a718b
 
     public GenericClients(MessagingPlatformConfiguration messagingPlatformConfiguration,
                           ClientTagsCache clientTagsCache) {
@@ -64,11 +60,7 @@
                                                        event.getContext(),
                                                        event.isProxied() ? event
                                                                .getProxy() : messagingPlatformConfiguration
-<<<<<<< HEAD
                                                                .getName(),
                                                        clientTagsCache.apply(event.clientIdentification())));
-=======
-                                                               .getName()));
->>>>>>> 670a718b
     }
 }