--- conflicted
+++ resolved
@@ -31,12 +31,8 @@
      * @param processor the tracking event processor
      */
     public SameProcessor(TrackingEventProcessor processor) {
-<<<<<<< HEAD
-        this(new EventProcessorIdentifier(processor.name(), processor.tokenStoreIdentifier(),
+        this(new EventProcessorIdentifier(processor.name(), processor.context(), processor.tokenStoreIdentifier(),
                                           processor.context()));
-=======
-        this(processor.context(), new EventProcessorIdentifier(processor.name(), processor.context(), processor.tokenStoreIdentifier()));
->>>>>>> 830615da
     }
 
     /**
@@ -44,17 +40,11 @@
      *
      * @param clientProcessor the event processor instance
      */
-<<<<<<< HEAD
     public SameProcessor(ClientProcessor clientProcessor) {
         this(new EventProcessorIdentifier(clientProcessor.eventProcessorInfo().getProcessorName(),
-                                          clientProcessor.eventProcessorInfo().getTokenStoreIdentifier(),
+                                          clientProcessor.context(),
+                                                   clientProcessor.eventProcessorInfo().getTokenStoreIdentifier(),
                                           clientProcessor.context()));
-=======
-    public SameProcessor(String context, ClientProcessor clientProcessor) {
-        this(context, new EventProcessorIdentifier(clientProcessor.eventProcessorInfo().getProcessorName(),
-                                                   clientProcessor.context(),
-                                                   clientProcessor.eventProcessorInfo().getTokenStoreIdentifier()));
->>>>>>> 830615da
     }
 
 
@@ -77,13 +67,8 @@
     @Override
     public boolean test(ClientProcessor processor) {
         EventProcessorInfo i = processor.eventProcessorInfo();
-<<<<<<< HEAD
-        EventProcessorIdentifier id = new EventProcessorIdentifier(i.getProcessorName(), i.getTokenStoreIdentifier(),
+        EventProcessorIdentifier id = new EventProcessorIdentifier(i.getProcessorName(), context, i.getTokenStoreIdentifier(),
                                                                    processor.context());
         return id.equals(eventProcessorIdentifier);
-=======
-        EventProcessorIdentifier id = new EventProcessorIdentifier(i.getProcessorName(), context, i.getTokenStoreIdentifier());
-        return processor.belongsToContext(context) && id.equals(eventProcessorIdentifier);
->>>>>>> 830615da
     }
 }