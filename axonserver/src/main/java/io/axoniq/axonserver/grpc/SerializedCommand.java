/*
 * Copyright (c) 2017-2019 AxonIQ B.V. and/or licensed to AxonIQ B.V.
 * under one or more contributor license agreements.
 *
 *  Licensed under the AxonIQ Open Source License Agreement v1.0;
 *  you may not use this file except in compliance with the license.
 *
 */

package io.axoniq.axonserver.grpc;

import com.google.protobuf.ByteString;
import com.google.protobuf.InvalidProtocolBufferException;
import io.axoniq.axonserver.ProcessingInstructionHelper;
import io.axoniq.axonserver.grpc.command.Command;

/**
 * Wrapper around gRPC {@link Command} to reduce serialization/deserialization.
 * @author Marc Gathier
 */
public class SerializedCommand  {

<<<<<<< HEAD
    private final String client;
    private final String messageId;
=======
    private volatile String clientStreamId;
    private volatile String messageId;
    private volatile Command command;
>>>>>>> 670a718b
    private final byte[] serializedData;
    private volatile Command command;

    public SerializedCommand(Command command) {
        this(command.toByteArray());
        this.command = command;
    }

    public SerializedCommand(byte[] serializedCommand) {
        this.serializedData = serializedCommand;
        this.client = null;
        this.messageId = null;
    }

<<<<<<< HEAD
    public SerializedCommand(byte[] serializedCommand, String client, String messageId) {
        this.serializedData = serializedCommand;
        this.client = client;
=======
    public SerializedCommand(byte[] toByteArray, String clientStreamId, String messageId) {
        this(toByteArray);
        this.clientStreamId = clientStreamId;
>>>>>>> 670a718b
        this.messageId = messageId;
    }

    public static SerializedCommand getDefaultInstance() {
        return new SerializedCommand(Command.getDefaultInstance());
    }


    public int getSerializedSize() {
        return serializedData.length;
    }

    public byte[] toByteArray() {
        return serializedData;
    }

    public Command wrapped() {
        if( command == null) {
            try {
                command = Command.parseFrom(serializedData);
            } catch (InvalidProtocolBufferException e) {
                throw new RuntimeException(e);
            }
        }
        return command;
    }


    public ByteString toByteString() {
        return ByteString.copyFrom(serializedData);
    }

    public String getMessageIdentifier() {
        if (messageId != null) {
            return messageId;
        }
        return wrapped().getMessageIdentifier();
    }

    public String getName() {
        return wrapped().getName();
    }

    public String getClientStreamId() {
        return clientStreamId;
    }

    public String getCommand() {
        return wrapped().getName();
    }

    public String getRoutingKey() {
        return ProcessingInstructionHelper.routingKey(wrapped().getProcessingInstructionsList(), wrapped().getMessageIdentifier());
    }

    public long getPriority() {
        return ProcessingInstructionHelper.priority(wrapped().getProcessingInstructionsList());
    }
}<|MERGE_RESOLUTION|>--- conflicted
+++ resolved
@@ -20,14 +20,8 @@
  */
 public class SerializedCommand  {
 
-<<<<<<< HEAD
-    private final String client;
+    private final String clientStreamId;
     private final String messageId;
-=======
-    private volatile String clientStreamId;
-    private volatile String messageId;
-    private volatile Command command;
->>>>>>> 670a718b
     private final byte[] serializedData;
     private volatile Command command;
 
@@ -42,15 +36,9 @@
         this.messageId = null;
     }
 
-<<<<<<< HEAD
-    public SerializedCommand(byte[] serializedCommand, String client, String messageId) {
+    public SerializedCommand(byte[] serializedCommand, String clientStreamId, String messageId) {
         this.serializedData = serializedCommand;
-        this.client = client;
-=======
-    public SerializedCommand(byte[] toByteArray, String clientStreamId, String messageId) {
-        this(toByteArray);
         this.clientStreamId = clientStreamId;
->>>>>>> 670a718b
         this.messageId = messageId;
     }
 
