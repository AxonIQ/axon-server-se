--- conflicted
+++ resolved
@@ -20,10 +20,7 @@
 import io.axoniq.axonserver.message.query.subscription.UpdateHandler;
 import io.axoniq.axonserver.message.query.subscription.handler.DirectUpdateHandler;
 import io.axoniq.axonserver.util.StreamObserverUtils;
-<<<<<<< HEAD
-=======
-import io.grpc.Status;
->>>>>>> 04e75190
+import io.axoniq.axonserver.util.StreamObserverUtils;
 import io.grpc.stub.StreamObserver;
 import org.slf4j.Logger;
 import org.slf4j.LoggerFactory;
@@ -63,25 +60,16 @@
             ApplicationEventPublisher eventPublisher) {
         super(LoggerFactory.getLogger(SubscriptionQueryRequestTarget.class));
         this.context = context;
-<<<<<<< HEAD
         this.subscriptionQueryInterceptors = subscriptionQueryInterceptors;
         this.executionContext = new DefaultExecutionContext(context, authentication);
         this.errorHandler = e -> {
             responseObserver.onError(GrpcExceptionBuilder.build(e));
             unsubscribe();
         };
+            unsubscribe();
+        };
         this.responseObserver = new QueryResponseStreamObserver(new FlowControlledStreamObserver<>(responseObserver,
                                                                                                    errorHandler));
-=======
-        this.errorHandler = e -> {
-            responseObserver.onError(Status.INTERNAL
-                                             .withDescription(e.getMessage())
-                                             .withCause(e)
-                                             .asRuntimeException());
-            unsubscribe();
-        };
-        this.responseObserver = new FlowControlledStreamObserver<>(responseObserver, errorHandler);
->>>>>>> 04e75190
         this.updateHandler = new DirectUpdateHandler(this.responseObserver::onNext);
         this.eventPublisher = eventPublisher;
     }
@@ -89,10 +77,7 @@
     @Override
     protected void consume(SubscriptionQueryRequest message) {
         try {
-<<<<<<< HEAD
             message = subscriptionQueryInterceptors.subscriptionQueryRequest(message, executionContext);
-=======
->>>>>>> 04e75190
             switch (message.getRequestCase()) {
                 case SUBSCRIBE:
                     if (clientId == null) {
@@ -127,10 +112,7 @@
         } catch (Exception e) {
             logger.warn("{}: Exception in consuming SubscriptionQueryRequest", context, e);
             errorHandler.accept(e);
-<<<<<<< HEAD
             executionContext.compensate(e);
-=======
->>>>>>> 04e75190
         }
     }
 
@@ -149,7 +131,6 @@
     public void onCompleted() {
         unsubscribe();
         StreamObserverUtils.complete(responseObserver);
-<<<<<<< HEAD
     }
 
     private void unsubscribe() {
@@ -193,14 +174,6 @@
 
         public void addPermits(long numberOfPermits) {
             delegate.addPermits(numberOfPermits);
-=======
-    }
-
-    private void unsubscribe() {
-        SubscriptionQuery query = this.subscriptionQuery.getAndSet(null);
-        if (query != null) {
-            eventPublisher.publishEvent(new SubscriptionQueryCanceled(context, query));
->>>>>>> 04e75190
         }
     }
 }