--- conflicted
+++ resolved
@@ -1,8 +1,5 @@
 package io.axoniq.axonserver.grpc;
 
-<<<<<<< HEAD
-import io.axoniq.axonserver.serializer.Media;
-=======
 import io.axoniq.axonserver.applicationevents.SubscriptionEvents.SubscribeCommand;
 import io.axoniq.axonserver.applicationevents.SubscriptionEvents.SubscribeQuery;
 import io.axoniq.axonserver.applicationevents.TopologyEvents.ApplicationConnected;
@@ -11,7 +8,7 @@
 import io.axoniq.axonserver.applicationevents.TopologyEvents.QueryHandlerDisconnected;
 import io.axoniq.axonserver.serializer.Media;
 import org.springframework.context.event.EventListener;
->>>>>>> 5100bee2
+import io.axoniq.axonserver.serializer.Media;
 import org.springframework.stereotype.Component;
 
 import java.util.Collections;
@@ -19,11 +16,9 @@
 import java.util.Set;
 import java.util.concurrent.ConcurrentHashMap;
 import java.util.concurrent.CopyOnWriteArraySet;
-<<<<<<< HEAD
-=======
 
 import static io.axoniq.axonserver.grpc.ClientIdRegistry.ConnectionType.*;
->>>>>>> 5100bee2
+import java.util.concurrent.CopyOnWriteArraySet;
 
 /**
  * @author Sara Pellegrini
@@ -94,8 +89,6 @@
                               }
                               return current;
                           });
-<<<<<<< HEAD
-=======
     }
 
     @EventListener
@@ -126,6 +119,5 @@
     @EventListener
     public void on(QueryHandlerDisconnected event) {
         unregister(event.getClientStreamId(), QUERY);
->>>>>>> 5100bee2
     }
 }