--- conflicted
+++ resolved
@@ -19,14 +19,8 @@
 @Component
 public class HeartbeatPublisher implements Publisher<PlatformOutboundInstruction> {
 
-<<<<<<< HEAD
-    private final Clients clientsSupportingHeartbeat;
-
-    private final InstructionPublisher clientPublisher;
-=======
     private final ClientIdentifications clientsSupportingHeartbeat;
     private final ClientPublisher clientPublisher;
->>>>>>> 670a718b
 
     /**
      * Constructs a {@link HeartbeatPublisher} that uses the {@link PlatformService} to send a gRPC heartbeat message to
@@ -48,13 +42,8 @@
      * @param clientsSupportingHeartbeat clients which support heartbeat feature
      * @param clientPublisher            publisher used to send the heartbeat pulse to a single client
      */
-<<<<<<< HEAD
-    public HeartbeatPublisher(Clients clientsSupportingHeartbeat,
-                              InstructionPublisher clientPublisher) {
-=======
     public HeartbeatPublisher(ClientIdentifications clientsSupportingHeartbeat,
                               ClientPublisher clientPublisher) {
->>>>>>> 670a718b
         this.clientsSupportingHeartbeat = clientsSupportingHeartbeat;
         this.clientPublisher = clientPublisher;
     }
@@ -67,11 +56,7 @@
     public void publish(PlatformOutboundInstruction heartbeat) {
         for (ClientStreamIdentification client : clientsSupportingHeartbeat) {
             try {
-<<<<<<< HEAD
-                clientPublisher.publish(client.context(), client.name(), heartbeat);
-=======
                 clientPublisher.publish(client.getClientStreamId(), heartbeat);
->>>>>>> 670a718b
             } catch (RuntimeException ignore) {
                 // failing to send heartbeat can be ignored
             }
