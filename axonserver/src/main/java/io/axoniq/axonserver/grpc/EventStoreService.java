--- conflicted
+++ resolved
@@ -186,11 +186,7 @@
     public StreamObserver<GetEventsRequest> listEvents(StreamObserver<SerializedEventWithToken> responseObserver) {
         Executor executor = grpcFlowControlExecutorProvider.provide();
         OutgoingStream<SerializedEventWithToken> outgoingStream = new FlowControlledOutgoingStream<>((CallStreamObserver<SerializedEventWithToken>) responseObserver,
-<<<<<<< HEAD
-                executor);
-=======
                                                                                                      executor);
->>>>>>> c365f111
         return new StreamObserver<GetEventsRequest>() {
 
             private final AtomicReference<Sinks.Many<GetEventsRequest>> requestFluxRef = new AtomicReference<>();
