--- conflicted
+++ resolved
@@ -6,18 +6,9 @@
 
 /**
  * @author Sara Pellegrini
- * @since 4.4.1
+ * @since 4.3.8, 4.4.1
  */
 public interface ClientIdRegistry extends Printable {
-<<<<<<< HEAD
-
-    enum ConnectionType {
-        PLATFORM,
-        QUERY,
-        COMMAND
-    }
-=======
->>>>>>> 5100bee2
 
     /**
      * Registers the relation between a stream and a client id
@@ -59,13 +50,10 @@
     default String streamIdFor(String clientId, ConnectionType type) {
         return streamIdsFor(clientId, type).iterator().next();
     }
-<<<<<<< HEAD
-=======
 
     enum ConnectionType {
         PLATFORM,
         QUERY,
         COMMAND
     }
->>>>>>> 5100bee2
 }