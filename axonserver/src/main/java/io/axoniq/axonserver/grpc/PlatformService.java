/*
 * Copyright (c) 2017-2019 AxonIQ B.V. and/or licensed to AxonIQ B.V.
 * under one or more contributor license agreements.
 *
 *  Licensed under the AxonIQ Open Source License Agreement v1.0;
 *  you may not use this file except in compliance with the license.
 *
 */

package io.axoniq.axonserver.grpc;

import io.axoniq.axonserver.applicationevents.EventProcessorEvents;
import io.axoniq.axonserver.applicationevents.EventProcessorEvents.PauseEventProcessorRequest;
import io.axoniq.axonserver.applicationevents.EventProcessorEvents.ProcessorStatusRequest;
import io.axoniq.axonserver.applicationevents.EventProcessorEvents.StartEventProcessorRequest;
import io.axoniq.axonserver.applicationevents.TopologyEvents.ApplicationConnected;
import io.axoniq.axonserver.applicationevents.TopologyEvents.ApplicationDisconnected;
import io.axoniq.axonserver.applicationevents.TopologyEvents.ApplicationInactivityTimeout;
import io.axoniq.axonserver.component.tags.ClientTagsUpdate;
import io.axoniq.axonserver.component.version.ClientVersionUpdate;
import io.axoniq.axonserver.exception.ErrorCode;
import io.axoniq.axonserver.exception.ExceptionUtils;
import io.axoniq.axonserver.exception.MessagingPlatformException;
import io.axoniq.axonserver.grpc.control.ClientIdentification;
import io.axoniq.axonserver.grpc.control.EventProcessorReference;
import io.axoniq.axonserver.grpc.control.EventProcessorSegmentReference;
import io.axoniq.axonserver.grpc.control.NodeInfo;
import io.axoniq.axonserver.grpc.control.PlatformInboundInstruction;
import io.axoniq.axonserver.grpc.control.PlatformInboundInstruction.RequestCase;
import io.axoniq.axonserver.grpc.control.PlatformInfo;
import io.axoniq.axonserver.grpc.control.PlatformOutboundInstruction;
import io.axoniq.axonserver.grpc.control.PlatformServiceGrpc;
import io.axoniq.axonserver.grpc.control.RequestReconnect;
import io.axoniq.axonserver.message.ClientStreamIdentification;
import io.axoniq.axonserver.topology.AxonServerNode;
import io.axoniq.axonserver.topology.Topology;
import io.axoniq.axonserver.util.StreamObserverUtils;
import io.grpc.stub.StreamObserver;
import org.slf4j.Logger;
import org.slf4j.LoggerFactory;
import org.springframework.beans.factory.annotation.Qualifier;
import org.springframework.context.ApplicationEventPublisher;
import org.springframework.context.event.EventListener;
import org.springframework.stereotype.Service;

import java.util.ArrayDeque;
import java.util.Deque;
import java.util.EnumMap;
import java.util.List;
import java.util.Map;
import java.util.Objects;
import java.util.Set;
import java.util.UUID;
import java.util.concurrent.ConcurrentHashMap;
import java.util.concurrent.atomic.AtomicReference;
import java.util.stream.Collectors;

/**
 * gRPC service to track connected applications. Each application will first call the openStream operation with a
 * register request to retrieve information on which Axon Server node to connect to (Standard edition will always return
 * current node as node to connect to).
 *
 * @author Marc Gathier
 * @since 4.0
 */
@Service("PlatformService")
public class PlatformService extends PlatformServiceGrpc.PlatformServiceImplBase implements AxonServerClientService {

    private static final Logger logger = LoggerFactory.getLogger(PlatformService.class);

    private final Map<ClientComponent, SendingStreamObserver<PlatformOutboundInstruction>> connectionMap = new ConcurrentHashMap<>();
    private final Topology topology;
    private final ContextProvider contextProvider;
    private final ApplicationEventPublisher eventPublisher;
    private final Map<RequestCase, Deque<InstructionConsumer>> handlers = new EnumMap<>(RequestCase.class);
    private final InstructionAckSource<PlatformOutboundInstruction> instructionAckSource;
<<<<<<< HEAD
    private final ClientIdRegistry clientIdRegistry;
=======
>>>>>>> c425c4b3

    /**
     * Instantiate a {@link PlatformService}, used to track all connected applications and deal with internal events.
     *
     * @param topology             the {@link Topology} of the group this Axon Server instance participates in
     * @param contextProvider      a {@link ContextProvider} used to retrieve the context this Axon Server instance is
     *                             working under
     * @param clientIdRegistry
     * @param eventPublisher       the {@link ApplicationEventPublisher} to publish events through this Axon Server
     * @param instructionAckSource responsible for sending instruction acknowledgements
     */
    public PlatformService(Topology topology,
                           ContextProvider contextProvider,
                           ClientIdRegistry clientIdRegistry,
                           ApplicationEventPublisher eventPublisher,
                           @Qualifier("platformInstructionAckSource")
                                   InstructionAckSource<PlatformOutboundInstruction> instructionAckSource) {
        this.topology = topology;
        this.contextProvider = contextProvider;
        this.clientIdRegistry = clientIdRegistry;
        this.eventPublisher = eventPublisher;
        this.instructionAckSource = instructionAckSource;
<<<<<<< HEAD
        onInboundInstruction(RequestCase.ACK, (clientComponent, instruction) -> {
            InstructionAck ack = instruction.getAck();
            if (isUnsupportedInstructionErrorResult(ack)) {
                logger.warn("Unsupported instruction sent to the client {} of context {}.",
                            clientComponent.getClientId(),
                            clientComponent.getContext());
            } else {
                logger.trace("Received instruction ack from the client {} of context {}. Result {}.",
                             clientComponent.getClientId(),
                             clientComponent.getContext(),
=======
        onInboundInstruction(RequestCase.ACK, (client, instruction) -> {
            InstructionAck ack = instruction.getAck();
            if (isUnsupportedInstructionErrorResult(ack)) {
                logger.warn("Unsupported instruction sent to the client {} of context {}.",
                            client.clientStreamId,
                            client.context);
            } else {
                logger.trace("Received instruction ack from the client {} of context {}. Result {}.",
                             client.clientStreamId,
                             client.context,
>>>>>>> c425c4b3
                             ack);
            }
        });
    }

    private boolean isUnsupportedInstructionErrorResult(InstructionAck instructionAck) {
        return instructionAck.hasError()
                && instructionAck.getError().getErrorCode().equals(ErrorCode.UNSUPPORTED_INSTRUCTION.getCode());
    }

    @Override
    public void getPlatformServer(ClientIdentification request, StreamObserver<PlatformInfo> responseObserver) {
        String context = contextProvider.getContext();
        eventPublisher.publishEvent(new ClientTagsUpdate(request.getClientId(), context, request.getTagsMap()));
        try {
            AxonServerNode connectTo = topology.findNodeForClient(request.getClientId(),
                                                                  request.getComponentName(),
                                                                  context);
            responseObserver.onNext(PlatformInfo.newBuilder()
                                                .setSameConnection(connectTo.getName().equals(topology.getName()))
                                                .setPrimary(NodeInfo.newBuilder().setNodeName(connectTo.getName())
                                                                    .setHostName(connectTo.getHostName())
                                                                    .setGrpcPort(connectTo.getGrpcPort())
                                                                    .setHttpPort(connectTo.getHttpPort())
                                                ).build());
            responseObserver.onCompleted();
        } catch (MessagingPlatformException cause) {
            logger.info("Error finding target for client {}/{}: {}", request.getClientId(),
                        context,
                        cause.getMessage());
            responseObserver.onError(GrpcExceptionBuilder.build(cause));
        } catch (RuntimeException cause) {
            logger.warn("Error processing client request {}", request, cause);
            responseObserver.onError(GrpcExceptionBuilder.build(cause));
        }
    }

    @Override
    public StreamObserver<PlatformInboundInstruction> openStream(
            StreamObserver<PlatformOutboundInstruction> responseObserver) {
        String context = contextProvider.getContext();
        SendingStreamObserver<PlatformOutboundInstruction> sendingStreamObserver =
                new SendingStreamObserver<>(responseObserver);

        return new ReceivingStreamObserver<PlatformInboundInstruction>(logger) {
            private final AtomicReference<ClientComponent> clientComponent = new AtomicReference<>();

            @Override
            protected void consume(PlatformInboundInstruction instruction) {
                RequestCase requestCase = instruction.getRequestCase();
                if (instruction.hasRegister()) { // TODO: 11/1/2019 register this as instruction handler
                    instructionAckSource.sendSuccessfulAck(instruction.getInstructionId(), sendingStreamObserver);
                    ClientIdentification client = instruction.getRegister();
                    String clientId = client.getClientId();
                    String clientStreamId = clientId + "." + UUID.randomUUID().toString();
                    clientIdRegistry.registerPlatform(clientStreamId, clientId);
                    eventPublisher.publishEvent(new ClientTagsUpdate(clientStreamId,
                                                                     context,
                                                                     client.getTagsMap()));

                    ClientComponent clientComponent = new ClientComponent(clientStreamId,
                                                                          clientId,
                                                                          client.getComponentName(),
                                                                          context);
                    this.clientComponent.compareAndSet(null, clientComponent);
                    registerClient(this.clientComponent.get(), sendingStreamObserver);
                    eventPublisher.publishEvent(new ClientVersionUpdate(clientStreamId,
                                                                        context,
                                                                        client.getVersion()));
                } else if (!handlers.containsKey(requestCase)) {
                    instructionAckSource.sendUnsupportedInstruction(instruction.getInstructionId(),
                                                                    topology.getMe().getName(),
                                                                    sendingStreamObserver);
                } else {
                    handlers.getOrDefault(requestCase, new ArrayDeque<>())
                            .forEach(consumer -> {
                                instructionAckSource.sendSuccessfulAck(instruction.getInstructionId(),
                                                                       sendingStreamObserver);
<<<<<<< HEAD
                                consumer.accept(clientComponent.get(), instruction);
=======
                                consumer.accept(this.clientComponent.get(),
                                                instruction);
>>>>>>> c425c4b3
                            });
                }
            }

            @Override
            protected String sender() {
                return clientComponent.get() == null ? null : clientComponent.get().clientStreamId;
            }

            @Override
            public void onError(Throwable throwable) {
                if (!ExceptionUtils.isCancelled(throwable)) {
                    logger.warn("{}: error on connection - {}", sender(), throwable.getMessage());
                }
                deregisterClient(clientComponent.get());
            }

            @Override
            public void onCompleted() {
                deregisterClient(clientComponent.get());
            }
        };
    }

    public boolean requestReconnect(ClientComponent clientName) {
        logger.debug("Request reconnect: {}", clientName);

        StreamObserver<PlatformOutboundInstruction> stream = connectionMap.get(clientName);
        if (stream != null) {
            stream.onNext(PlatformOutboundInstruction.newBuilder()
                                                     .setRequestReconnect(RequestReconnect.newBuilder())
                                                     .build());
            return true;
        }
        return false;
    }

    public boolean requestReconnect(String clientId) {
        logger.debug("Request reconnect: {}", clientId);
        return connectionMap.entrySet().stream()
                            .filter(e -> e.getKey().clientId.equals(clientId))
                            .map(e -> requestReconnect(e.getKey()))
                            .findFirst().orElse(false);
    }

    /**
     * Sends the specified instruction to all the clients that are directly connected to this instance of AxonServer.
     *
     * @param instruction the {@link PlatformInboundInstruction} to be sent
     */
    public void sendToAllClients(PlatformOutboundInstruction instruction) {
        connectionMap.values()
                     .forEach(stream -> stream.onNext(instruction));
    }

    /**
     * Sends the specified instruction to all the clients that are directly connected to this instance of AxonServer.
     *
     * @param clientStreamId the client id for platform stream
     * @param instruction    the {@link PlatformInboundInstruction} to be sent
     */
    public void sendToClientStreamId(String clientStreamId, PlatformOutboundInstruction instruction) {
        List<SendingStreamObserver<PlatformOutboundInstruction>> stream =
                connectionMap.entrySet().stream()
                             .filter(e -> clientStreamId.equals(e.getKey().clientStreamId))
                             .map(Map.Entry::getValue)
                             .collect(Collectors.toList());
        stream.forEach(s -> s.onNext(instruction));
    }


    /**
     * Sends the specified instruction to all the clients that are directly connected to this instance of AxonServer.
     *
     * @param context     the context of the connected client
     * @param clientId  the unique identifier of the client
     * @param instruction the {@link PlatformInboundInstruction} to be sent
     */
<<<<<<< HEAD
    public void sendToClient(String context, String clientId, PlatformOutboundInstruction instruction) {
        connectionMap.entrySet().stream()
                     .filter(e -> e.getKey().clientId.equals(clientId))
                     .filter(e -> e.getKey().context.equals(context))
                     .map(Map.Entry::getValue)
                     .forEach(stream -> stream.onNext(instruction));
=======
    public void sendToClientId(String clientId, PlatformOutboundInstruction instruction) {
        List<SendingStreamObserver<PlatformOutboundInstruction>> stream =
                connectionMap.entrySet().stream()
                             .filter(e -> e.getKey().clientId
                                     .equals(clientId))
                             .map(Map.Entry::getValue)
                             .collect(Collectors.toList());
        stream.forEach(s -> s.onNext(instruction));
>>>>>>> c425c4b3
    }

    @EventListener
    public void on(PauseEventProcessorRequest evt) {
        PlatformOutboundInstruction instruction = PlatformOutboundInstruction
                .newBuilder()
                .setPauseEventProcessor(EventProcessorReference.newBuilder()
                                                               .setProcessorName(evt.processorName()))
                .build();
<<<<<<< HEAD
        sendToClientStreamId(evt.clientName(), instruction);
=======
        sendToClientId(evt.clientId(), instruction);
>>>>>>> c425c4b3
    }

    @EventListener
    public void on(StartEventProcessorRequest evt) {
        PlatformOutboundInstruction instruction = PlatformOutboundInstruction
                .newBuilder()
                .setStartEventProcessor(EventProcessorReference.newBuilder().setProcessorName(evt.processorName()))
                .build();
<<<<<<< HEAD
        sendToClientStreamId(evt.clientName(), instruction);
=======
        sendToClientId(evt.clientId(), instruction);
>>>>>>> c425c4b3
    }

    @EventListener
    public void on(EventProcessorEvents.ReleaseSegmentRequest event) {
        EventProcessorSegmentReference releaseSegmentRequest =
                EventProcessorSegmentReference.newBuilder()
                                              .setProcessorName(event.getProcessorName())
                                              .setSegmentIdentifier(event.getSegmentId())
                                              .build();

        PlatformOutboundInstruction outboundInstruction =
                PlatformOutboundInstruction.newBuilder()
                                           .setReleaseSegment(releaseSegmentRequest)
                                           .build();
<<<<<<< HEAD
        sendToClientStreamId(event.getClientName(), outboundInstruction);
=======
        sendToClientId(event.getClientId(), outboundInstruction);
>>>>>>> c425c4b3
    }

    @EventListener
    public void on(ApplicationDisconnected event) {
        StreamObserver<PlatformOutboundInstruction> connection = connectionMap
                .remove(new ClientComponent(event.getClientStreamId(),
                                            event.getClientId(),
                                            event.getComponentName(),
                                            event.getContext()));
        logger.debug("application disconnected: {}, connection: {}", event.getClientStreamId(), connection);
        if (connection != null) {
            try {
                connection.onCompleted();
            } catch (Exception ex) {
                logger.debug("Error while closing tracking event processor connection from {} - {}",
                             event.getClientStreamId(),
                             ex.getMessage());
            }
        }
    }

    public void onInboundInstruction(RequestCase requestCase, InstructionConsumer consumer) {
        Deque<InstructionConsumer> consumers = handlers.computeIfAbsent(requestCase, rc -> new ArrayDeque<>());
        consumers.add(consumer);
    }

    @EventListener
    public void on(EventProcessorEvents.SplitSegmentRequest event) {
        EventProcessorSegmentReference splitSegmentRequest =
                EventProcessorSegmentReference.newBuilder()
                                              .setProcessorName(event.getProcessorName())
                                              .setSegmentIdentifier(event.getSegmentId())
                                              .build();

        PlatformOutboundInstruction outboundInstruction =
                PlatformOutboundInstruction.newBuilder()
                                           .setSplitEventProcessorSegment(splitSegmentRequest)
                                           .build();
<<<<<<< HEAD
        sendToClientStreamId(event.getClientName(), outboundInstruction);
=======
        sendToClientId(event.getClientId(), outboundInstruction);
>>>>>>> c425c4b3
    }

    @EventListener
    public void on(EventProcessorEvents.MergeSegmentRequest event) {
        EventProcessorSegmentReference mergeSegmentRequest =
                EventProcessorSegmentReference.newBuilder()
                                              .setProcessorName(event.getProcessorName())
                                              .setSegmentIdentifier(event.getSegmentId())
                                              .build();

        PlatformOutboundInstruction outboundInstruction =
                PlatformOutboundInstruction.newBuilder()
                                           .setMergeEventProcessorSegment(mergeSegmentRequest)
                                           .build();
<<<<<<< HEAD
        sendToClientStreamId(event.getClientName(), outboundInstruction);
=======
        sendToClientId(event.getClientId(), outboundInstruction);
>>>>>>> c425c4b3
    }

    @EventListener
    public void on(ProcessorStatusRequest event) {
        EventProcessorReference eventProcessorInfoRequest =
                EventProcessorReference.newBuilder()
                                       .setProcessorName(event.processorName())
                                       .build();

        PlatformOutboundInstruction outboundInstruction =
                PlatformOutboundInstruction.newBuilder()
                                           .setRequestEventProcessorInfo(eventProcessorInfoRequest)
                                           .build();
<<<<<<< HEAD
        sendToClientStreamId(event.clientName(), outboundInstruction);
=======
        sendToClientId(event.clientId(), outboundInstruction);
>>>>>>> c425c4b3
    }

    private void registerClient(ClientComponent clientComponent,
                                SendingStreamObserver<PlatformOutboundInstruction> responseObserver) {
        logger.debug("Registered client : {}", clientComponent);

        connectionMap.put(clientComponent, responseObserver);
        eventPublisher.publishEvent(new ApplicationConnected(clientComponent.context,
                                                             clientComponent.component,
                                                             clientComponent.clientStreamId,
                                                             clientComponent.clientId,
                                                             null
        ));
    }

    private void deregisterClient(ClientComponent clientComponent) {
        logger.debug("De-registered client : {}", clientComponent);

        if (clientComponent != null) {
            SendingStreamObserver<PlatformOutboundInstruction> stream = connectionMap.remove(clientComponent);
            if (stream != null) {
                StreamObserverUtils.complete(stream);
            }

            clientIdRegistry.unregisterPlatform(clientComponent.clientStreamId);

            eventPublisher.publishEvent(new ApplicationDisconnected(
                    clientComponent.context,
                    clientComponent.component,
                    clientComponent.clientStreamId,
                    clientComponent.clientId,
                    null
            ));
        }
    }

    /**
     * De-registers a client if it turns out to be inactive/not properly connected
     *
     * @param evt the event of inactivity timeout for a specific client component
     */
    @EventListener
    public void on(ApplicationInactivityTimeout evt) {
        ClientStreamIdentification clientStreamIdentification = evt.clientStreamIdentification();
        ClientComponent clientComponent = new ClientComponent(clientStreamIdentification.getClientStreamId(),
                                                              evt.clientId(),
                                                              evt.componentName(),
                                                              clientStreamIdentification.getContext());
        deregisterClient(clientComponent);
    }

    /**
     * Return a {@link Set} of connected clients as {@link ClientComponent} instances.
     *
     * @return a {@link Set} of {@link ClientComponent} instances representing the connected clients.
     */
    public Set<ClientComponent> getConnectedClients() {
        return connectionMap.keySet();
    }

    /**
     * Finds all clients that are currently connected to the specified context and requests these client to reconnect.
     *
     * @param context the context
     */
    public void requestReconnectForContext(String context) {
        Set<ClientComponent> clients = connectionMap.keySet().stream().filter(c -> c.context.equals(context)).collect(
                Collectors.toSet());

        clients.forEach(this::requestReconnect);
    }

    /**
     * Functional interface describing a consumer of {@link PlatformOutboundInstruction}s to be called as a form of
     * handler functions when new instructions are received.
     */
    @FunctionalInterface
    public interface InstructionConsumer {

        /**
         * Consume the given {@code clientComponent} and {@link PlatformInboundInstruction}.
         *
<<<<<<< HEAD
         * @param clientComponent a {@link ClientComponent} specifying the client
         * @param instruction     a {@link PlatformOutboundInstruction} describing the inbound instruction to be
         *                        consumed
         */
        void accept(ClientComponent clientComponent, PlatformInboundInstruction instruction);
=======
         * @param client      the {@link ClientComponent} sending the instruction
         * @param instruction a {@link PlatformOutboundInstruction} describing the inbound instruction to be consumed
         */
        void accept(ClientComponent client, PlatformInboundInstruction instruction);
>>>>>>> c425c4b3
    }

    /**
     * Represent a client, specifying the {@code client} id, {@code component} name and the {@code context} of the
     * given client.
     */
    public static class ClientComponent {

        private final String clientStreamId;
        private final String clientId;
        private final String component;
        private final String context;

        /**
         * Creates an instance with specified parameters.
         *
         * @param clientStreamId the unique identifier of the client platform stream
         * @param clientId       the unique identifier of the client
         * @param component      the component name
         * @param context        the principal context of the client
         */
        public ClientComponent(String clientStreamId, String clientId, String component, String context) {
            this.clientStreamId = clientStreamId;
            this.clientId = clientId;
            this.component = component;
            this.context = context;
        }

        @Override
        public boolean equals(Object o) {
            if (this == o) {
                return true;
            }
            if (o == null || getClass() != o.getClass()) {
                return false;
            }
            ClientComponent that = (ClientComponent) o;
            return clientStreamId.equals(that.clientStreamId) &&
                    context.equals(that.context);
        }

        @Override
        public int hashCode() {
            return Objects.hash(clientStreamId, context);
        }

        /**
         * Return the stream id of this client.
         *
         * @return a {@link String} representing the unique identifier of the platform connection of this client
         */
        public String getClientStreamId() {
            return clientStreamId;
        }

        /**
         * @return a {@link String} representing the unique identifier of this client
         */
        public String getClientId() {
            return clientId;
        }

        /**
         * Return the component name of this client.
         *
         * @return a {@link String} representing the component name of this client
         */
        public String getComponent() {
            return component;
        }

        /**
         * Return the context this client is working under.
         *
         * @return a {@link String} representing the context this client is working under
         */
        public String getContext() {
            return context;
        }

        @Override
        public String toString() {
            return "ClientComponent{" +
                    "client='" + clientStreamId + '\'' +
                    ", component='" + component + '\'' +
                    ", context='" + context + '\'' +
                    '}';
        }
    }
}<|MERGE_RESOLUTION|>--- conflicted
+++ resolved
@@ -74,10 +74,7 @@
     private final ApplicationEventPublisher eventPublisher;
     private final Map<RequestCase, Deque<InstructionConsumer>> handlers = new EnumMap<>(RequestCase.class);
     private final InstructionAckSource<PlatformOutboundInstruction> instructionAckSource;
-<<<<<<< HEAD
     private final ClientIdRegistry clientIdRegistry;
-=======
->>>>>>> c425c4b3
 
     /**
      * Instantiate a {@link PlatformService}, used to track all connected applications and deal with internal events.
@@ -100,18 +97,6 @@
         this.clientIdRegistry = clientIdRegistry;
         this.eventPublisher = eventPublisher;
         this.instructionAckSource = instructionAckSource;
-<<<<<<< HEAD
-        onInboundInstruction(RequestCase.ACK, (clientComponent, instruction) -> {
-            InstructionAck ack = instruction.getAck();
-            if (isUnsupportedInstructionErrorResult(ack)) {
-                logger.warn("Unsupported instruction sent to the client {} of context {}.",
-                            clientComponent.getClientId(),
-                            clientComponent.getContext());
-            } else {
-                logger.trace("Received instruction ack from the client {} of context {}. Result {}.",
-                             clientComponent.getClientId(),
-                             clientComponent.getContext(),
-=======
         onInboundInstruction(RequestCase.ACK, (client, instruction) -> {
             InstructionAck ack = instruction.getAck();
             if (isUnsupportedInstructionErrorResult(ack)) {
@@ -122,7 +107,6 @@
                 logger.trace("Received instruction ack from the client {} of context {}. Result {}.",
                              client.clientStreamId,
                              client.context,
->>>>>>> c425c4b3
                              ack);
             }
         });
@@ -201,12 +185,8 @@
                             .forEach(consumer -> {
                                 instructionAckSource.sendSuccessfulAck(instruction.getInstructionId(),
                                                                        sendingStreamObserver);
-<<<<<<< HEAD
-                                consumer.accept(clientComponent.get(), instruction);
-=======
                                 consumer.accept(this.clientComponent.get(),
                                                 instruction);
->>>>>>> c425c4b3
                             });
                 }
             }
@@ -285,23 +265,15 @@
      * @param clientId  the unique identifier of the client
      * @param instruction the {@link PlatformInboundInstruction} to be sent
      */
-<<<<<<< HEAD
     public void sendToClient(String context, String clientId, PlatformOutboundInstruction instruction) {
-        connectionMap.entrySet().stream()
-                     .filter(e -> e.getKey().clientId.equals(clientId))
-                     .filter(e -> e.getKey().context.equals(context))
-                     .map(Map.Entry::getValue)
-                     .forEach(stream -> stream.onNext(instruction));
-=======
-    public void sendToClientId(String clientId, PlatformOutboundInstruction instruction) {
         List<SendingStreamObserver<PlatformOutboundInstruction>> stream =
                 connectionMap.entrySet().stream()
                              .filter(e -> e.getKey().clientId
                                      .equals(clientId))
+                     .filter(e -> e.getKey().context.equals(context))
                              .map(Map.Entry::getValue)
                              .collect(Collectors.toList());
         stream.forEach(s -> s.onNext(instruction));
->>>>>>> c425c4b3
     }
 
     @EventListener
@@ -311,11 +283,7 @@
                 .setPauseEventProcessor(EventProcessorReference.newBuilder()
                                                                .setProcessorName(evt.processorName()))
                 .build();
-<<<<<<< HEAD
-        sendToClientStreamId(evt.clientName(), instruction);
-=======
-        sendToClientId(evt.clientId(), instruction);
->>>>>>> c425c4b3
+        sendToClientStreamId(evt.clientId(), instruction);
     }
 
     @EventListener
@@ -324,11 +292,7 @@
                 .newBuilder()
                 .setStartEventProcessor(EventProcessorReference.newBuilder().setProcessorName(evt.processorName()))
                 .build();
-<<<<<<< HEAD
-        sendToClientStreamId(evt.clientName(), instruction);
-=======
-        sendToClientId(evt.clientId(), instruction);
->>>>>>> c425c4b3
+        sendToClientStreamId(evt.clientId(), instruction);
     }
 
     @EventListener
@@ -343,11 +307,7 @@
                 PlatformOutboundInstruction.newBuilder()
                                            .setReleaseSegment(releaseSegmentRequest)
                                            .build();
-<<<<<<< HEAD
-        sendToClientStreamId(event.getClientName(), outboundInstruction);
-=======
-        sendToClientId(event.getClientId(), outboundInstruction);
->>>>>>> c425c4b3
+        sendToClientStreamId(event.getClientId(), outboundInstruction);
     }
 
     @EventListener
@@ -386,11 +346,7 @@
                 PlatformOutboundInstruction.newBuilder()
                                            .setSplitEventProcessorSegment(splitSegmentRequest)
                                            .build();
-<<<<<<< HEAD
-        sendToClientStreamId(event.getClientName(), outboundInstruction);
-=======
-        sendToClientId(event.getClientId(), outboundInstruction);
->>>>>>> c425c4b3
+        sendToClientStreamId(event.getClientId(), outboundInstruction);
     }
 
     @EventListener
@@ -405,11 +361,7 @@
                 PlatformOutboundInstruction.newBuilder()
                                            .setMergeEventProcessorSegment(mergeSegmentRequest)
                                            .build();
-<<<<<<< HEAD
-        sendToClientStreamId(event.getClientName(), outboundInstruction);
-=======
-        sendToClientId(event.getClientId(), outboundInstruction);
->>>>>>> c425c4b3
+        sendToClientStreamId(event.getClientId(), outboundInstruction);
     }
 
     @EventListener
@@ -423,11 +375,7 @@
                 PlatformOutboundInstruction.newBuilder()
                                            .setRequestEventProcessorInfo(eventProcessorInfoRequest)
                                            .build();
-<<<<<<< HEAD
-        sendToClientStreamId(event.clientName(), outboundInstruction);
-=======
-        sendToClientId(event.clientId(), outboundInstruction);
->>>>>>> c425c4b3
+        sendToClientStreamId(event.clientId(), outboundInstruction);
     }
 
     private void registerClient(ClientComponent clientComponent,
@@ -510,18 +458,10 @@
         /**
          * Consume the given {@code clientComponent} and {@link PlatformInboundInstruction}.
          *
-<<<<<<< HEAD
-         * @param clientComponent a {@link ClientComponent} specifying the client
-         * @param instruction     a {@link PlatformOutboundInstruction} describing the inbound instruction to be
-         *                        consumed
-         */
-        void accept(ClientComponent clientComponent, PlatformInboundInstruction instruction);
-=======
          * @param client      the {@link ClientComponent} sending the instruction
          * @param instruction a {@link PlatformOutboundInstruction} describing the inbound instruction to be consumed
          */
         void accept(ClientComponent client, PlatformInboundInstruction instruction);
->>>>>>> c425c4b3
     }
 
     /**
