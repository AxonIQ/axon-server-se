--- conflicted
+++ resolved
@@ -98,17 +98,13 @@
      * Location where the control DB backups are created.
      */
     private String controldbBackupLocation = ".";
-<<<<<<< HEAD
-    private int maxMessageSize = GrpcUtil.DEFAULT_MAX_MESSAGE_SIZE;
-=======
     /*
-     * Maximum inbound message size for gRPC (0 keeps gRPC default size)
-     */
-    private int maxMessageSize = 0;
+     * Maximum inbound message size for gRPC (defaults to same gRPC default size)
+     */
+    private int maxMessageSize = GrpcUtil.DEFAULT_MAX_MESSAGE_SIZE;;
     /**
      * Location where AxonServer creates its pid file.
      */
->>>>>>> 16f08d07
     private String pidFileLocation = ".";
 
     public MessagingPlatformConfiguration(SystemInfoProvider systemInfoProvider) {
