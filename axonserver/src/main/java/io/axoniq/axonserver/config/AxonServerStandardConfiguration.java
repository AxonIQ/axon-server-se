--- conflicted
+++ resolved
@@ -38,12 +38,9 @@
 import io.axoniq.axonserver.topology.DefaultTopology;
 import io.axoniq.axonserver.topology.EventStoreLocator;
 import io.axoniq.axonserver.topology.Topology;
-<<<<<<< HEAD
 import org.springframework.beans.factory.annotation.Qualifier;
-=======
 import org.slf4j.Logger;
 import org.slf4j.LoggerFactory;
->>>>>>> 13ac7431
 import org.springframework.boot.autoconfigure.condition.ConditionalOnMissingBean;
 import org.springframework.context.ApplicationEvent;
 import org.springframework.context.ApplicationEventPublisher;
@@ -168,7 +165,6 @@
     }
 
     @Bean
-<<<<<<< HEAD
     @Qualifier("platformInstructionAckSource")
     public InstructionAckSource<PlatformOutboundInstruction> platformInstructionAckSource() {
         return new DefaultInstructionAckSource<>(ack -> PlatformOutboundInstruction.newBuilder()
@@ -193,7 +189,7 @@
                                                                             .build());
     }
 
-=======
+    @Bean
     public ApplicationEventMulticaster applicationEventMulticaster() {
         return new SimpleApplicationEventMulticaster() {
             @Override
@@ -206,5 +202,4 @@
             }
         };
     }
->>>>>>> 13ac7431
 }