package io.axoniq.axonserver.admin.eventprocessor.api

import io.axoniq.axonserver.api.Authentication
import reactor.core.publisher.Mono


/**
 * Component to perform operations related to event processors.
 *
 * @author Stefan Dragisic
 * @author Sara Pellegrini
 * @since 4.6
 */
interface EventProcessorAdminService {

    /**
     * Handles a request to pause a certain event processor.
     * The returned {@link Mono} completes when the request has been propagated to the clients.
     * It doesn't guarantee that the request has been processed by all clients.
     *
     * @param identifier     the event processor identifier
     * @param authentication info about the authenticated user
     */
    fun pause(identifier: EventProcessorId, authentication: Authentication): Mono<Void>

    /**
     * Handles a request to start a certain event processor.
     * The returned {@link Mono} completes when the request has been propagated to the clients.
     * It doesn't guarantee that the request has been processed by all clients.
     *
     * @param identifier     the event processor identifier
     * @param authentication info about the authenticated user
     */
<<<<<<< HEAD
    fun start(identifier: EventProcessorId, authentication: Authentication)
=======
    fun start(identifier: EventProcessorId, authentication: Authentication): Mono<Void>
>>>>>>> 8f5ee408

    /**
     * Handles a request to split the biggest segment of a certain event processor.
     * The returned {@link Mono} completes when the request has been propagated to the interested client.
     * It doesn't guarantee that the request has been processed by the client.
     *
     * @param identifier     the event processor identifier
     * @param authentication info about the authenticated user
     */
    fun split(identifier: EventProcessorId, authentication: Authentication): Mono<Void>

    /**
     * Handles a request to merge the two smallest segments of a certain event processor.
     * The returned {@link Mono} completes when the request has been propagated to the interested clients.
     * It doesn't guarantee that the request has been processed by the clients.
     *
     * @param identifier     the event processor identifier
     * @param authentication info about the authenticated user
     */
<<<<<<< HEAD
    fun merge(identifier: EventProcessorId, authentication: Authentication)

    /**
     * Handles a request to move a segment from the client that claimed it to the target client.
     * Returns when the request has been propagated to the interested clients.
     * It doesn't guarantee that the request has been processed the clients.
     */
    fun move(identifier: EventProcessorId, segment: Int, target: String, authentication: Authentication)
=======
    fun merge(identifier: EventProcessorId, authentication: Authentication): Mono<Void>
>>>>>>> 8f5ee408
}

/**
 * Identifier for event processor.
 */
interface EventProcessorId {
    /**
     * Returns event processor name
     */
    fun name(): String

    /**
     * Returns token store identifier
     */
    fun tokenStoreIdentifier(): String
}<|MERGE_RESOLUTION|>--- conflicted
+++ resolved
@@ -31,12 +31,7 @@
      * @param identifier     the event processor identifier
      * @param authentication info about the authenticated user
      */
-<<<<<<< HEAD
-    fun start(identifier: EventProcessorId, authentication: Authentication)
-=======
     fun start(identifier: EventProcessorId, authentication: Authentication): Mono<Void>
->>>>>>> 8f5ee408
-
     /**
      * Handles a request to split the biggest segment of a certain event processor.
      * The returned {@link Mono} completes when the request has been propagated to the interested client.
@@ -55,8 +50,7 @@
      * @param identifier     the event processor identifier
      * @param authentication info about the authenticated user
      */
-<<<<<<< HEAD
-    fun merge(identifier: EventProcessorId, authentication: Authentication)
+    fun merge(identifier: EventProcessorId, authentication: Authentication): Mono<Void>
 
     /**
      * Handles a request to move a segment from the client that claimed it to the target client.
@@ -64,9 +58,6 @@
      * It doesn't guarantee that the request has been processed the clients.
      */
     fun move(identifier: EventProcessorId, segment: Int, target: String, authentication: Authentication)
-=======
-    fun merge(identifier: EventProcessorId, authentication: Authentication): Mono<Void>
->>>>>>> 8f5ee408
 }
 
 /**
