/*
 *  Copyright (c) 2017-2022 AxonIQ B.V. and/or licensed to AxonIQ B.V.
 *  under one or more contributor license agreements.
 *
 *  Licensed under the AxonIQ Open Source License Agreement v1.0;
 *  you may not use this file except in compliance with the license.
 *
 */

package io.axoniq.axonserver.transport.rest;

import io.axoniq.axonserver.admin.eventprocessor.api.EventProcessorAdminService;
import io.axoniq.axonserver.component.processor.EventProcessorIdentifier;
import io.axoniq.axonserver.rest.json.RestResponse;
import io.axoniq.axonserver.serializer.Printable;
import io.axoniq.axonserver.transport.rest.json.GenericProcessor;
import io.axoniq.axonserver.transport.rest.json.StreamingProcessor;
<<<<<<< HEAD
import io.swagger.v3.oas.annotations.Parameter;
=======
import org.springframework.http.ResponseEntity;
>>>>>>> a7831bbe
import org.springframework.web.bind.annotation.GetMapping;
import org.springframework.web.bind.annotation.PatchMapping;
import org.springframework.web.bind.annotation.PathVariable;
import org.springframework.web.bind.annotation.RequestMapping;
import org.springframework.web.bind.annotation.RequestParam;
import org.springframework.web.bind.annotation.RestController;
import reactor.core.publisher.Flux;
<<<<<<< HEAD
=======
import reactor.core.publisher.Mono;
import springfox.documentation.annotations.ApiIgnore;
>>>>>>> a7831bbe

import java.security.Principal;

import static java.lang.String.format;

/**
 * REST endpoint to deal with operations applicable to an Event Processor.
 *
 * @author Sara Pellegrini
 * @since 4.0
 */
@RestController
@RequestMapping("v1")
public class EventProcessorRestController {

    private final EventProcessorAdminService service;

    /**
     * Instantiate a REST endpoint to open up several Event Processor operations, like start, stop and segment release,
     * to the Axon Server UI.
     *
     * @param service the service that performs the operations
     */
    public EventProcessorRestController(EventProcessorAdminService service) {
        this.service = service;
    }

    @GetMapping("components/{component}/processors")
    public Flux<Printable> componentProcessors(@PathVariable("component") String component,
                                               @Parameter(hidden = true) final Principal principal) {

        return service.eventProcessorsByComponent(component, new PrincipalAuthentication(principal))
                      .map(p -> p.isStreaming() ? new StreamingProcessor(p) : new GenericProcessor(p));
    }

    /**
     * Processes the request to pause a specific event processor.
     *
     * @param processor            the event processor name
     * @param tokenStoreIdentifier the identifier of the token store for the event processor
     * @param principal            the authenticated user
     */
    @PatchMapping("components/{component}/processors/{processor}/pause")
<<<<<<< HEAD
    public void pause(@PathVariable("processor") String processor,
                      @RequestParam("tokenStoreIdentifier") String tokenStoreIdentifier,
                      @Parameter(hidden = true) final Principal principal) {
        service.pause(new EventProcessorIdentifier(processor, tokenStoreIdentifier),
                      new PrincipalAuthentication(principal));
    }

    @PatchMapping("components/{component}/processors/{processor}/start")
    public void start(@PathVariable("processor") String processor,
                      @RequestParam("tokenStoreIdentifier") String tokenStoreIdentifier,
                      @Parameter(hidden = true) final Principal principal) {
        service.start(new EventProcessorIdentifier(processor, tokenStoreIdentifier),
                      new PrincipalAuthentication(principal));
    }

    @PatchMapping("components/{component}/processors/{processor}/segments/{segment}/move")
    public void moveSegment(@PathVariable("processor") String processor,
                            @PathVariable("segment") int segment,
                            @RequestParam("target") String target,
                            @RequestParam("tokenStoreIdentifier") String tokenStoreIdentifier,
                            @Parameter(hidden = true) final Principal principal) {
        service.move(new EventProcessorIdentifier(processor, tokenStoreIdentifier), segment, target,
                     new PrincipalAuthentication(principal));
=======
    public Mono<ResponseEntity<RestResponse>> pause(@PathVariable("processor") String processor,
                                                    @RequestParam("tokenStoreIdentifier") String tokenStoreIdentifier,
                                                    @ApiIgnore final Principal principal) {
        return service.pause(new EventProcessorIdentifier(processor, tokenStoreIdentifier),
                             new PrincipalAuthentication(principal))
                      .thenReturn(ResponseEntityFactory.asAcceptedRequest(processor + " paused"))
                      .onErrorResume(ResponseEntityFactory::asFailedResponse);
    }

    @PatchMapping("components/{component}/processors/{processor}/start")
    public Mono<ResponseEntity<RestResponse>> start(@PathVariable("processor") String processor,
                                                    @RequestParam("tokenStoreIdentifier") String tokenStoreIdentifier,
                                                    @ApiIgnore final Principal principal) {
        return service.start(new EventProcessorIdentifier(processor, tokenStoreIdentifier),
                             new PrincipalAuthentication(principal))
                      .thenReturn(ResponseEntityFactory.asAcceptedRequest(processor + " started"))
                      .onErrorResume(ResponseEntityFactory::asFailedResponse);
    }

    @PatchMapping("components/{component}/processors/{processor}/segments/{segment}/move")
    public Mono<ResponseEntity<RestResponse>> moveSegment(@PathVariable("processor") String processor,
                                                          @PathVariable("segment") int segment,
                                                          @RequestParam("target") String target,
                                                          @RequestParam("tokenStoreIdentifier") String tokenStoreIdentifier,
                                                          @ApiIgnore final Principal principal) {
        return service.move(new EventProcessorIdentifier(processor, tokenStoreIdentifier), segment, target,
                            new PrincipalAuthentication(principal))
                      .thenReturn(ResponseEntityFactory.asAcceptedRequest(format("processor %s segment %d moved",
                                                                                 processor,
                                                                                 segment)))
                      .onErrorResume(ResponseEntityFactory::asFailedResponse);
>>>>>>> a7831bbe
    }

    /**
     * Split the biggest segment of the Event Processor with the given {@code processorName}.
     *
     * @param processor            a {@link String} specifying the specific Event Processor to split a segment from
     * @param tokenStoreIdentifier a {@link String} specifying the token store identifier of the Event Processor
     */
    @PatchMapping("components/{component}/processors/{processor}/segments/split")
<<<<<<< HEAD
    public void splitSegment(@PathVariable("processor") String processor,
                             @RequestParam("tokenStoreIdentifier") String tokenStoreIdentifier,
                             @Parameter(hidden = true) final Principal principal) {
        service.split(new EventProcessorIdentifier(processor, tokenStoreIdentifier),
                      new PrincipalAuthentication(principal));
=======
    public Mono<ResponseEntity<RestResponse>> splitSegment(@PathVariable("processor") String processor,
                                                           @RequestParam("tokenStoreIdentifier") String tokenStoreIdentifier,
                                                           @ApiIgnore final Principal principal) {
        return service.split(new EventProcessorIdentifier(processor, tokenStoreIdentifier),
                             new PrincipalAuthentication(principal))
                      .thenReturn(ResponseEntityFactory.asAcceptedRequest(format("processor %s split", processor)))
                      .onErrorResume(ResponseEntityFactory::asFailedResponse);
>>>>>>> a7831bbe
    }

    /**
     * Merge the smallest two segments of the Event Processor with the given {@code processorName}.
     *
     * @param processor            a {@link String} specifying the specific Event Processor to merge a segment from
     * @param tokenStoreIdentifier a {@link String} specifying the token store identifier of the Event Processor
     */
    @PatchMapping("components/{component}/processors/{processor}/segments/merge")
<<<<<<< HEAD
    public void mergeSegment(@PathVariable("processor") String processor,
                             @RequestParam("tokenStoreIdentifier") String tokenStoreIdentifier,
                             @Parameter(hidden = true) final Principal principal) {
        service.merge(new EventProcessorIdentifier(processor, tokenStoreIdentifier),
                      new PrincipalAuthentication(principal));
=======
    public Mono<ResponseEntity<RestResponse>> mergeSegment(@PathVariable("processor") String processor,
                                                           @RequestParam("tokenStoreIdentifier") String tokenStoreIdentifier,
                                                           @ApiIgnore final Principal principal) {
        return service.merge(new EventProcessorIdentifier(processor, tokenStoreIdentifier),
                             new PrincipalAuthentication(principal))
                      .thenReturn(ResponseEntityFactory.asAcceptedRequest(format("processor %s merged", processor)))
                      .onErrorResume(ResponseEntityFactory::asFailedResponse);
>>>>>>> a7831bbe
    }

    /**
     * This method retrieve instances of client application that contains a specific Tracking Event Processor.
     *
     * @param processor            the name of the tracking event processor
     * @param context              the context of the client
     * @param tokenStoreIdentifier the token store identifier of the tracking event processor
     * @return the list of clients in the specified context that run specified tracking event processor
     */
    @GetMapping("/processors/{processor}/clients")
    public Flux<String> getClientInstancesFor(@PathVariable("processor") String processor,
                                              @RequestParam("context") String context,
                                              @RequestParam("tokenStoreIdentifier") String tokenStoreIdentifier,
                                              @Parameter(hidden = true) Principal principal) {
        return service.clientsBy(new EventProcessorIdentifier(processor, tokenStoreIdentifier),
                                 new PrincipalAuthentication(principal));
    }
}<|MERGE_RESOLUTION|>--- conflicted
+++ resolved
@@ -15,11 +15,8 @@
 import io.axoniq.axonserver.serializer.Printable;
 import io.axoniq.axonserver.transport.rest.json.GenericProcessor;
 import io.axoniq.axonserver.transport.rest.json.StreamingProcessor;
-<<<<<<< HEAD
 import io.swagger.v3.oas.annotations.Parameter;
-=======
 import org.springframework.http.ResponseEntity;
->>>>>>> a7831bbe
 import org.springframework.web.bind.annotation.GetMapping;
 import org.springframework.web.bind.annotation.PatchMapping;
 import org.springframework.web.bind.annotation.PathVariable;
@@ -27,11 +24,7 @@
 import org.springframework.web.bind.annotation.RequestParam;
 import org.springframework.web.bind.annotation.RestController;
 import reactor.core.publisher.Flux;
-<<<<<<< HEAD
-=======
 import reactor.core.publisher.Mono;
-import springfox.documentation.annotations.ApiIgnore;
->>>>>>> a7831bbe
 
 import java.security.Principal;
 
@@ -75,34 +68,9 @@
      * @param principal            the authenticated user
      */
     @PatchMapping("components/{component}/processors/{processor}/pause")
-<<<<<<< HEAD
-    public void pause(@PathVariable("processor") String processor,
-                      @RequestParam("tokenStoreIdentifier") String tokenStoreIdentifier,
-                      @Parameter(hidden = true) final Principal principal) {
-        service.pause(new EventProcessorIdentifier(processor, tokenStoreIdentifier),
-                      new PrincipalAuthentication(principal));
-    }
-
-    @PatchMapping("components/{component}/processors/{processor}/start")
-    public void start(@PathVariable("processor") String processor,
-                      @RequestParam("tokenStoreIdentifier") String tokenStoreIdentifier,
-                      @Parameter(hidden = true) final Principal principal) {
-        service.start(new EventProcessorIdentifier(processor, tokenStoreIdentifier),
-                      new PrincipalAuthentication(principal));
-    }
-
-    @PatchMapping("components/{component}/processors/{processor}/segments/{segment}/move")
-    public void moveSegment(@PathVariable("processor") String processor,
-                            @PathVariable("segment") int segment,
-                            @RequestParam("target") String target,
-                            @RequestParam("tokenStoreIdentifier") String tokenStoreIdentifier,
-                            @Parameter(hidden = true) final Principal principal) {
-        service.move(new EventProcessorIdentifier(processor, tokenStoreIdentifier), segment, target,
-                     new PrincipalAuthentication(principal));
-=======
     public Mono<ResponseEntity<RestResponse>> pause(@PathVariable("processor") String processor,
                                                     @RequestParam("tokenStoreIdentifier") String tokenStoreIdentifier,
-                                                    @ApiIgnore final Principal principal) {
+                                                    @Parameter(hidden = true) final Principal principal) {
         return service.pause(new EventProcessorIdentifier(processor, tokenStoreIdentifier),
                              new PrincipalAuthentication(principal))
                       .thenReturn(ResponseEntityFactory.asAcceptedRequest(processor + " paused"))
@@ -112,7 +80,7 @@
     @PatchMapping("components/{component}/processors/{processor}/start")
     public Mono<ResponseEntity<RestResponse>> start(@PathVariable("processor") String processor,
                                                     @RequestParam("tokenStoreIdentifier") String tokenStoreIdentifier,
-                                                    @ApiIgnore final Principal principal) {
+                                                    @Parameter(hidden = true) final Principal principal) {
         return service.start(new EventProcessorIdentifier(processor, tokenStoreIdentifier),
                              new PrincipalAuthentication(principal))
                       .thenReturn(ResponseEntityFactory.asAcceptedRequest(processor + " started"))
@@ -124,14 +92,13 @@
                                                           @PathVariable("segment") int segment,
                                                           @RequestParam("target") String target,
                                                           @RequestParam("tokenStoreIdentifier") String tokenStoreIdentifier,
-                                                          @ApiIgnore final Principal principal) {
+                                                          @Parameter(hidden = true) final Principal principal) {
         return service.move(new EventProcessorIdentifier(processor, tokenStoreIdentifier), segment, target,
                             new PrincipalAuthentication(principal))
                       .thenReturn(ResponseEntityFactory.asAcceptedRequest(format("processor %s segment %d moved",
                                                                                  processor,
                                                                                  segment)))
                       .onErrorResume(ResponseEntityFactory::asFailedResponse);
->>>>>>> a7831bbe
     }
 
     /**
@@ -141,21 +108,13 @@
      * @param tokenStoreIdentifier a {@link String} specifying the token store identifier of the Event Processor
      */
     @PatchMapping("components/{component}/processors/{processor}/segments/split")
-<<<<<<< HEAD
-    public void splitSegment(@PathVariable("processor") String processor,
-                             @RequestParam("tokenStoreIdentifier") String tokenStoreIdentifier,
-                             @Parameter(hidden = true) final Principal principal) {
-        service.split(new EventProcessorIdentifier(processor, tokenStoreIdentifier),
-                      new PrincipalAuthentication(principal));
-=======
     public Mono<ResponseEntity<RestResponse>> splitSegment(@PathVariable("processor") String processor,
                                                            @RequestParam("tokenStoreIdentifier") String tokenStoreIdentifier,
-                                                           @ApiIgnore final Principal principal) {
+                                                           @Parameter(hidden = true) final Principal principal) {
         return service.split(new EventProcessorIdentifier(processor, tokenStoreIdentifier),
                              new PrincipalAuthentication(principal))
                       .thenReturn(ResponseEntityFactory.asAcceptedRequest(format("processor %s split", processor)))
                       .onErrorResume(ResponseEntityFactory::asFailedResponse);
->>>>>>> a7831bbe
     }
 
     /**
@@ -165,21 +124,13 @@
      * @param tokenStoreIdentifier a {@link String} specifying the token store identifier of the Event Processor
      */
     @PatchMapping("components/{component}/processors/{processor}/segments/merge")
-<<<<<<< HEAD
-    public void mergeSegment(@PathVariable("processor") String processor,
-                             @RequestParam("tokenStoreIdentifier") String tokenStoreIdentifier,
-                             @Parameter(hidden = true) final Principal principal) {
-        service.merge(new EventProcessorIdentifier(processor, tokenStoreIdentifier),
-                      new PrincipalAuthentication(principal));
-=======
     public Mono<ResponseEntity<RestResponse>> mergeSegment(@PathVariable("processor") String processor,
                                                            @RequestParam("tokenStoreIdentifier") String tokenStoreIdentifier,
-                                                           @ApiIgnore final Principal principal) {
+                                                           @Parameter(hidden = true) final Principal principal) {
         return service.merge(new EventProcessorIdentifier(processor, tokenStoreIdentifier),
                              new PrincipalAuthentication(principal))
                       .thenReturn(ResponseEntityFactory.asAcceptedRequest(format("processor %s merged", processor)))
                       .onErrorResume(ResponseEntityFactory::asFailedResponse);
->>>>>>> a7831bbe
     }
 
     /**
