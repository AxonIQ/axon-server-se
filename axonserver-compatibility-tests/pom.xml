--- conflicted
+++ resolved
@@ -3,11 +3,7 @@
     <parent>
         <artifactId>axonserver-ee</artifactId>
         <groupId>io.axoniq.axonserver</groupId>
-<<<<<<< HEAD
         <version>4.2-SNAPSHOT</version>
-=======
-        <version>4.1.9-SNAPSHOT</version>
->>>>>>> e3b731a5
     </parent>
     <modelVersion>4.0.0</modelVersion>
 
@@ -42,7 +38,8 @@
 
         <dependency>
             <groupId>org.mockito</groupId>
-            <artifactId>mockito-core</artifactId>
+            <artifactId>mockito-all</artifactId>
+            <version>1.9.5</version>
         </dependency>
     </dependencies>
 </project>